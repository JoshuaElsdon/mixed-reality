---
title: MRTK next Release Notes
description: release notes of the next MRTK version
author: RogPodge
ms.author: roliu
ms.date: 03/25/2021
ms.localizationpriority: medium
keywords: Unity,HoloLens, HoloLens 2, Mixed Reality, development, MRTK, XRSDK, Legacy XR, Leap Motion, Ultraleap
---

# Microsoft Mixed Reality Toolkit vNext Release Notes

## What's new in vNext

### Legacy XR and XR SDK Data Providers can now be used within the same profile

Data providers will now also only be loaded when the appropriate pipeline is selected, allowing both Legacy XR and XRSDK data providers to co-exist within 
the same profile. To accommodate this, Legacy XR and XR SDK Data Providers are now organized under different tabs within the profile view, helping users 
determine whether they have the correct profile for their targeted XR pipeline.

![Legacy and XR SDK data providers can now be unified under a single profile](../features/images/xrsdk/LegacyAndXrsdkUnified.png)

To accommodate this null data providers will now no longer be loaded and displayed in the profile inspector. Users can toggle `Show null data providers in the profile inspector`
under **Edit -> Project Settings -> Mixed Reality Toolkit** to debug unexpected behaviors with missing data providers.

![Null data providers are now hidden by default](https://user-images.githubusercontent.com/39840334/115093658-ead24600-9ecf-11eb-91c2-486a37f69aba.png)
![Toggle show null data providers in the profile inspector](https://user-images.githubusercontent.com/39840334/115093670-f6257180-9ecf-11eb-96ec-ffe44a225a55.png)

### Added Experience Settings and an associated Mixed Reality Scene Content behavior

Users can now configure [Experience Settings](../features/experience-settings/experience-settings.md), which will allow MRTK to display [Mixed Reality Scene Content](../features/experience-settings/scene-content.md)
appropriately based on the targeted experience.

If user's previous Experience Scale settings do not match the new Experience Settings Profile, they will be prompted to correct it in the inspector

![Experience Scale Migration](https://user-images.githubusercontent.com/39840334/114946863-d70bde80-9e00-11eb-9859-fa40d40d2b36.gif)

### The Redesigned Configurator now guides the user through the setup process

<<<<<<< HEAD
A new teleport hotspot component has been graduated. You can add a teleport hotspot to your game object to ensure that the user is in a certain position and orientation when they teleport to that location.
=======
The new MRTK configurator provides users step-by-step guidance to properly configure the project for XR development and use with MRTK. It covers the selection of XR pipeline, getting the platform specific plugins, importing TextMeshPro, displaying the examples (when using UPM) and other previously included recommended settings for the project.

[Configurator](images/Configurator.png)

### Graduated Teleport Hotspot

A new teleport hotspot component has been graduated. You can add a teleport hotspot to your GameObject to ensure that the user is in a certain position and orientation when they teleport to that location.
>>>>>>> 72061063

[Teleport Hotspot example](images/TeleportHotspot.gif)

### Graduated Dwell

The dwell feature and example is now graduated from experimental. New examples of volumetric HoloLens 2 style buttons are included in the sample scene.

(use a picture from Yoon's PR)

### Added support for Leap Motion Unity Modules version 4.6.0, 4.7.0, 4.7.1 and 4.8.0

Support for the latest versions of the [Leap Motion Unity Modules](https://developer.leapmotion.com/unity) is now compatible with MRTK 2.7.0.  See [How to Configure MRTK for Leap Motion](../features/cross-platform/leap-motion-mrtk.md) for more information. 

<<<<<<< HEAD
Big thanks to @jackyangzzh for contributing the new LeapMotionOrientationExample scene!

### Targeted speech events raised no longer restricted to gaze pointers.

=======
### Targeted speech events raised no longer restricted to gaze pointers.

>>>>>>> 72061063
Previously, targeted speech events could only be raised on objects which were focused on with the gaze pointer. Now, objects can receive speech events if they are focused by any pointer.

[Speech Events with Far Pointers](https://user-images.githubusercontent.com/39840334/117516612-6fa00500-af4e-11eb-94ba-d5fb2ed4e7de.gif)

### Ported TextToSpeech from HTK to MRTK

The beloved TextToSpeech script is now finally available in MRTK to help you generate speech from text on the UWP platform using [`SpeechSynthesizer`](https://docs.microsoft.com/uwp/api/windows.media.speechsynthesis.speechsynthesizer). Also added a sample scene to demonstrate the feature.

### Notable Bugfixes and Changes

- Pinch detection made smoother. It is now harder to accidentally drop the pinch gesture. [#9576](https://github.com/microsoft/MixedRealityToolkit-Unity/pull/9576)
- Objects with the Object Manipulator component now consistently maintain velocity on release when the flag is set. [#9733](https://github.com/microsoft/MixedRealityToolkit-Unity/pull/9733)
- Backstrafing now checks for a floor, helping prevent situations where the camera can clip into the environment or where the user is left hovering over empty space.[#9697](https://github.com/microsoft/MixedRealityToolkit-Unity/pull/9697)
- IsNearObject is now a virtual property, allowing more flexibility when extending the sphere or poke pointer. [#9803](https://github.com/microsoft/MixedRealityToolkit-Unity/pull/9803)
- Buttons now display the proper keyword when showing the available speech command. [#9824](https://github.com/microsoft/MixedRealityToolkit-Unity/pull/9824)
- Oculus Controllers now uses it's own standalone visualizer, preventing the MRTK visualization from clashing with the Oculus Integration Package's visualization. [#9589](https://github.com/microsoft/MixedRealityToolkit-Unity/pull/9589)
- Keyboard related scripts have been changed to align with the behavior in latest Unity versions (2019.4.25+ & 2020.3.2+). As of the release there is still an auto-completion bug and a TMP Input Field bug (both are external to MRTK) impacting HoloLens. For more information please see [#9056](https://github.com/microsoft/MixedRealityToolkit-Unity/pull/9056) and [#9724](https://github.com/microsoft/MixedRealityToolkit-Unity/pull/9724).
- Improved the performance of Scrolling Object Collection. Also fixed an issue causing GameObject within the collection to lose material when duplicated. [#9813](https://github.com/microsoft/MixedRealityToolkit-Unity/pull/9813), [#9718](https://github.com/microsoft/MixedRealityToolkit-Unity/pull/9718)
- In the Scene Understanding demo script, added the `GetSceneObjectsOfType` function to retrieve all observed scene object of a certain kind. [#9524](https://github.com/microsoft/MixedRealityToolkit-Unity/pull/9524), [#9744](https://github.com/microsoft/MixedRealityToolkit-Unity/pull/9744)
- In command line build tool, only scenes specified by the `sceneList` or `sceneListFile` flags (when any flag is present) will be included in the build. [#9695](https://github.com/microsoft/MixedRealityToolkit-Unity/pull/9695)
- In build tool, there is a new option to specify a path to `nuget.exe` and use that to perform package restore instead of using `msbuild` (the default option). [#9556](https://github.com/microsoft/MixedRealityToolkit-Unity/pull/9556)


## Known Issues

### Text Mesh Pro Canvas Renderer warnings in Unity 2020

The following warning is logged in most MRTK example scenes while using Unity 2020:

```
Please remove the CanvasRenderer component from the [TextMeshPro] GameObject as this component is no longer necessary.
```

The Canvas Renderer warning was added in [TextMeshPro version 3.0.3](https://docs.unity3d.com/Packages/com.unity.textmeshpro@3.0/changelog/CHANGELOG.html#changes-3).  These warning do not have an impact on MRTK's example scenes and can be cleared from the console. See [Issue 9811](https://github.com/microsoft/MixedRealityToolkit-Unity/issues/9811) for more details. <|MERGE_RESOLUTION|>--- conflicted
+++ resolved
@@ -37,9 +37,6 @@
 
 ### The Redesigned Configurator now guides the user through the setup process
 
-<<<<<<< HEAD
-A new teleport hotspot component has been graduated. You can add a teleport hotspot to your game object to ensure that the user is in a certain position and orientation when they teleport to that location.
-=======
 The new MRTK configurator provides users step-by-step guidance to properly configure the project for XR development and use with MRTK. It covers the selection of XR pipeline, getting the platform specific plugins, importing TextMeshPro, displaying the examples (when using UPM) and other previously included recommended settings for the project.
 
 [Configurator](images/Configurator.png)
@@ -47,7 +44,6 @@
 ### Graduated Teleport Hotspot
 
 A new teleport hotspot component has been graduated. You can add a teleport hotspot to your GameObject to ensure that the user is in a certain position and orientation when they teleport to that location.
->>>>>>> 72061063
 
 [Teleport Hotspot example](images/TeleportHotspot.gif)
 
@@ -61,15 +57,10 @@
 
 Support for the latest versions of the [Leap Motion Unity Modules](https://developer.leapmotion.com/unity) is now compatible with MRTK 2.7.0.  See [How to Configure MRTK for Leap Motion](../features/cross-platform/leap-motion-mrtk.md) for more information. 
 
-<<<<<<< HEAD
 Big thanks to @jackyangzzh for contributing the new LeapMotionOrientationExample scene!
 
 ### Targeted speech events raised no longer restricted to gaze pointers.
 
-=======
-### Targeted speech events raised no longer restricted to gaze pointers.
-
->>>>>>> 72061063
 Previously, targeted speech events could only be raised on objects which were focused on with the gaze pointer. Now, objects can receive speech events if they are focused by any pointer.
 
 [Speech Events with Far Pointers](https://user-images.githubusercontent.com/39840334/117516612-6fa00500-af4e-11eb-94ba-d5fb2ed4e7de.gif)
