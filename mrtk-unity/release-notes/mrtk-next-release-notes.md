---
title: MRTK next Release Notes
description: release notes of the next MRTK version
author: RogPodge
ms.author: roliu
ms.date: 03/25/2021
ms.localizationpriority: medium
keywords: Unity,HoloLens, HoloLens 2, Mixed Reality, development, MRTK, XRSDK, Legacy XR
---

# Microsoft Mixed Reality Toolkit vNext Release Notes

## What's new in vNext

<<<<<<< HEAD
### Scene Content System

Many VR applications have a notion of "FloorHeight", which ensures that when moving across a surface, the position of the floor relative to the user's head remains the same. In 2.7, we've added a new component, MixedRealitySceneContent. This allows objects with this component to have their placement be tailored for AR/VR, and other experience scales, allowing us to account for things like FloorHeight on VR platforms

With this, properties such as Target Experience Scale and Content offset were consolidated under the Experience Settings within the MRTK profile. 

[MixedRealityToolkit Experience Settings](images/ExperienceSettingsProfile.png)


### Targetted speech events raised no longer restricted to gaze pointers.

Previously, targetted speech events could only be raised on objects which were focused on with the gaze pointer. Now, objects can recieve speech events if they are focused by any pointer.

[Speech Events with Far Pointers](https://user-images.githubusercontent.com/39840334/117516612-6fa00500-af4e-11eb-94ba-d5fb2ed4e7de.gif)

### Teleport Hotspot added

The teleport hotspot component has been graduated. You can add a teleport hotspot to your gameobject to ensure that the user is in a certain position and orientation when they teleport to that location.

[Teleport Hotspot example](images/TeleportHotspot.gif)

### Notable Bugfixes and Changes

- Pinch detection made smoother. It is now harder to accidentally drop the pinch gesture. [#9576](https://github.com/microsoft/MixedRealityToolkit-Unity/pull/9576)
- Objects with the Object Manipulator component now consistently maintain velocity on release when the flag is set. [#9733](https://github.com/microsoft/MixedRealityToolkit-Unity/pull/9733)
- Backstrafing now checks for a floor, helping prevent situations where the camera can clip into the environment or where the user is left hovering over empty space.[#9697](https://github.com/microsoft/MixedRealityToolkit-Unity/pull/9697)
- IsNearObject is now a virtual property, allowing more flexibility when extending the sphere or poke pointer. [#9803](https://github.com/microsoft/MixedRealityToolkit-Unity/pull/9803)
- Buttons now display the proper keyword when showing the available speech command. [#9824](https://github.com/microsoft/MixedRealityToolkit-Unity/pull/9824)
- Oculus Controllers now uses it's own standalone visualizer, preventing the MRTK visualization from clashing with the Oculus Integration Package's visualization. [#9589](https://github.com/microsoft/MixedRealityToolkit-Unity/pull/9589)
=======
### Legacy XR and XR SDK Data Providers can now be used within the same profile

Data providers will now also only be loaded when the appropriate pipeline is selected, allowing both Legacy XR and XRSDK data providers to co-exist within 
the same profile. To accomdate this, Legacy XR and XR SDK Data Providers are now organized under different tabs within the profile view, helping users 
determine whether they have the correct profile for their targetted XR pipeline.

![Legacy and XR SDK data providers can now be unified under a single profile](../features/images/xrsdk/LegacyAndXrsdkUnified.png)

To accommodate this null data providers will now no longer be loaded and displayed in the profile inspector. Users can toggle `Show null data providers in the profile inspector`
under **Edit -> Project Settings -> Mixed Reality Toolkit** to debug unexpected behaviors with missing data providers.

![Null data providers are now hidden by default](https://user-images.githubusercontent.com/39840334/115093658-ead24600-9ecf-11eb-91c2-486a37f69aba.png)
![Toggle show null data providers in the profile inspector](https://user-images.githubusercontent.com/39840334/115093670-f6257180-9ecf-11eb-96ec-ffe44a225a55.png)

### Added Experience Settings and an associated Mixed Reality Scene Content behavior

Users can now configure [Experience Settings](../features/experience-settings/experience-settings.md), which will allow MRTK to display [Mixed Reality Scene Content](../features/experience-settings/scene-content.md)
appropriately based on the targeted experience.

If user's previous Experience Scale settings do not match the new Experience Settings Profile, they will be prompted to correct it in the inspector

![Experience Scale Migration](https://user-images.githubusercontent.com/39840334/114946863-d70bde80-9e00-11eb-9859-fa40d40d2b36.gif)

### Teleport Hotspot added

A new teleport hotspot component has been graduated. You can add a teleport hotspot to your gameobject to ensure that the user is in a certain position and orientation when they teleport to that location.


### Added support for Leap Motion Unity Modules version 4.6.0, 4.7.0 and 4.7.1

Support for the latest versions of the [Leap Motion Unity Modules](https://developer.leapmotion.com/unity) is now compatible with MRTK 2.7.0.  See [How to Configure MRTK for Leap Motion](../features/cross-platform/leap-motion-mrtk.md) for more information. 


## Known Issues

### Text Mesh Pro Canvas Renderer warnings in Unity 2020

The following warning is logged in most MRTK example scenes while using Unity 2020:

```
Please remove the CanvasRenderer component from the [TextMeshPro] GameObject as this component is no longer necessary.
```

The Canvas Renderer warning was added in [TextMeshPro version 3.0.3](https://docs.unity3d.com/Packages/com.unity.textmeshpro@3.0/changelog/CHANGELOG.html#changes-3).  These warning do not have an impact on MRTK's example scenes and can be cleared from the console. See [Issue 9811](https://github.com/microsoft/MixedRealityToolkit-Unity/issues/9811) for more details. 
>>>>>>> b00ac48b
<|MERGE_RESOLUTION|>--- conflicted
+++ resolved
@@ -12,37 +12,8 @@
 
 ## What's new in vNext
 
-<<<<<<< HEAD
 ### Scene Content System
 
-Many VR applications have a notion of "FloorHeight", which ensures that when moving across a surface, the position of the floor relative to the user's head remains the same. In 2.7, we've added a new component, MixedRealitySceneContent. This allows objects with this component to have their placement be tailored for AR/VR, and other experience scales, allowing us to account for things like FloorHeight on VR platforms
-
-With this, properties such as Target Experience Scale and Content offset were consolidated under the Experience Settings within the MRTK profile. 
-
-[MixedRealityToolkit Experience Settings](images/ExperienceSettingsProfile.png)
-
-
-### Targetted speech events raised no longer restricted to gaze pointers.
-
-Previously, targetted speech events could only be raised on objects which were focused on with the gaze pointer. Now, objects can recieve speech events if they are focused by any pointer.
-
-[Speech Events with Far Pointers](https://user-images.githubusercontent.com/39840334/117516612-6fa00500-af4e-11eb-94ba-d5fb2ed4e7de.gif)
-
-### Teleport Hotspot added
-
-The teleport hotspot component has been graduated. You can add a teleport hotspot to your gameobject to ensure that the user is in a certain position and orientation when they teleport to that location.
-
-[Teleport Hotspot example](images/TeleportHotspot.gif)
-
-### Notable Bugfixes and Changes
-
-- Pinch detection made smoother. It is now harder to accidentally drop the pinch gesture. [#9576](https://github.com/microsoft/MixedRealityToolkit-Unity/pull/9576)
-- Objects with the Object Manipulator component now consistently maintain velocity on release when the flag is set. [#9733](https://github.com/microsoft/MixedRealityToolkit-Unity/pull/9733)
-- Backstrafing now checks for a floor, helping prevent situations where the camera can clip into the environment or where the user is left hovering over empty space.[#9697](https://github.com/microsoft/MixedRealityToolkit-Unity/pull/9697)
-- IsNearObject is now a virtual property, allowing more flexibility when extending the sphere or poke pointer. [#9803](https://github.com/microsoft/MixedRealityToolkit-Unity/pull/9803)
-- Buttons now display the proper keyword when showing the available speech command. [#9824](https://github.com/microsoft/MixedRealityToolkit-Unity/pull/9824)
-- Oculus Controllers now uses it's own standalone visualizer, preventing the MRTK visualization from clashing with the Oculus Integration Package's visualization. [#9589](https://github.com/microsoft/MixedRealityToolkit-Unity/pull/9589)
-=======
 ### Legacy XR and XR SDK Data Providers can now be used within the same profile
 
 Data providers will now also only be loaded when the appropriate pipeline is selected, allowing both Legacy XR and XRSDK data providers to co-exist within 
@@ -70,10 +41,26 @@
 
 A new teleport hotspot component has been graduated. You can add a teleport hotspot to your gameobject to ensure that the user is in a certain position and orientation when they teleport to that location.
 
+[Teleport Hotspot example](images/TeleportHotspot.gif)
 
 ### Added support for Leap Motion Unity Modules version 4.6.0, 4.7.0 and 4.7.1
 
 Support for the latest versions of the [Leap Motion Unity Modules](https://developer.leapmotion.com/unity) is now compatible with MRTK 2.7.0.  See [How to Configure MRTK for Leap Motion](../features/cross-platform/leap-motion-mrtk.md) for more information. 
+
+### Targetted speech events raised no longer restricted to gaze pointers.
+
+Previously, targetted speech events could only be raised on objects which were focused on with the gaze pointer. Now, objects can recieve speech events if they are focused by any pointer.
+
+[Speech Events with Far Pointers](https://user-images.githubusercontent.com/39840334/117516612-6fa00500-af4e-11eb-94ba-d5fb2ed4e7de.gif)
+
+### Notable Bugfixes and Changes
+
+- Pinch detection made smoother. It is now harder to accidentally drop the pinch gesture. [#9576](https://github.com/microsoft/MixedRealityToolkit-Unity/pull/9576)
+- Objects with the Object Manipulator component now consistently maintain velocity on release when the flag is set. [#9733](https://github.com/microsoft/MixedRealityToolkit-Unity/pull/9733)
+- Backstrafing now checks for a floor, helping prevent situations where the camera can clip into the environment or where the user is left hovering over empty space.[#9697](https://github.com/microsoft/MixedRealityToolkit-Unity/pull/9697)
+- IsNearObject is now a virtual property, allowing more flexibility when extending the sphere or poke pointer. [#9803](https://github.com/microsoft/MixedRealityToolkit-Unity/pull/9803)
+- Buttons now display the proper keyword when showing the available speech command. [#9824](https://github.com/microsoft/MixedRealityToolkit-Unity/pull/9824)
+- Oculus Controllers now uses it's own standalone visualizer, preventing the MRTK visualization from clashing with the Oculus Integration Package's visualization. [#9589](https://github.com/microsoft/MixedRealityToolkit-Unity/pull/9589)
 
 
 ## Known Issues
@@ -86,5 +73,4 @@
 Please remove the CanvasRenderer component from the [TextMeshPro] GameObject as this component is no longer necessary.
 ```
 
-The Canvas Renderer warning was added in [TextMeshPro version 3.0.3](https://docs.unity3d.com/Packages/com.unity.textmeshpro@3.0/changelog/CHANGELOG.html#changes-3).  These warning do not have an impact on MRTK's example scenes and can be cleared from the console. See [Issue 9811](https://github.com/microsoft/MixedRealityToolkit-Unity/issues/9811) for more details. 
->>>>>>> b00ac48b
+The Canvas Renderer warning was added in [TextMeshPro version 3.0.3](https://docs.unity3d.com/Packages/com.unity.textmeshpro@3.0/changelog/CHANGELOG.html#changes-3).  These warning do not have an impact on MRTK's example scenes and can be cleared from the console. See [Issue 9811](https://github.com/microsoft/MixedRealityToolkit-Unity/issues/9811) for more details. 