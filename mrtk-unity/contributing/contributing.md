--- conflicted
+++ resolved
@@ -3,12 +3,7 @@
 description: How to contribute to the Mixed Reality Toolkit
 author: polar-kev
 ms.author: kesemple
-<<<<<<< HEAD
-ms.date: 01/12/2021
-=======
 ms.date: 03/17/2021
-ms.localizationpriority: medium
->>>>>>> 0f8606e8
 keywords: Unity,HoloLens, HoloLens 2, Mixed Reality, development, MRTK, Bug report,
 ---
 
