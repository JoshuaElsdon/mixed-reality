---
title: Filing bugs and feedback
description: Help us make Windows Mixed Reality better by filing feedback using the correct categories in the Feedback Hub app.
author: qianw211
ms.author: v-qianwen
ms.date: 12/6/2021
ms.topic: article
keywords: Windows Mixed Reality, Mixed Reality, Virtual Reality, VR, MR, Feedback, Feedback Hub, bugs
appliesto:
    - Windows 10
---

# Filing bugs and feedback

## Why it's important

The engineering team uses the same mechanism for tracking and fixing internal bugs, so please use Feedback Hub to report anything odd that you're seeing - we're listening!

>[!Note]
>In order to provide us with full data for feedback and diagnostics, double check the settings on your PC before filing feedback: <ol> <li> Open the Windows **Settings** app. </li> <li> Select **Privacy**. </li> <li> Go to **Feedback & diagnostics** on the left pane, which has been renamed to **Diagnostics & feedback** in recent Windows Insider builds of Windows. </li> <li> Under **Select how much data you send to Microsoft**, select **Full** if it isn't already selected. </li> <li> Be sure to restart your PC and repeat the steps to reproduce your issue before filing feedback. </li> <ol>

## How to file feedback for Windows Mixed Reality immersive headsets on PC

1. Ensure you have the immersive headset connected to your PC.
2. Launch **Feedback Hub** on desktop with the HMD connected. If you don't already have **Feedback Hub** installed, you can download and install the latest [**Feedback Hub**](https://www.microsoft.com/p/feedback-hub/9nblggh4r32n?rtc=1&activetab=pivot:overviewtab) app from Microsoft Store.
3. Go to **Home** on the left pane. ![Feedback Tab](images/step-003.png) 
4. Select **Report a problem**. ![Add new feedback](images/step-004.png)
5. Provide a meaningful feedback title in the **Summarize your feedback** box. ![Summarize your feedback](images/step-005.png)
6. Provide details and steps to reproduce the issue in the **Explain in more detail** (optional) box, then select the **Next** button. ![Explain in more detail](images/step-006.png)
7. Select **Problem** under **Select a category that best matches your feedback** to make the feedback actionable. ![Choose a category](images/step-007.png)
8. Select **Mixed Reality** as the main category, pick an applicable subcategory, then click the **Next** button:

    ![Subcategories under Mixed Reality](images/step-008.png)

   | Subcategory | Description |
   |:-------------|:-------------|
   | Desktop Experience | Issues with the Mixed Reality Portal or Windows OS integration |
   | Developer Experience | Issues with authoring / running an application for Windows Mixed Reality |
   | Enterprise & LBE | Issues setting up or using Windows Mixed Reality in an LBE or Enterprise environment |
   | Headset Functionality | Issues related to various components of a Windows Mixed Reality headset (display, audio, connectivity, drivers, and etc.)  |
   | Motion Controllers | Issues related to various components of a Windows Mixed Reality motion controller (buttons, Bluetooth, batteries, and etc.) |
   | Positional Tracking | Issues related to positional tracking while using Windows Mixed Reality. (such as head tracking and controller tracking) |
   | Setup & Updates | Issues related to set up, installation, or updates for Windows Mixed Reality products |
   | SteamVR  | Issues related to the "Windows Mixed Reality for SteamVR" Steam integration |
   | VR Accessories | Issues related to third-party VR accessories intended for use with Windows Mixed Reality products |
   | VR Games & Apps | Issues related to games and apps intended for use with Windows Mixed Reality products |
   | WebVR in Edge  | Issues related to using WebVR in Edge with Windows Mixed Reality products |
   | All other issues  | All other issues related to Windows Mixed Reality products and experiences |

9. Browse through similar feedback and select one if it matches yours (adding your experience to existing feedback can help us understand it better). Once you're done, click the **Next** button. ![Browse through similar feedback](images/step-009.png)
10. Add more details to your feedback, such as considering your issue a blocking issue or selecting one of the available options to help better describe the issue you are encountering. ![Add more details](images/step-010.png)
11. To help us identify and fix the bug faster, consider capturing traces and video of the issue before submitting. To start collecting traces, select **Recreate my problem**, and then select **Start recording** when you're ready. This will begin collecting traces and a video capture of your mixed reality scenario. You can also consider attaching screenshots and files that might be helpful. 
<<<<<<< HEAD
![Start recording](images/step-011.png)
12. Leave the Feedback app and running in the background and attempt to reproduce the broken scenario. 
13. After you're done reproducing the broken scenario, go back to the **Feedback Hub** app and select **Stop Recording**. Once you've completed that, you should see that a file containing the traces has been added to your feedback. ![Stop recording](images/step-013.png)
14. Select **Submit**. ![Submit your feedback](images/step-014.png)
=======
![Start Capture](images/feedback4.png)
12. Leave the Feedback app running in the background and attempt to reproduce the broken scenario. 
13. After you're done reproducing the broken scenario, go back to the **Feedback Hub** app and select **Stop Recording**. Once this has been completed, you should see that a file containing the traces has been added to your feedback.
14. Select **Submit**.![Submit](images/feedback5.png)
>>>>>>> 4fb34525

This will lead you to the "Thank You" page. At this point, your feedback has been successfully submitted.

It's easy to direct other people to your feedback after submission by going to **Feedback > My Feedback**, selecting the issue, and using the **Share** icon to get a shortened URL. You can give the URL to coworkers, Microsoft staff, [forum](https://forums.hololens.com/) readers, and so on, to upvote or escalate.

> [!IMPORTANT]
> Before filing a bug, please ensure you meet the following constraints so that the logs are successfully uploaded with the feedback.
>    * Have a minimum of 3GB free disk space available on the main drive of the device.
>    * Ensure that a non-metered network is available in order to upload cabs.

## After filing feedback

Make sure to check back regularly with Feedback Hub after filing feedback! In most cases, we'll try to respond as soon as we can. If you're not already in touch with us when you file feedback, the only way we can reach out to you with troubleshooting suggestions or more questions is via the comments system in Feedback Hub. Unfortunately, at this time, notifications aren't sent to you outside of Feedback Hub.

## See also

* [Troubleshooting](troubleshooting-windows-mixed-reality.md)<|MERGE_RESOLUTION|>--- conflicted
+++ resolved
@@ -50,17 +50,10 @@
 9. Browse through similar feedback and select one if it matches yours (adding your experience to existing feedback can help us understand it better). Once you're done, click the **Next** button. ![Browse through similar feedback](images/step-009.png)
 10. Add more details to your feedback, such as considering your issue a blocking issue or selecting one of the available options to help better describe the issue you are encountering. ![Add more details](images/step-010.png)
 11. To help us identify and fix the bug faster, consider capturing traces and video of the issue before submitting. To start collecting traces, select **Recreate my problem**, and then select **Start recording** when you're ready. This will begin collecting traces and a video capture of your mixed reality scenario. You can also consider attaching screenshots and files that might be helpful. 
-<<<<<<< HEAD
 ![Start recording](images/step-011.png)
 12. Leave the Feedback app and running in the background and attempt to reproduce the broken scenario. 
-13. After you're done reproducing the broken scenario, go back to the **Feedback Hub** app and select **Stop Recording**. Once you've completed that, you should see that a file containing the traces has been added to your feedback. ![Stop recording](images/step-013.png)
+13. After you're done reproducing the broken scenario, go back to the **Feedback Hub** app and select **Stop Recording**. Once this has been completed, you should see that a file containing the traces has been added to your feedback. ![Stop recording](images/step-013.png)
 14. Select **Submit**. ![Submit your feedback](images/step-014.png)
-=======
-![Start Capture](images/feedback4.png)
-12. Leave the Feedback app running in the background and attempt to reproduce the broken scenario. 
-13. After you're done reproducing the broken scenario, go back to the **Feedback Hub** app and select **Stop Recording**. Once this has been completed, you should see that a file containing the traces has been added to your feedback.
-14. Select **Submit**.![Submit](images/feedback5.png)
->>>>>>> 4fb34525
 
 This will lead you to the "Thank You" page. At this point, your feedback has been successfully submitted.
 
