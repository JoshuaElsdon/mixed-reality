---
title: Shared experiences in Unity
description: Share the same holograms between multiple users in a Unity application.
author: thetuvix
ms.author: alexturn
ms.date: 02/24/2019
ms.topic: article
keywords: Sharing, Anchor, WorldAnchor, MR Sharing 250, WorldAnchorTransferBatch, SpatialPerception, Azure, Azure Spatial Anchors, ASA
---



# Shared experiences in Unity

A shared experience is one where multiple users, each with their own HoloLens, iOS or Android device, collectively view and interact with the same hologram which is positioned at a fixed point in space. This is accomplished through spatial anchor sharing.

## Azure Spatial Anchors

You can use [Azure Spatial Anchors](https://docs.microsoft.com/azure/spatial-anchors/overview) to create durable cloud-backed spatial anchors, which your app can then locate across multiple HoloLens, iOS and Android devices.  By sharing a common spatial anchor across multiple devices, each user can see content rendered relative to that anchor in the same physical location.  This allows for real-time shared experiences.

You can also use [Azure Spatial Anchors](https://docs.microsoft.com/azure/spatial-anchors/overview) for asynchronous hologram persistence across HoloLens, iOS and Android devices.  By sharing a durable cloud spatial anchor, multiple devices can observe the same persisted hologram over time, even if those devices are not present together at the same time.

To get started building shared experiences in Unity, try out the 5-minute [Azure Spatial Anchors Unity quickstarts](https://docs.microsoft.com/azure/spatial-anchors/unity-overview).

Once you're up and running with Azure Spatial Anchors, you can then [create and locate anchors in Unity](https://docs.microsoft.com/azure/spatial-anchors/concepts/create-locate-anchors-unity).

## Local anchor transfers

<<<<<<< HEAD
In situations where you cannot use Azure Spatial Anchors, [local anchor transfers](local-anchor-transfers-in-unity.md) enable one HoloLens device to export an anchor to be imported by a second HoloLens device.  Note that this approach provides less robust anchor recall than Azure Spatial Anchors, and iOS and Android devices are not supported by this approach.
=======
>[!NOTE]
>If you have already exported your Unity project to a Visual Studio solution, you will need to either export to a new folder or manually [set this capability in the AppxManifest in Visual Studio](shared-spatial-anchors-in-directx.md#set-up-your-app-to-use-the-spatialperception-capability).

### Setup

The sample code on this page has a few fields that will need to be initialized:
1. *GameObject rootGameObject* is a *GameObject* in Unity that has a *WorldAnchor* Component on it. One user in the shared experience will place this *GameObject* and export the data to the other users.
2. *WorldAnchor gameRootAnchor* is the *UnityEngine.XR.WSA.WorldAnchor* that is on *rootGameObject*.
3. *byte[] importedData* is a byte array for the serialized anchor each client is receiving over the network.

```
public GameObject rootGameObject;
private UnityEngine.XR.WSA.WorldAnchor gameRootAnchor;

void Start ()
{
    gameRootAnchor = rootGameObject.GetComponent<UnityEngine.XR.WSA.WorldAnchor>();

    if (gameRootAnchor == null)
    {
        gameRootAnchor = rootGameObject.AddComponent<UnityEngine.XR.WSA.WorldAnchor>();
    }
}
```

### Exporting

To export, we just need a *WorldAnchor* and to know what we will call it such that it makes sense for the receiving app. One client in the shared experience will perform these steps to export the shared anchor:
1. Create a *WorldAnchorTransferBatch*
2. Add the *WorldAnchors* to transfer
3. Begin the export
4. Handle the *OnExportDataAvailable* event as data becomes available
5. Handle the *OnExportComplete* event

We create a *WorldAnchorTransferBatch* to encapsulate what we will be transferring and then export that into bytes:

```
private void ExportGameRootAnchor()
{
    WorldAnchorTransferBatch transferBatch = new WorldAnchorTransferBatch();
    transferBatch.AddWorldAnchor("gameRoot", this.gameRootAnchor);
    WorldAnchorTransferBatch.ExportAsync(transferBatch, OnExportDataAvailable, OnExportComplete);
}
```

As data becomes available, send the bytes to the client or buffer as segments of data is available and send through whatever means desired:

```
private void OnExportDataAvailable(byte[] data)
{
    TransferDataToClient(data);
}
```

Once the export is complete, if we have been transferring data and serialization failed, tell the client to discard the data. If the serialization succeeded, tell the client that all data has been transferred and importing can start:

```
private void OnExportComplete(SerializationCompletionReason completionReason)
{
    if (completionReason != SerializationCompletionReason.Succeeded)
    {
        SendExportFailedToClient();
    }
    else
    {
        SendExportSucceededToClient();
    }
}
```

### Importing

After receiving all of the bytes from the sender, we can import the data back into a *WorldAnchorTransferBatch* and lock our root game object into the same physical location. Note: import will sometimes transiently fail and needs to be retried:

```
// This byte array should have been updated over the network from TransferDataToClient
private byte[] importedData;
private int retryCount = 3;

private void ImportRootGameObject()
{
    WorldAnchorTransferBatch.ImportAsync(importedData, OnImportComplete);
}

private void OnImportComplete(SerializationCompletionReason completionReason, WorldAnchorTransferBatch deserializedTransferBatch)
{
    if (completionReason != SerializationCompletionReason.Succeeded)
    {
        Debug.Log("Failed to import: " + completionReason.ToString());
        if (retryCount > 0)
        {
            retryCount--;
            WorldAnchorTransferBatch.ImportAsync(importedData, OnImportComplete);
        }
        return;
    }

    this.gameRootAnchor = deserializedTransferBatch.LockObject("gameRoot", this.rootGameObject);
}
```

After a *GameObject* is locked via the *LockObject* call, it will have a *WorldAnchor* which will keep it in the same physical position in the world, but it may be at a different location in the Unity coordinate space than other users.

## Example: MixedRealityToolkit Sharing

You can use the [Sharing](https://github.com/Microsoft/MixedRealityToolkit-Unity/tree/htk_release/Assets/HoloToolkit/Sharing) prefab from the MixedRealityToolkit-Unity repository on GitHub to implement shared experiences in your applications.
>>>>>>> 7d273367

## See also
* [Shared experiences in mixed reality](shared-experiences-in-mixed-reality.md)
* [Azure Spatial Anchors](https://docs.microsoft.com/azure/spatial-anchors)
* [Azure Spatial Anchors SDK for Unity](https://docs.microsoft.com/dotnet/api/spatial-anchors/)<|MERGE_RESOLUTION|>--- conflicted
+++ resolved
@@ -1,143 +1,143 @@
----
-title: Shared experiences in Unity
-description: Share the same holograms between multiple users in a Unity application.
-author: thetuvix
-ms.author: alexturn
-ms.date: 02/24/2019
-ms.topic: article
-keywords: Sharing, Anchor, WorldAnchor, MR Sharing 250, WorldAnchorTransferBatch, SpatialPerception, Azure, Azure Spatial Anchors, ASA
----
-
-
-
-# Shared experiences in Unity
-
-A shared experience is one where multiple users, each with their own HoloLens, iOS or Android device, collectively view and interact with the same hologram which is positioned at a fixed point in space. This is accomplished through spatial anchor sharing.
-
-## Azure Spatial Anchors
-
-You can use [Azure Spatial Anchors](https://docs.microsoft.com/azure/spatial-anchors/overview) to create durable cloud-backed spatial anchors, which your app can then locate across multiple HoloLens, iOS and Android devices.  By sharing a common spatial anchor across multiple devices, each user can see content rendered relative to that anchor in the same physical location.  This allows for real-time shared experiences.
-
-You can also use [Azure Spatial Anchors](https://docs.microsoft.com/azure/spatial-anchors/overview) for asynchronous hologram persistence across HoloLens, iOS and Android devices.  By sharing a durable cloud spatial anchor, multiple devices can observe the same persisted hologram over time, even if those devices are not present together at the same time.
-
-To get started building shared experiences in Unity, try out the 5-minute [Azure Spatial Anchors Unity quickstarts](https://docs.microsoft.com/azure/spatial-anchors/unity-overview).
-
-Once you're up and running with Azure Spatial Anchors, you can then [create and locate anchors in Unity](https://docs.microsoft.com/azure/spatial-anchors/concepts/create-locate-anchors-unity).
-
-## Local anchor transfers
-
-<<<<<<< HEAD
-In situations where you cannot use Azure Spatial Anchors, [local anchor transfers](local-anchor-transfers-in-unity.md) enable one HoloLens device to export an anchor to be imported by a second HoloLens device.  Note that this approach provides less robust anchor recall than Azure Spatial Anchors, and iOS and Android devices are not supported by this approach.
-=======
->[!NOTE]
->If you have already exported your Unity project to a Visual Studio solution, you will need to either export to a new folder or manually [set this capability in the AppxManifest in Visual Studio](shared-spatial-anchors-in-directx.md#set-up-your-app-to-use-the-spatialperception-capability).
-
-### Setup
-
-The sample code on this page has a few fields that will need to be initialized:
-1. *GameObject rootGameObject* is a *GameObject* in Unity that has a *WorldAnchor* Component on it. One user in the shared experience will place this *GameObject* and export the data to the other users.
-2. *WorldAnchor gameRootAnchor* is the *UnityEngine.XR.WSA.WorldAnchor* that is on *rootGameObject*.
-3. *byte[] importedData* is a byte array for the serialized anchor each client is receiving over the network.
-
-```
-public GameObject rootGameObject;
-private UnityEngine.XR.WSA.WorldAnchor gameRootAnchor;
-
-void Start ()
-{
-    gameRootAnchor = rootGameObject.GetComponent<UnityEngine.XR.WSA.WorldAnchor>();
-
-    if (gameRootAnchor == null)
-    {
-        gameRootAnchor = rootGameObject.AddComponent<UnityEngine.XR.WSA.WorldAnchor>();
-    }
-}
-```
-
-### Exporting
-
-To export, we just need a *WorldAnchor* and to know what we will call it such that it makes sense for the receiving app. One client in the shared experience will perform these steps to export the shared anchor:
-1. Create a *WorldAnchorTransferBatch*
-2. Add the *WorldAnchors* to transfer
-3. Begin the export
-4. Handle the *OnExportDataAvailable* event as data becomes available
-5. Handle the *OnExportComplete* event
-
-We create a *WorldAnchorTransferBatch* to encapsulate what we will be transferring and then export that into bytes:
-
-```
-private void ExportGameRootAnchor()
-{
-    WorldAnchorTransferBatch transferBatch = new WorldAnchorTransferBatch();
-    transferBatch.AddWorldAnchor("gameRoot", this.gameRootAnchor);
-    WorldAnchorTransferBatch.ExportAsync(transferBatch, OnExportDataAvailable, OnExportComplete);
-}
-```
-
-As data becomes available, send the bytes to the client or buffer as segments of data is available and send through whatever means desired:
-
-```
-private void OnExportDataAvailable(byte[] data)
-{
-    TransferDataToClient(data);
-}
-```
-
-Once the export is complete, if we have been transferring data and serialization failed, tell the client to discard the data. If the serialization succeeded, tell the client that all data has been transferred and importing can start:
-
-```
-private void OnExportComplete(SerializationCompletionReason completionReason)
-{
-    if (completionReason != SerializationCompletionReason.Succeeded)
-    {
-        SendExportFailedToClient();
-    }
-    else
-    {
-        SendExportSucceededToClient();
-    }
-}
-```
-
-### Importing
-
-After receiving all of the bytes from the sender, we can import the data back into a *WorldAnchorTransferBatch* and lock our root game object into the same physical location. Note: import will sometimes transiently fail and needs to be retried:
-
-```
-// This byte array should have been updated over the network from TransferDataToClient
-private byte[] importedData;
-private int retryCount = 3;
-
-private void ImportRootGameObject()
-{
-    WorldAnchorTransferBatch.ImportAsync(importedData, OnImportComplete);
-}
-
-private void OnImportComplete(SerializationCompletionReason completionReason, WorldAnchorTransferBatch deserializedTransferBatch)
-{
-    if (completionReason != SerializationCompletionReason.Succeeded)
-    {
-        Debug.Log("Failed to import: " + completionReason.ToString());
-        if (retryCount > 0)
-        {
-            retryCount--;
-            WorldAnchorTransferBatch.ImportAsync(importedData, OnImportComplete);
-        }
-        return;
-    }
-
-    this.gameRootAnchor = deserializedTransferBatch.LockObject("gameRoot", this.rootGameObject);
-}
-```
-
-After a *GameObject* is locked via the *LockObject* call, it will have a *WorldAnchor* which will keep it in the same physical position in the world, but it may be at a different location in the Unity coordinate space than other users.
-
-## Example: MixedRealityToolkit Sharing
-
-You can use the [Sharing](https://github.com/Microsoft/MixedRealityToolkit-Unity/tree/htk_release/Assets/HoloToolkit/Sharing) prefab from the MixedRealityToolkit-Unity repository on GitHub to implement shared experiences in your applications.
->>>>>>> 7d273367
-
-## See also
-* [Shared experiences in mixed reality](shared-experiences-in-mixed-reality.md)
-* [Azure Spatial Anchors](https://docs.microsoft.com/azure/spatial-anchors)
+---
+title: Shared experiences in Unity
+description: Share the same holograms between multiple users in a Unity application.
+author: thetuvix
+ms.author: alexturn
+ms.date: 02/24/2019
+ms.topic: article
+keywords: Sharing, Anchor, WorldAnchor, MR Sharing 250, WorldAnchorTransferBatch, SpatialPerception, Azure, Azure Spatial Anchors, ASA
+---
+
+
+
+# Shared experiences in Unity
+
+A shared experience is one where multiple users, each with their own HoloLens, iOS or Android device, collectively view and interact with the same hologram which is positioned at a fixed point in space. This is accomplished through spatial anchor sharing.
+
+## Azure Spatial Anchors
+
+You can use [Azure Spatial Anchors](https://docs.microsoft.com/azure/spatial-anchors/overview) to create durable cloud-backed spatial anchors, which your app can then locate across multiple HoloLens, iOS and Android devices.  By sharing a common spatial anchor across multiple devices, each user can see content rendered relative to that anchor in the same physical location.  This allows for real-time shared experiences.
+
+You can also use [Azure Spatial Anchors](https://docs.microsoft.com/azure/spatial-anchors/overview) for asynchronous hologram persistence across HoloLens, iOS and Android devices.  By sharing a durable cloud spatial anchor, multiple devices can observe the same persisted hologram over time, even if those devices are not present together at the same time.
+
+To get started building shared experiences in Unity, try out the 5-minute [Azure Spatial Anchors Unity quickstarts](https://docs.microsoft.com/azure/spatial-anchors/unity-overview).
+
+Once you're up and running with Azure Spatial Anchors, you can then [create and locate anchors in Unity](https://docs.microsoft.com/azure/spatial-anchors/concepts/create-locate-anchors-unity).
+
+## Local anchor transfers
+
+
+In situations where you cannot use Azure Spatial Anchors, [local anchor transfers](local-anchor-transfers-in-unity.md) enable one HoloLens device to export an anchor to be imported by a second HoloLens device.  Note that this approach provides less robust anchor recall than Azure Spatial Anchors, and iOS and Android devices are not supported by this approach.
+
+>[!NOTE]
+>If you have already exported your Unity project to a Visual Studio solution, you will need to either export to a new folder or manually [set this capability in the AppxManifest in Visual Studio](shared-spatial-anchors-in-directx.md#set-up-your-app-to-use-the-spatialperception-capability).
+
+### Setup
+
+The sample code on this page has a few fields that will need to be initialized:
+1. *GameObject rootGameObject* is a *GameObject* in Unity that has a *WorldAnchor* Component on it. One user in the shared experience will place this *GameObject* and export the data to the other users.
+2. *WorldAnchor gameRootAnchor* is the *UnityEngine.XR.WSA.WorldAnchor* that is on *rootGameObject*.
+3. *byte[] importedData* is a byte array for the serialized anchor each client is receiving over the network.
+
+```
+public GameObject rootGameObject;
+private UnityEngine.XR.WSA.WorldAnchor gameRootAnchor;
+
+void Start ()
+{
+    gameRootAnchor = rootGameObject.GetComponent<UnityEngine.XR.WSA.WorldAnchor>();
+
+    if (gameRootAnchor == null)
+    {
+        gameRootAnchor = rootGameObject.AddComponent<UnityEngine.XR.WSA.WorldAnchor>();
+    }
+}
+```
+
+### Exporting
+
+To export, we just need a *WorldAnchor* and to know what we will call it such that it makes sense for the receiving app. One client in the shared experience will perform these steps to export the shared anchor:
+1. Create a *WorldAnchorTransferBatch*
+2. Add the *WorldAnchors* to transfer
+3. Begin the export
+4. Handle the *OnExportDataAvailable* event as data becomes available
+5. Handle the *OnExportComplete* event
+
+We create a *WorldAnchorTransferBatch* to encapsulate what we will be transferring and then export that into bytes:
+
+```
+private void ExportGameRootAnchor()
+{
+    WorldAnchorTransferBatch transferBatch = new WorldAnchorTransferBatch();
+    transferBatch.AddWorldAnchor("gameRoot", this.gameRootAnchor);
+    WorldAnchorTransferBatch.ExportAsync(transferBatch, OnExportDataAvailable, OnExportComplete);
+}
+```
+
+As data becomes available, send the bytes to the client or buffer as segments of data is available and send through whatever means desired:
+
+```
+private void OnExportDataAvailable(byte[] data)
+{
+    TransferDataToClient(data);
+}
+```
+
+Once the export is complete, if we have been transferring data and serialization failed, tell the client to discard the data. If the serialization succeeded, tell the client that all data has been transferred and importing can start:
+
+```
+private void OnExportComplete(SerializationCompletionReason completionReason)
+{
+    if (completionReason != SerializationCompletionReason.Succeeded)
+    {
+        SendExportFailedToClient();
+    }
+    else
+    {
+        SendExportSucceededToClient();
+    }
+}
+```
+
+### Importing
+
+After receiving all of the bytes from the sender, we can import the data back into a *WorldAnchorTransferBatch* and lock our root game object into the same physical location. Note: import will sometimes transiently fail and needs to be retried:
+
+```
+// This byte array should have been updated over the network from TransferDataToClient
+private byte[] importedData;
+private int retryCount = 3;
+
+private void ImportRootGameObject()
+{
+    WorldAnchorTransferBatch.ImportAsync(importedData, OnImportComplete);
+}
+
+private void OnImportComplete(SerializationCompletionReason completionReason, WorldAnchorTransferBatch deserializedTransferBatch)
+{
+    if (completionReason != SerializationCompletionReason.Succeeded)
+    {
+        Debug.Log("Failed to import: " + completionReason.ToString());
+        if (retryCount > 0)
+        {
+            retryCount--;
+            WorldAnchorTransferBatch.ImportAsync(importedData, OnImportComplete);
+        }
+        return;
+    }
+
+    this.gameRootAnchor = deserializedTransferBatch.LockObject("gameRoot", this.rootGameObject);
+}
+```
+
+After a *GameObject* is locked via the *LockObject* call, it will have a *WorldAnchor* which will keep it in the same physical position in the world, but it may be at a different location in the Unity coordinate space than other users.
+
+## Example: MixedRealityToolkit Sharing
+
+You can use the [Sharing](https://github.com/Microsoft/MixedRealityToolkit-Unity/tree/htk_release/Assets/HoloToolkit/Sharing) prefab from the MixedRealityToolkit-Unity repository on GitHub to implement shared experiences in your applications.
+
+
+## See also
+* [Shared experiences in mixed reality](shared-experiences-in-mixed-reality.md)
+* [Azure Spatial Anchors](https://docs.microsoft.com/azure/spatial-anchors)
 * [Azure Spatial Anchors SDK for Unity](https://docs.microsoft.com/dotnet/api/spatial-anchors/)