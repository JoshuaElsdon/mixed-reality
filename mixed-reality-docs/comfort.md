--- conflicted
+++ resolved
@@ -1,171 +1,166 @@
----
-title: Comfort
-description: During natural viewing, the human visual system relies on multiple sources of information, or “cues,” to interpret 3D shapes and the relative position of objects.
-<<<<<<< HEAD
-author: heldrt, erickjpaul
-ms.author: erpau
-ms.date: 02/13/2019
-=======
-author: heldrt
-ms.author: roheld
-ms.date: 03/21/2018
->>>>>>> 7d273367
-ms.topic: article
-keywords: Mixed Reality, design, comfort
----
-
-
-
-# Comfort
-
-During natural viewing, the human visual system relies on multiple sources of information, or “cues,” to interpret 3D shapes and the relative positions of objects. Some cues rely only on a single eye (monocular cues), including [linear perspective](https://en.wikipedia.org/wiki/Perspective_(graphical)), [familiar size](https://en.wikipedia.org/wiki/Size#Perception_of_size), occlusion, [depth-of-field blur](https://en.wikipedia.org/wiki/Depth_of_field), and [accommodation](https://en.wikipedia.org/wiki/Accommodation_(eye)). Other cues rely on both eyes (binocular cues), and include [vergence](https://en.wikipedia.org/wiki/Vergence) (essentially the relative rotations of the eyes required to look at an object) and [binocular disparity](https://en.wikipedia.org/wiki/Stereopsis) (the pattern of differences between the projections of the scene on the back of the two eyes). To ensure maximum comfort on head-mounted displays, it’s important for designers and developers to create and present content in a way that mimics how these cues operate in the natural world. From a physical perspective, it is also important to design content that does not require fatiguing motions of the neck or arms. In this article, we’ll go over key considerations to keep in mind to achieve these goals.
-
-## Vergence-accommodation conflict
-
-To view objects clearly, humans must [accommodate](https://en.wikipedia.org/wiki/Accommodation_%28eye%29), or adjust their eyes’ focus, to the distance of the object. At the same time, the rotation of both eyes must [converge](https://en.wikipedia.org/wiki/Convergence_(eye)) to the object’s distance to avoid seeing double images. In natural viewing, vergence and accommodation are linked. When you view something near (e.g. a housefly close to your nose) your eyes cross and accommodate to a near point. Conversely, if you view something at optical infinity (roughly starting at 6m or farther for normal vision), your eyes’ lines of sight become parallel and your eyes’ lenses accommodate to infinity. 
-
-In most head-mounted displays users will always accommodate to the focal distance of the display (to get a sharp image), but converge to the distance of the object of interest (to get a single image). When users accommodate and converge to different distances, the natural link between the two cues must be broken and this can lead to visual discomfort or fatigue.
-
-<br>
-
->[!VIDEO https://www.youtube.com/embed/-606oZKLa_s]
-
-###Guidance for holographic devices
-
-HoloLens displays are fixed at an optical distance approximately 2.0m away from the user. Thus, users must always accommodate near 2.0m to maintain a clear image in the device. App developers can guide where users' eyes converge by placing content and holograms at various depths. Discomfort from the vergence-accommodation conflict can be avoided or minimized by keeping content to which users converge as close to 2.0m as possible (i.e. in a scene with lots of depth, place the areas of interest near 2.0m from the user when possible). When content cannot be placed near 2.0m, discomfort from the vergence-accommodation conflict is greatest when the user’s gaze switches back and forth between different distances. In other words, it is much more comfortable to look at a stationary hologram that stays 50cm away than to look at a hologram 50cm away that moves toward and away from you over time.
-
-![Optimal distance for placing holograms from the user.](images/distanceguiderendering-950px.png)<br>
-*Optimal distance for placing holograms from the user*
-
-####Best practices for HoloLens (1st gen) and HoloLens 2
-
-For maximum comfort, **the optimal zone for hologram placement is between 1.25m and 5m**. In every case, designers should attempt to structure content scenes to encourage users to interact 1m or farther away from the content (e.g. adjust [content size and default placement parameters](gaze-targeting.md)). 
-
-Although content may occasionally need to be displayed closer than 1m, we recommend against ever presenting holograms closer than 40cm. Thus, we recommend starting to **fade out content at 40cm and placing a rendering clipping plane at 30cm** to avoid any nearer objects.
-
-Objects that move in depth are more likely than stationary objects to produce discomfort due to the vergence-accommodation conflict. Similarly, requiring users to rapidly switch between near-focus and far-focus (e.g., because of a pop-up hologram requiring direct interaction) can cause visual discomfort and fatigue. Therefore, **extra care should be taken to minimize how often users are: viewing content that is moving in depth; or rapidly switching focus between near and far holograms**. 
-
-When designing content for direct (near) interaction in HoloLens 2, or **in any applications where content must be placed closer than 1m, extra care should be taken to ensure user comfort**. The odds of discomfort due to the vergence-accommodation conflict increase exponentially with decreasing viewing distance. **We recommend creating a “depth budget” for apps based on the amount of time a user is expected to view content that is near (< 1m) and moving in depth**. An example is to avoid placing the user in those situations more than 25% of the time. If the depth budget is exceeded, we recommend careful user testing to ensure it remains a comfortable experience.
-
-> [!NOTE]
-> More guidance specific to HoloLens 2 [coming soon](index.md#news-and-notes).
-
-###Guidance for immersive devices
-
-For immersive devices, the guidance and best practices for HoloLens still applies, but the specific values for the Zone of Comfort are shifted depending on the focal distance to the display. In general, the focal distances to these displays are between 1.25m-2.5m. When in doubt, avoid rendering objects of interest too near to users and instead try to keep most content 1m or farther away.
-
-## Interpupillary distance and vertical offset
-
-When viewing digital content on head mounted displays (HMD), the position of a viewer’s eyes relative to the display position of digital content is critical. Specifically, both interpupillary distance ([IPD](https://en.wikipedia.org/wiki/Pupillary_distance)) and vertical offset (VO) are important for comfortable viewing of digital content in HMDs. 
-
-IPD refers to the distance between the pupils, or centers, of an individual’s eyes. VO refers to the potential vertical offset of digital content shown to each eye relative to the horizontal axis of the viewer's eyes (notably, this is NOT the same as horizontal offset, or binocular disparity). Mis-matching either or both of these factors to an individual user can worsen the effects of discomfort caused by vergence-accommodation conflict, but it can even cause discomfort when V-A conflict is minimized (e.g., for content displayed at the 2.0m focal distance of the HoloLens). 
-
-###Guidance for holographic devices
-
-####HoloLens (1st gen)
-
-For HoloLens (1st gen), IPD is estimated and set during device [calibration](calibration.md). For new users to an already set up device, calibration must be run or IPD must be set manually. VO depends wholly on device fit. Specifically, to minimize VO, the device needs to be resting on a user’s head such that the displays are level with the axis of his/her eyes. 
-
-####HoloLens 2
-
-> [!NOTE]
-> More guidance specific to HoloLens 2 [coming soon](index.md#news-and-notes).
-
-###Guidance for immersive devices
-
-Windows Mixed Reality immersive HMDs have no automatic calibration for IPD or VO. IPD can be set manually in software (under Mixed Reality Portal settings, see [calibration](calibration.md)), or some HMDs have a mechanical slider that allows the user to adjust the spacing of the lenses to a comfortable position (i.e., that roughly matches their IPD). 
-
-
-
-## Rendering rates
-
-Mixed reality apps are unique because users can move freely in the world and interact with virtual content like as though they were real objects. To maintain this impression, it is critical to render holograms so they appear stable in the world and animate smoothly. Rendering at a [minimum of 60 frames per second (FPS)](performance-recommendations-for-hololens-apps.md) helps achieve this goal. There are some Mixed Reality devices that support rendering at framerates higher than 60 FPS and for these devices it is strongly recommended to render at the higher framerates to provide an optimal user experience.
-
-**Diving deeper**
-
-To draw holograms to look like [they're stable in the real or virtual world](hologram-stability.md), apps need to render images from the user's position. Since image rendering takes time, HoloLens and other Windows Mixed Reality devices predict where a user's head will be when the images are shown in the displays. This prediction algorithm is an approximation. Windows Mixed Reality algorithms and hardware adjust the rendered image to account for the discrepancy between the predicted head position and the actual head position. This process makes the image seen by the user appear as if it were rendered from the correct location, and holograms feel stable. The updates work best for small changes in head position, and they can't completely account for some rendered image differences, like those caused by motion-parallax.
-
-**By rendering at a minimum framerate of 60 FPS, you are doing two things to help make stable holograms:**
-1. Reducing the appearance of judder, which is characterized by uneven motion and double images. Faster hologram motion and lower render rates are associated with more pronounced judder. Therefore, striving to always maintain 60 FPS (or your device’s maximum render rate) will help avoid judder for moving holograms.
-2. Minimizing the overall latency. In an engine with a game thread and a render thread running in lockstep, running at 30FPS can add 33.3ms of extra latency. By reducing latency, this decreases prediction error, and increases hologram stability.
-
-**Performance analysis**
-
-There are a variety of tools that can be used to benchmark your application frame rate such as:
-* GPUView
-* Visual Studio Graphics Debugger
-* Profilers built into 3D engines such as the Frame Debugger in Unity
-
-## Self-motion and user locomotion
-
-The only limitation is the size of your physical space; if you want to allow users to move farther in the virtual environment than they can in their real rooms, then a form of purely virtual motion must be implemented. However, sustained virtual motion that does not match the user’s real, physical motion can often induce motion sickness. This outcome is due to the *visual cues* for self-motion from the *virtual world* conflicting with the [vestibular cues](https://en.wikipedia.org/wiki/Vestibular_system) for self-motion coming from the *real world*.
-
-Fortunately, there are tips for implementing user locomotion that can help avoid the issue:
-* Always put the user in control of their movements; unexpected self-motion is particularly problematic
-* Humans are very sensitive to the direction of gravity. Therefore, non-user-initiated vertical motions especially should be avoided.
-
-###Guidance for holographic devices
-
-One method to allow the user to move to another location in a large virtual environment is to give the impression they're moving a small object in the scene. This effect can be achieved as follows:
-   1. Provide an interface where the user can select a spot in the virtual environment where they want to move.
-   2. Upon selection, shrink the scene rendering down to a disk around the desired spot.
-   3. While keeping the spot selected, allow the user to move it as though it were a small object. The user can then move the selection close to their feet.
-   4. Upon deselection, resume rendering the entire scene.
-
-###Guidance for immersive devices
-
-The preceding holographic device approach does not work as well in an immersive device because it requires the app to render a large black void or another default environment while moving the “disk.” This treatment disrupts one’s sense of immersion. One trick for user locomotion in an immersive headset is the “blink” approach. This implementation provides the user with control over their motion and gives a brief impression of movement, but makes it so brief that the user is less likely to feel disoriented by the purely virtual self-motion:
-   1. Provide an interface where the user can select a spot in the virtual environment where they want to move.
-   2. Upon selection, begin a very rapid simulated (100 m/s) motion towards that location while quickly fading out the rendering.
-   3. Fade the rendering back in after finishing the translation.
-
-## Heads-up displays
-
-In first-person-shooter videogames, heads-up displays (HUDs) persistently present information such as player health, mini-maps, and inventories directly on the screen. HUDs work well to keep the player informed without intruding on the gameplay experience. In mixed reality experiences, HUDs have the potential to cause significant discomfort and must be adapted to the more immersive context. Specifically, HUDs that are rigidly locked to the user’s head orientation are likely to produce discomfort. If an app requires a HUD, we recommend *body* locking rather than head locking. This treatment can be implemented as a set of displays that immediately translate with the user, but do not rotate with the user’s head until a threshold of rotation is reached. Once that rotation is achieved, the HUD may reorient to present the information within the user’s field of view. Implementing 1:1 HUD rotation and translation relative to the user’s head motions should always be avoided.
-
-## Text Legibility
-
-Optimal text legibility can help reduce eye strain and maintain user comfort, especially in applications or scenarios that require users to read while in an HMD. Text legibility depends on a variety of factors including various display properties (for example, pixel density, brightness, contrast), lens properties (for example, chromatic aberration), and text/font properties (for example, the specific font characteristics like thickness, serifs, etc., color of font, color of background).  
-
-In general, we recommend testing specific applications for legibility and making font sizes as large as is feasible for a comfortable experience. Below we offer general guidance as a starting point for development. Note that all font sizes are reported in degrees of [visual angle](https://en.wikipedia.org/wiki/Visual_angle) rather than specific physical sizes, which provides guidance for any distance within the zone of optimal hologram placement because it accounts for both the size of the text and the distance it appears to the viewer. 
-
-###Guidance for holographic devices
-
-For holographic devices, rendering black/dark text on a white/light background provides the most consistent contrast ratio because the background will occlude interference from the real-world behind the rendering. Rendering white/light text on a black/dark background allows more of real-world environment to show through, which may interfere with text legibility. 
-
-####HoloLens (1st gen)
-The minimum legible vertical font size is approximately 0.35° and a comfortable vertical font size is at least approximately 0.5° for reading content presented at a distance of 2m to the user. 
-
-####HoloLens 2
-
-> [!NOTE]
-> More guidance specific to HoloLens 2 [coming soon](index.md#news-and-notes).
-
-###Guidance for immersive devices
-
-Immersive devices generally have higher contrast ratios due to the complete occlusion of the outside environment, but have lower effective pixel density in part because of the magnification of the lenses in front of the displays. 
-
-For Windows Mixed Reality immersive HMDs, the minimum legible vertical font size is approximately 0.7-0.9° and a comfortable vertical font size is approximately 1.0° for reading content presented at a distance of 2m to the user.
-
-## Gaze direction
-
-To avoid eye and neck strain content should be designed so that excessive eye and neck movements are avoided.
-* **Avoid** gaze angles more than 10 degrees above the horizon (vertical movement)
-* **Avoid** gaze angles more than 60 degrees below the horizon (vertical movement)
-* **Avoid** neck rotations more than 45 degrees off-center (horizontal movement)
-
-The optimal (resting) gaze angle is considered between 10-20 degrees below horizontal, as the head tends to tilt downward slightly, especially during activities.
-
-![Allowable field of view (FOV) as determined by neck range of motion](images/optimal-field-of-view-2-750px.png)<br>
-*Allowable field of view (FOV) as determined by neck range of motion*
-
-## Arm positions
-
-Muscle fatigue can accumulate when users are expected to keep a hand raised throughout the duration of an experience. It can also be fatiguing to require the user to repeatedly make air tap gestures over long durations. We therefore recommend that experiences avoid requiring constant, repeated gesture input. This goal can be achieved by incorporating short breaks or offering a mixture of gesture and speech input to interact with the app.
-
-## See also
-* [Gaze](gaze.md)
-* [Hologram stability](hologram-stability.md)
-* [Interaction fundamentals](interaction-fundamentals.md)
-* [Holographic Frame](holographic-frame.md)
-* [Calibration](calibration.md)
+---
+title: Comfort
+description: During natural viewing, the human visual system relies on multiple sources of information, or “cues,” to interpret 3D shapes and the relative position of objects.
+
+author: heldrt, erickjpaul
+ms.author: erpau
+ms.date: 02/13/2019
+ms.topic: article
+keywords: Mixed Reality, design, comfort
+---
+
+
+
+# Comfort
+
+During natural viewing, the human visual system relies on multiple sources of information, or “cues,” to interpret 3D shapes and the relative positions of objects. Some cues rely only on a single eye (monocular cues), including [linear perspective](https://en.wikipedia.org/wiki/Perspective_(graphical)), [familiar size](https://en.wikipedia.org/wiki/Size#Perception_of_size), occlusion, [depth-of-field blur](https://en.wikipedia.org/wiki/Depth_of_field), and [accommodation](https://en.wikipedia.org/wiki/Accommodation_(eye)). Other cues rely on both eyes (binocular cues), and include [vergence](https://en.wikipedia.org/wiki/Vergence) (essentially the relative rotations of the eyes required to look at an object) and [binocular disparity](https://en.wikipedia.org/wiki/Stereopsis) (the pattern of differences between the projections of the scene on the back of the two eyes). To ensure maximum comfort on head-mounted displays, it’s important for designers and developers to create and present content in a way that mimics how these cues operate in the natural world. From a physical perspective, it is also important to design content that does not require fatiguing motions of the neck or arms. In this article, we’ll go over key considerations to keep in mind to achieve these goals.
+
+## Vergence-accommodation conflict
+
+To view objects clearly, humans must [accommodate](https://en.wikipedia.org/wiki/Accommodation_%28eye%29), or adjust their eyes’ focus, to the distance of the object. At the same time, the rotation of both eyes must [converge](https://en.wikipedia.org/wiki/Convergence_(eye)) to the object’s distance to avoid seeing double images. In natural viewing, vergence and accommodation are linked. When you view something near (e.g. a housefly close to your nose) your eyes cross and accommodate to a near point. Conversely, if you view something at optical infinity (roughly starting at 6m or farther for normal vision), your eyes’ lines of sight become parallel and your eyes’ lenses accommodate to infinity. 
+
+In most head-mounted displays users will always accommodate to the focal distance of the display (to get a sharp image), but converge to the distance of the object of interest (to get a single image). When users accommodate and converge to different distances, the natural link between the two cues must be broken and this can lead to visual discomfort or fatigue.
+
+<br>
+
+>[!VIDEO https://www.youtube.com/embed/-606oZKLa_s]
+
+###Guidance for holographic devices
+
+HoloLens displays are fixed at an optical distance approximately 2.0m away from the user. Thus, users must always accommodate near 2.0m to maintain a clear image in the device. App developers can guide where users' eyes converge by placing content and holograms at various depths. Discomfort from the vergence-accommodation conflict can be avoided or minimized by keeping content to which users converge as close to 2.0m as possible (i.e. in a scene with lots of depth, place the areas of interest near 2.0m from the user when possible). When content cannot be placed near 2.0m, discomfort from the vergence-accommodation conflict is greatest when the user’s gaze switches back and forth between different distances. In other words, it is much more comfortable to look at a stationary hologram that stays 50cm away than to look at a hologram 50cm away that moves toward and away from you over time.
+
+![Optimal distance for placing holograms from the user.](images/distanceguiderendering-950px.png)<br>
+*Optimal distance for placing holograms from the user*
+
+####Best practices for HoloLens (1st gen) and HoloLens 2
+
+For maximum comfort, **the optimal zone for hologram placement is between 1.25m and 5m**. In every case, designers should attempt to structure content scenes to encourage users to interact 1m or farther away from the content (e.g. adjust [content size and default placement parameters](gaze-targeting.md)). 
+
+Although content may occasionally need to be displayed closer than 1m, we recommend against ever presenting holograms closer than 40cm. Thus, we recommend starting to **fade out content at 40cm and placing a rendering clipping plane at 30cm** to avoid any nearer objects.
+
+Objects that move in depth are more likely than stationary objects to produce discomfort due to the vergence-accommodation conflict. Similarly, requiring users to rapidly switch between near-focus and far-focus (e.g., because of a pop-up hologram requiring direct interaction) can cause visual discomfort and fatigue. Therefore, **extra care should be taken to minimize how often users are: viewing content that is moving in depth; or rapidly switching focus between near and far holograms**. 
+
+When designing content for direct (near) interaction in HoloLens 2, or **in any applications where content must be placed closer than 1m, extra care should be taken to ensure user comfort**. The odds of discomfort due to the vergence-accommodation conflict increase exponentially with decreasing viewing distance. **We recommend creating a “depth budget” for apps based on the amount of time a user is expected to view content that is near (< 1m) and moving in depth**. An example is to avoid placing the user in those situations more than 25% of the time. If the depth budget is exceeded, we recommend careful user testing to ensure it remains a comfortable experience.
+
+> [!NOTE]
+> More guidance specific to HoloLens 2 [coming soon](index.md#news-and-notes).
+
+###Guidance for immersive devices
+
+For immersive devices, the guidance and best practices for HoloLens still applies, but the specific values for the Zone of Comfort are shifted depending on the focal distance to the display. In general, the focal distances to these displays are between 1.25m-2.5m. When in doubt, avoid rendering objects of interest too near to users and instead try to keep most content 1m or farther away.
+
+## Interpupillary distance and vertical offset
+
+When viewing digital content on head mounted displays (HMD), the position of a viewer’s eyes relative to the display position of digital content is critical. Specifically, both interpupillary distance ([IPD](https://en.wikipedia.org/wiki/Pupillary_distance)) and vertical offset (VO) are important for comfortable viewing of digital content in HMDs. 
+
+IPD refers to the distance between the pupils, or centers, of an individual’s eyes. VO refers to the potential vertical offset of digital content shown to each eye relative to the horizontal axis of the viewer's eyes (notably, this is NOT the same as horizontal offset, or binocular disparity). Mis-matching either or both of these factors to an individual user can worsen the effects of discomfort caused by vergence-accommodation conflict, but it can even cause discomfort when V-A conflict is minimized (e.g., for content displayed at the 2.0m focal distance of the HoloLens). 
+
+###Guidance for holographic devices
+
+####HoloLens (1st gen)
+
+For HoloLens (1st gen), IPD is estimated and set during device [calibration](calibration.md). For new users to an already set up device, calibration must be run or IPD must be set manually. VO depends wholly on device fit. Specifically, to minimize VO, the device needs to be resting on a user’s head such that the displays are level with the axis of his/her eyes. 
+
+####HoloLens 2
+
+> [!NOTE]
+> More guidance specific to HoloLens 2 [coming soon](index.md#news-and-notes).
+
+###Guidance for immersive devices
+
+Windows Mixed Reality immersive HMDs have no automatic calibration for IPD or VO. IPD can be set manually in software (under Mixed Reality Portal settings, see [calibration](calibration.md)), or some HMDs have a mechanical slider that allows the user to adjust the spacing of the lenses to a comfortable position (i.e., that roughly matches their IPD). 
+
+
+
+## Rendering rates
+
+Mixed reality apps are unique because users can move freely in the world and interact with virtual content like as though they were real objects. To maintain this impression, it is critical to render holograms so they appear stable in the world and animate smoothly. Rendering at a [minimum of 60 frames per second (FPS)](performance-recommendations-for-hololens-apps.md) helps achieve this goal. There are some Mixed Reality devices that support rendering at framerates higher than 60 FPS and for these devices it is strongly recommended to render at the higher framerates to provide an optimal user experience.
+
+**Diving deeper**
+
+To draw holograms to look like [they're stable in the real or virtual world](hologram-stability.md), apps need to render images from the user's position. Since image rendering takes time, HoloLens and other Windows Mixed Reality devices predict where a user's head will be when the images are shown in the displays. This prediction algorithm is an approximation. Windows Mixed Reality algorithms and hardware adjust the rendered image to account for the discrepancy between the predicted head position and the actual head position. This process makes the image seen by the user appear as if it were rendered from the correct location, and holograms feel stable. The updates work best for small changes in head position, and they can't completely account for some rendered image differences, like those caused by motion-parallax.
+
+**By rendering at a minimum framerate of 60 FPS, you are doing two things to help make stable holograms:**
+1. Reducing the appearance of judder, which is characterized by uneven motion and double images. Faster hologram motion and lower render rates are associated with more pronounced judder. Therefore, striving to always maintain 60 FPS (or your device’s maximum render rate) will help avoid judder for moving holograms.
+2. Minimizing the overall latency. In an engine with a game thread and a render thread running in lockstep, running at 30FPS can add 33.3ms of extra latency. By reducing latency, this decreases prediction error, and increases hologram stability.
+
+**Performance analysis**
+
+There are a variety of tools that can be used to benchmark your application frame rate such as:
+* GPUView
+* Visual Studio Graphics Debugger
+* Profilers built into 3D engines such as the Frame Debugger in Unity
+
+## Self-motion and user locomotion
+
+The only limitation is the size of your physical space; if you want to allow users to move farther in the virtual environment than they can in their real rooms, then a form of purely virtual motion must be implemented. However, sustained virtual motion that does not match the user’s real, physical motion can often induce motion sickness. This outcome is due to the *visual cues* for self-motion from the *virtual world* conflicting with the [vestibular cues](https://en.wikipedia.org/wiki/Vestibular_system) for self-motion coming from the *real world*.
+
+Fortunately, there are tips for implementing user locomotion that can help avoid the issue:
+* Always put the user in control of their movements; unexpected self-motion is particularly problematic
+* Humans are very sensitive to the direction of gravity. Therefore, non-user-initiated vertical motions especially should be avoided.
+
+###Guidance for holographic devices
+
+One method to allow the user to move to another location in a large virtual environment is to give the impression they're moving a small object in the scene. This effect can be achieved as follows:
+   1. Provide an interface where the user can select a spot in the virtual environment where they want to move.
+   2. Upon selection, shrink the scene rendering down to a disk around the desired spot.
+   3. While keeping the spot selected, allow the user to move it as though it were a small object. The user can then move the selection close to their feet.
+   4. Upon deselection, resume rendering the entire scene.
+
+###Guidance for immersive devices
+
+The preceding holographic device approach does not work as well in an immersive device because it requires the app to render a large black void or another default environment while moving the “disk.” This treatment disrupts one’s sense of immersion. One trick for user locomotion in an immersive headset is the “blink” approach. This implementation provides the user with control over their motion and gives a brief impression of movement, but makes it so brief that the user is less likely to feel disoriented by the purely virtual self-motion:
+   1. Provide an interface where the user can select a spot in the virtual environment where they want to move.
+   2. Upon selection, begin a very rapid simulated (100 m/s) motion towards that location while quickly fading out the rendering.
+   3. Fade the rendering back in after finishing the translation.
+
+## Heads-up displays
+
+In first-person-shooter videogames, heads-up displays (HUDs) persistently present information such as player health, mini-maps, and inventories directly on the screen. HUDs work well to keep the player informed without intruding on the gameplay experience. In mixed reality experiences, HUDs have the potential to cause significant discomfort and must be adapted to the more immersive context. Specifically, HUDs that are rigidly locked to the user’s head orientation are likely to produce discomfort. If an app requires a HUD, we recommend *body* locking rather than head locking. This treatment can be implemented as a set of displays that immediately translate with the user, but do not rotate with the user’s head until a threshold of rotation is reached. Once that rotation is achieved, the HUD may reorient to present the information within the user’s field of view. Implementing 1:1 HUD rotation and translation relative to the user’s head motions should always be avoided.
+
+## Text Legibility
+
+Optimal text legibility can help reduce eye strain and maintain user comfort, especially in applications or scenarios that require users to read while in an HMD. Text legibility depends on a variety of factors including various display properties (for example, pixel density, brightness, contrast), lens properties (for example, chromatic aberration), and text/font properties (for example, the specific font characteristics like thickness, serifs, etc., color of font, color of background).  
+
+In general, we recommend testing specific applications for legibility and making font sizes as large as is feasible for a comfortable experience. Below we offer general guidance as a starting point for development. Note that all font sizes are reported in degrees of [visual angle](https://en.wikipedia.org/wiki/Visual_angle) rather than specific physical sizes, which provides guidance for any distance within the zone of optimal hologram placement because it accounts for both the size of the text and the distance it appears to the viewer. 
+
+###Guidance for holographic devices
+
+For holographic devices, rendering black/dark text on a white/light background provides the most consistent contrast ratio because the background will occlude interference from the real-world behind the rendering. Rendering white/light text on a black/dark background allows more of real-world environment to show through, which may interfere with text legibility. 
+
+####HoloLens (1st gen)
+The minimum legible vertical font size is approximately 0.35° and a comfortable vertical font size is at least approximately 0.5° for reading content presented at a distance of 2m to the user. 
+
+####HoloLens 2
+
+> [!NOTE]
+> More guidance specific to HoloLens 2 [coming soon](index.md#news-and-notes).
+
+###Guidance for immersive devices
+
+Immersive devices generally have higher contrast ratios due to the complete occlusion of the outside environment, but have lower effective pixel density in part because of the magnification of the lenses in front of the displays. 
+
+For Windows Mixed Reality immersive HMDs, the minimum legible vertical font size is approximately 0.7-0.9° and a comfortable vertical font size is approximately 1.0° for reading content presented at a distance of 2m to the user.
+
+## Gaze direction
+
+To avoid eye and neck strain content should be designed so that excessive eye and neck movements are avoided.
+* **Avoid** gaze angles more than 10 degrees above the horizon (vertical movement)
+* **Avoid** gaze angles more than 60 degrees below the horizon (vertical movement)
+* **Avoid** neck rotations more than 45 degrees off-center (horizontal movement)
+
+The optimal (resting) gaze angle is considered between 10-20 degrees below horizontal, as the head tends to tilt downward slightly, especially during activities.
+
+![Allowable field of view (FOV) as determined by neck range of motion](images/optimal-field-of-view-2-750px.png)<br>
+*Allowable field of view (FOV) as determined by neck range of motion*
+
+## Arm positions
+
+Muscle fatigue can accumulate when users are expected to keep a hand raised throughout the duration of an experience. It can also be fatiguing to require the user to repeatedly make air tap gestures over long durations. We therefore recommend that experiences avoid requiring constant, repeated gesture input. This goal can be achieved by incorporating short breaks or offering a mixture of gesture and speech input to interact with the app.
+
+## See also
+* [Gaze](gaze.md)
+* [Hologram stability](hologram-stability.md)
+* [Interaction fundamentals](interaction-fundamentals.md)
+* [Holographic Frame](holographic-frame.md)
+* [Calibration](calibration.md)