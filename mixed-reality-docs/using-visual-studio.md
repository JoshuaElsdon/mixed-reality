---
title: Using Visual Studio to deploy and debug 
description: How to build, debug, and deploy apps for HoloLens and Windows Mixed Reality using Visual Studio.
author: pbarnettms
ms.author: pbarnett
ms.date: 10/24/2019
ms.topic: article
keywords: Visual Studio, HoloLens, Mixed Reality, debug, deploy
---



# Using Visual Studio to deploy and debug

Whether you want to use DirectX or Unity to develop your mixed reality app, you will use Visual Studio for debugging and deploying. In this section, you will learn:
* How to deploy applications to your HoloLens or Windows Mixed Reality immersive headset through Visual Studio.
* How to use the HoloLens emulator built in to Visual Studio.
* How to debug mixed reality apps.

## Prerequisites
1. See [Install the Tools](install-the-tools.md) for installation instructions.
2. Create a new Universal Windows app project in Visual Studio.  For HoloLens (1st gen), use Visual Studio 2017 or newer.  For Hololens 2, use Visual Studio 2019 16.2 or newer. C# and C++ are supported. (Or follow the instructions to [create an build an app in Unity](holograms-100.md).)

## Enabling Developer Mode

Start by enabling **Developer Mode** on your device so Visual Studio can connect to it.

### HoloLens
1. Turn on your HoloLens and put on the device.
<<<<<<< HEAD
2. Perform the [bloom](system-gesture.md#bloom) gesture to launch the main menu.
3. Gaze at the **Settings** tile and perform the [air-tap](gaze-and-commit.md#composite-gestures) gesture. Perform a second air tap to place the app in your environment. The Settings app will launch after you place it.
=======
2. Perform the [bloom](gestures.md#bloom) gesture (1st gen) or system gesture (HoloLens 2) to launch the main menu.
3. Gaze (1st gen) or point (HoloLens 2) at the **Settings** tile and perform the [air-tap](gestures.md#air-tap) gesture. Perform a second air tap to place the app in your environment. The Settings app will launch after you place it.
>>>>>>> 91d2a5fb
4. Select the **Update** menu item.
5. Select the **For developers** menu item.
6. Enable **Developer Mode**. This will allow you to [deploy apps from Visual Studio](using-visual-studio.md) to your HoloLens.
7. Optional: Scroll down and also enable **Device Portal**. This will also allow you to connect to the [Windows Device Portal](using-the-windows-device-portal.md) on your HoloLens from a web browser.

### Windows PC

If you are working with a Windows Mixed Reality headset connected to your PC, you must enable **Developer Mode** on the PC.
1. Go to **Settings**
2. Select **Update and Security**
3. Select **For developers**
4. Enable **Developer Mode**, read the disclaimer for the setting you chose, then click Yes to accept the change.

## Deploying an app over Wi-Fi - HoloLens (1st gen)
1. Select an **x86** build configuration for your app
![x86 build configuration in Visual Studio](images/x86setting.png)
2. Select **Remote Machine** in the deployment target drop-down menu ![Remote machine deployment target in Visual Studio](images/remotemachinesetting.png)
3. For C++ and JavaScript projects, go to **Project > Properties > Configuration Properties > Debugging**. For C# projects, a dialog will automatically pop-up to configure your connection.
  a. Enter the IP address of your device in the **Address** or **Machine Name** field. Find the IP address on your HoloLens under **Settings > Network & Internet > Advanced Options**, or you can ask Cortana "What is my IP address?"
  b. Set Authentication Mode to **Universal (Unencrypted protocol)**![Remote connection dialog in Visual Studio](images/remotedeploy.png)
4. Select **Debug > Start debugging** to deploy your app and start debugging![Start Without Debugging in Visual Studio](images/deploywithdebugging.png)
5. The first time you deploy an app to your HoloLens from your PC, you will be prompted for a PIN. Follow the **Pairing your device** instructions below.

## Deploying an app over Wi-Fi - HoloLens 2
1. Select an **ARM** or **ARM64** build configuration for your app 
![ARM64 build configuration in Visual Studio](images/arm64setting.png)
2. Select **Remote Machine** in the deployment target drop-down menu ![Remote machine deployment target in Visual Studio](images/remotemachinesetting_arm64.png)
3. For C++ and JavaScript projects, go to **Project > Properties > Configuration Properties > Debugging**. For C# projects, a dialog will automatically pop-up to configure your connection.
  a. Enter the IP address of your device in the **Address** or **Machine Name** field. Find the IP address on your HoloLens under **Settings > Network & Internet > Advanced Options**, or you can ask Cortana "What is my IP address?"
  b. Set Authentication Mode to **Universal (Unencrypted protocol)**![Remote connection dialog in Visual Studio](images/remotedeploy.png)
4. Select **Debug > Start debugging** to deploy your app and start debugging![Start Without Debugging in Visual Studio](images/deploywithdebugging.png)
5. The first time you deploy an app to your HoloLens from your PC, you will be prompted for a PIN. Follow the **Pairing your device** instructions below.

If your HoloLens IP address changes, you can change the IP address of the target machine by going to **Project > Properties > Configuration Properties > Debugging**

## Deploying an app over USB - HoloLens (1st gen)
1. Select an **x86** build configuration for your app
![x86 build configuration in Visual Studio](images/x86setting.png)
2. Select **Device** in the deployment target drop-down menu![Device deployment in Visual Studio](images/buildsettingsusbdeploy.png)
3. Select **Debug > Start debugging** to deploy your app and start debugging![Start Without Debugging in Visual Studio](images/deploywithdebugging.png)
4. The first time you deploy an app to your HoloLens from your PC, you will be prompted for a PIN. Follow the **Pairing your device** instructions below.

## Deploying an app over USB - HoloLens 2
1. Select an **ARM** or **ARM64** build configuration for your app
![ARM64 build configuration in Visual Studio](images/arm64setting.png)
2. Select **Device** in the deployment target drop-down menu![Device deployment in Visual Studio](images/buildsettingsusbdeploy_arm64.png)
3. Select **Debug > Start debugging** to deploy your app and start debugging![Start Without Debugging in Visual Studio](images/deploywithdebugging.png)
4. The first time you deploy an app to your HoloLens from your PC, you will be prompted for a PIN. Follow the **Pairing your device** instructions below.

## Deploying an app to your Local PC - immersive headset

Follow these instructions when using a Windows Mixed Reality immersive headset that connects to your PC or the [Mixed Reality simulator](using-the-windows-mixed-reality-simulator.md). In these cases, simply deploy and run your app on the local PC.
1. Select an **x86** or **x64** build configuration for your app
2. Select **Local Machine** in the deployment target drop-down menu
3. Select **Debug > Start debugging** to deploy your app and start debugging

## Pairing your device

The first time you deploy an app from Visual Studio to your HoloLens, you will be prompted for a PIN. On the HoloLens, generate a PIN by launching the Settings app, go to **Update > For Developers** and tap on **Pair**. A PIN will be displayed on your HoloLens; type this PIN in Visual Studio. After pairing is complete, tap **Done** on your HoloLens to dismiss the dialog. This PC is now paired with the HoloLens and you will be able to deploy apps automatically. Repeat these steps for every subsequent PC that is used to deploy apps to your HoloLens.

To un-pair your HoloLens from all computers it was paired with, launch the **Settings** app, go to **Update > For Developers** and tap on **Clear**.

## Deploying an app to the HoloLens (1st gen) Emulator
1. Make sure you have **[installed the HoloLens Emulator](install-the-tools.md)**.
2. Select an **x86** build configuration for your app.
![x86 build configuration in Visual Studio](images/x86setting.png)
3. Select **HoloLens Emulator** in the deployment target drop-down menu![Emulator target in Visual Studio](images/deployemulator.png)
4. Select **Debug > Start debugging** to deploy your app and start debugging![Start Without Debugging in Visual Studio](images/deploywithdebugging.png)

## Deploying an app to the HoloLens 2 Emulator
1. Make sure you have **[installed the HoloLens Emulator](install-the-tools.md)**.
2. Select an **x86** or **x64** build configuration for your app.
![x86 build configuration in Visual Studio](images/x86setting.png)
3. Select **HoloLens 2 Emulator** in the deployment target drop-down menu![Emulator target in Visual Studio](images/deployemulator2.png)
4. Select **Debug > Start debugging** to deploy your app and start debugging![Start Without Debugging in Visual Studio](images/deploywithdebugging.png)

## Graphics Debugger for HoloLens (1st gen)

The Visual Studio Graphics Diagnostics tools are very helpful when writing and optimizing a Holographic app. See [Visual Studio Graphics Diagnostics on MSDN](https://msdn.microsoft.com/library/hh315751.aspx) for full details.

**To Start the Graphics Debugger**
1. Follow the instructions above to target a device or emulator
2. Go to **Debug > Graphics > Start Diagnostics**
3. The first time you do this with a HoloLens, you may get an "access denied" error. Reboot your HoloLens to allow updated permissions to take effect and try again.

## Profiling

The Visual Studio profiling tools allow you to analyze your app's performance and resource use. This includes tools to optimize CPU, memory, graphics, and network use. See [Run diagnostic tools without debugging on MSDN](https://msdn.microsoft.com/library/dn957936.aspx) for full details.

**To Start the Profiling Tools with HoloLens**
1. Follow the instructions above to target a device or emulator
2. Go to **Debug > Start Diagnostic Tools Without Debugging...**
3. Select the tools you want to use
4. Click **Start**
5. The first time you do this with a HoloLens, you may get an "access denied" error. Reboot your HoloLens to allow updated permissions to take effect and try again.

## Debugging an installed or running app

You can use Visual Studio to debug a Universal Windows app that's installed without deploying from a Visual Studio project. This is useful if you want to debug an installed app package, or if you want to debug an app that's already running.
1. Go to **Debug -> Other Debug Targets -> Debug Installed App Package**
2. Select the **Remote Machine** target for HoloLens or **Local Machine** for immersive headsets.
3. Enter your device’s **IP address**
4. Choose the **Universal** Authentication Mode
5. The window shows both running and inactive apps. Pick the one what you’d like to debug.
6. Choose the type of code to debug (Managed, Native, Mixed)
7. Click **Attach** or **Start**

## See also
* [Install the tools](install-the-tools.md)
* [Using the HoloLens emulator](using-the-hololens-emulator.md)
* [Deploying and debugging Universal Windows Platform (UWP) apps](https://msdn.microsoft.com/library/windows/apps/xaml/mt613243.aspx)
* [Enable your device for development](https://docs.microsoft.com/windows/uwp/get-started/enable-your-device-for-development)
<|MERGE_RESOLUTION|>--- conflicted
+++ resolved
@@ -1,148 +1,143 @@
----
-title: Using Visual Studio to deploy and debug 
-description: How to build, debug, and deploy apps for HoloLens and Windows Mixed Reality using Visual Studio.
-author: pbarnettms
-ms.author: pbarnett
-ms.date: 10/24/2019
-ms.topic: article
-keywords: Visual Studio, HoloLens, Mixed Reality, debug, deploy
----
-
-
-
-# Using Visual Studio to deploy and debug
-
-Whether you want to use DirectX or Unity to develop your mixed reality app, you will use Visual Studio for debugging and deploying. In this section, you will learn:
-* How to deploy applications to your HoloLens or Windows Mixed Reality immersive headset through Visual Studio.
-* How to use the HoloLens emulator built in to Visual Studio.
-* How to debug mixed reality apps.
-
-## Prerequisites
-1. See [Install the Tools](install-the-tools.md) for installation instructions.
-2. Create a new Universal Windows app project in Visual Studio.  For HoloLens (1st gen), use Visual Studio 2017 or newer.  For Hololens 2, use Visual Studio 2019 16.2 or newer. C# and C++ are supported. (Or follow the instructions to [create an build an app in Unity](holograms-100.md).)
-
-## Enabling Developer Mode
-
-Start by enabling **Developer Mode** on your device so Visual Studio can connect to it.
-
-### HoloLens
-1. Turn on your HoloLens and put on the device.
-<<<<<<< HEAD
-2. Perform the [bloom](system-gesture.md#bloom) gesture to launch the main menu.
-3. Gaze at the **Settings** tile and perform the [air-tap](gaze-and-commit.md#composite-gestures) gesture. Perform a second air tap to place the app in your environment. The Settings app will launch after you place it.
-=======
-2. Perform the [bloom](gestures.md#bloom) gesture (1st gen) or system gesture (HoloLens 2) to launch the main menu.
-3. Gaze (1st gen) or point (HoloLens 2) at the **Settings** tile and perform the [air-tap](gestures.md#air-tap) gesture. Perform a second air tap to place the app in your environment. The Settings app will launch after you place it.
->>>>>>> 91d2a5fb
-4. Select the **Update** menu item.
-5. Select the **For developers** menu item.
-6. Enable **Developer Mode**. This will allow you to [deploy apps from Visual Studio](using-visual-studio.md) to your HoloLens.
-7. Optional: Scroll down and also enable **Device Portal**. This will also allow you to connect to the [Windows Device Portal](using-the-windows-device-portal.md) on your HoloLens from a web browser.
-
-### Windows PC
-
-If you are working with a Windows Mixed Reality headset connected to your PC, you must enable **Developer Mode** on the PC.
-1. Go to **Settings**
-2. Select **Update and Security**
-3. Select **For developers**
-4. Enable **Developer Mode**, read the disclaimer for the setting you chose, then click Yes to accept the change.
-
-## Deploying an app over Wi-Fi - HoloLens (1st gen)
-1. Select an **x86** build configuration for your app
-![x86 build configuration in Visual Studio](images/x86setting.png)
-2. Select **Remote Machine** in the deployment target drop-down menu ![Remote machine deployment target in Visual Studio](images/remotemachinesetting.png)
-3. For C++ and JavaScript projects, go to **Project > Properties > Configuration Properties > Debugging**. For C# projects, a dialog will automatically pop-up to configure your connection.
-  a. Enter the IP address of your device in the **Address** or **Machine Name** field. Find the IP address on your HoloLens under **Settings > Network & Internet > Advanced Options**, or you can ask Cortana "What is my IP address?"
-  b. Set Authentication Mode to **Universal (Unencrypted protocol)**![Remote connection dialog in Visual Studio](images/remotedeploy.png)
-4. Select **Debug > Start debugging** to deploy your app and start debugging![Start Without Debugging in Visual Studio](images/deploywithdebugging.png)
-5. The first time you deploy an app to your HoloLens from your PC, you will be prompted for a PIN. Follow the **Pairing your device** instructions below.
-
-## Deploying an app over Wi-Fi - HoloLens 2
-1. Select an **ARM** or **ARM64** build configuration for your app 
-![ARM64 build configuration in Visual Studio](images/arm64setting.png)
-2. Select **Remote Machine** in the deployment target drop-down menu ![Remote machine deployment target in Visual Studio](images/remotemachinesetting_arm64.png)
-3. For C++ and JavaScript projects, go to **Project > Properties > Configuration Properties > Debugging**. For C# projects, a dialog will automatically pop-up to configure your connection.
-  a. Enter the IP address of your device in the **Address** or **Machine Name** field. Find the IP address on your HoloLens under **Settings > Network & Internet > Advanced Options**, or you can ask Cortana "What is my IP address?"
-  b. Set Authentication Mode to **Universal (Unencrypted protocol)**![Remote connection dialog in Visual Studio](images/remotedeploy.png)
-4. Select **Debug > Start debugging** to deploy your app and start debugging![Start Without Debugging in Visual Studio](images/deploywithdebugging.png)
-5. The first time you deploy an app to your HoloLens from your PC, you will be prompted for a PIN. Follow the **Pairing your device** instructions below.
-
-If your HoloLens IP address changes, you can change the IP address of the target machine by going to **Project > Properties > Configuration Properties > Debugging**
-
-## Deploying an app over USB - HoloLens (1st gen)
-1. Select an **x86** build configuration for your app
-![x86 build configuration in Visual Studio](images/x86setting.png)
-2. Select **Device** in the deployment target drop-down menu![Device deployment in Visual Studio](images/buildsettingsusbdeploy.png)
-3. Select **Debug > Start debugging** to deploy your app and start debugging![Start Without Debugging in Visual Studio](images/deploywithdebugging.png)
-4. The first time you deploy an app to your HoloLens from your PC, you will be prompted for a PIN. Follow the **Pairing your device** instructions below.
-
-## Deploying an app over USB - HoloLens 2
-1. Select an **ARM** or **ARM64** build configuration for your app
-![ARM64 build configuration in Visual Studio](images/arm64setting.png)
-2. Select **Device** in the deployment target drop-down menu![Device deployment in Visual Studio](images/buildsettingsusbdeploy_arm64.png)
-3. Select **Debug > Start debugging** to deploy your app and start debugging![Start Without Debugging in Visual Studio](images/deploywithdebugging.png)
-4. The first time you deploy an app to your HoloLens from your PC, you will be prompted for a PIN. Follow the **Pairing your device** instructions below.
-
-## Deploying an app to your Local PC - immersive headset
-
-Follow these instructions when using a Windows Mixed Reality immersive headset that connects to your PC or the [Mixed Reality simulator](using-the-windows-mixed-reality-simulator.md). In these cases, simply deploy and run your app on the local PC.
-1. Select an **x86** or **x64** build configuration for your app
-2. Select **Local Machine** in the deployment target drop-down menu
-3. Select **Debug > Start debugging** to deploy your app and start debugging
-
-## Pairing your device
-
-The first time you deploy an app from Visual Studio to your HoloLens, you will be prompted for a PIN. On the HoloLens, generate a PIN by launching the Settings app, go to **Update > For Developers** and tap on **Pair**. A PIN will be displayed on your HoloLens; type this PIN in Visual Studio. After pairing is complete, tap **Done** on your HoloLens to dismiss the dialog. This PC is now paired with the HoloLens and you will be able to deploy apps automatically. Repeat these steps for every subsequent PC that is used to deploy apps to your HoloLens.
-
-To un-pair your HoloLens from all computers it was paired with, launch the **Settings** app, go to **Update > For Developers** and tap on **Clear**.
-
-## Deploying an app to the HoloLens (1st gen) Emulator
-1. Make sure you have **[installed the HoloLens Emulator](install-the-tools.md)**.
-2. Select an **x86** build configuration for your app.
-![x86 build configuration in Visual Studio](images/x86setting.png)
-3. Select **HoloLens Emulator** in the deployment target drop-down menu![Emulator target in Visual Studio](images/deployemulator.png)
-4. Select **Debug > Start debugging** to deploy your app and start debugging![Start Without Debugging in Visual Studio](images/deploywithdebugging.png)
-
-## Deploying an app to the HoloLens 2 Emulator
-1. Make sure you have **[installed the HoloLens Emulator](install-the-tools.md)**.
-2. Select an **x86** or **x64** build configuration for your app.
-![x86 build configuration in Visual Studio](images/x86setting.png)
-3. Select **HoloLens 2 Emulator** in the deployment target drop-down menu![Emulator target in Visual Studio](images/deployemulator2.png)
-4. Select **Debug > Start debugging** to deploy your app and start debugging![Start Without Debugging in Visual Studio](images/deploywithdebugging.png)
-
-## Graphics Debugger for HoloLens (1st gen)
-
-The Visual Studio Graphics Diagnostics tools are very helpful when writing and optimizing a Holographic app. See [Visual Studio Graphics Diagnostics on MSDN](https://msdn.microsoft.com/library/hh315751.aspx) for full details.
-
-**To Start the Graphics Debugger**
-1. Follow the instructions above to target a device or emulator
-2. Go to **Debug > Graphics > Start Diagnostics**
-3. The first time you do this with a HoloLens, you may get an "access denied" error. Reboot your HoloLens to allow updated permissions to take effect and try again.
-
-## Profiling
-
-The Visual Studio profiling tools allow you to analyze your app's performance and resource use. This includes tools to optimize CPU, memory, graphics, and network use. See [Run diagnostic tools without debugging on MSDN](https://msdn.microsoft.com/library/dn957936.aspx) for full details.
-
-**To Start the Profiling Tools with HoloLens**
-1. Follow the instructions above to target a device or emulator
-2. Go to **Debug > Start Diagnostic Tools Without Debugging...**
-3. Select the tools you want to use
-4. Click **Start**
-5. The first time you do this with a HoloLens, you may get an "access denied" error. Reboot your HoloLens to allow updated permissions to take effect and try again.
-
-## Debugging an installed or running app
-
-You can use Visual Studio to debug a Universal Windows app that's installed without deploying from a Visual Studio project. This is useful if you want to debug an installed app package, or if you want to debug an app that's already running.
-1. Go to **Debug -> Other Debug Targets -> Debug Installed App Package**
-2. Select the **Remote Machine** target for HoloLens or **Local Machine** for immersive headsets.
-3. Enter your device’s **IP address**
-4. Choose the **Universal** Authentication Mode
-5. The window shows both running and inactive apps. Pick the one what you’d like to debug.
-6. Choose the type of code to debug (Managed, Native, Mixed)
-7. Click **Attach** or **Start**
-
-## See also
-* [Install the tools](install-the-tools.md)
-* [Using the HoloLens emulator](using-the-hololens-emulator.md)
-* [Deploying and debugging Universal Windows Platform (UWP) apps](https://msdn.microsoft.com/library/windows/apps/xaml/mt613243.aspx)
-* [Enable your device for development](https://docs.microsoft.com/windows/uwp/get-started/enable-your-device-for-development)
+---
+title: Using Visual Studio to deploy and debug 
+description: How to build, debug, and deploy apps for HoloLens and Windows Mixed Reality using Visual Studio.
+author: pbarnettms
+ms.author: pbarnett
+ms.date: 10/24/2019
+ms.topic: article
+keywords: Visual Studio, HoloLens, Mixed Reality, debug, deploy
+---
+
+
+
+# Using Visual Studio to deploy and debug
+
+Whether you want to use DirectX or Unity to develop your mixed reality app, you will use Visual Studio for debugging and deploying. In this section, you will learn:
+* How to deploy applications to your HoloLens or Windows Mixed Reality immersive headset through Visual Studio.
+* How to use the HoloLens emulator built in to Visual Studio.
+* How to debug mixed reality apps.
+
+## Prerequisites
+1. See [Install the Tools](install-the-tools.md) for installation instructions.
+2. Create a new Universal Windows app project in Visual Studio.  For HoloLens (1st gen), use Visual Studio 2017 or newer.  For Hololens 2, use Visual Studio 2019 16.2 or newer. C# and C++ are supported. (Or follow the instructions to [create an build an app in Unity](holograms-100.md).)
+
+## Enabling Developer Mode
+
+Start by enabling **Developer Mode** on your device so Visual Studio can connect to it.
+
+### HoloLens
+1. Turn on your HoloLens and put on the device.
+2. Perform the [bloom](system-gesture.md#bloom) gesture to launch the main menu.
+3. Gaze at the **Settings** tile and perform the [air-tap](gaze-and-commit.md#composite-gestures) gesture. Perform a second air tap to place the app in your environment. The Settings app will launch after you place it.
+4. Select the **Update** menu item.
+5. Select the **For developers** menu item.
+6. Enable **Developer Mode**. This will allow you to [deploy apps from Visual Studio](using-visual-studio.md) to your HoloLens.
+7. Optional: Scroll down and also enable **Device Portal**. This will also allow you to connect to the [Windows Device Portal](using-the-windows-device-portal.md) on your HoloLens from a web browser.
+
+### Windows PC
+
+If you are working with a Windows Mixed Reality headset connected to your PC, you must enable **Developer Mode** on the PC.
+1. Go to **Settings**
+2. Select **Update and Security**
+3. Select **For developers**
+4. Enable **Developer Mode**, read the disclaimer for the setting you chose, then click Yes to accept the change.
+
+## Deploying an app over Wi-Fi - HoloLens (1st gen)
+1. Select an **x86** build configuration for your app
+![x86 build configuration in Visual Studio](images/x86setting.png)
+2. Select **Remote Machine** in the deployment target drop-down menu ![Remote machine deployment target in Visual Studio](images/remotemachinesetting.png)
+3. For C++ and JavaScript projects, go to **Project > Properties > Configuration Properties > Debugging**. For C# projects, a dialog will automatically pop-up to configure your connection.
+  a. Enter the IP address of your device in the **Address** or **Machine Name** field. Find the IP address on your HoloLens under **Settings > Network & Internet > Advanced Options**, or you can ask Cortana "What is my IP address?"
+  b. Set Authentication Mode to **Universal (Unencrypted protocol)**![Remote connection dialog in Visual Studio](images/remotedeploy.png)
+4. Select **Debug > Start debugging** to deploy your app and start debugging![Start Without Debugging in Visual Studio](images/deploywithdebugging.png)
+5. The first time you deploy an app to your HoloLens from your PC, you will be prompted for a PIN. Follow the **Pairing your device** instructions below.
+
+## Deploying an app over Wi-Fi - HoloLens 2
+1. Select an **ARM** or **ARM64** build configuration for your app 
+![ARM64 build configuration in Visual Studio](images/arm64setting.png)
+2. Select **Remote Machine** in the deployment target drop-down menu ![Remote machine deployment target in Visual Studio](images/remotemachinesetting_arm64.png)
+3. For C++ and JavaScript projects, go to **Project > Properties > Configuration Properties > Debugging**. For C# projects, a dialog will automatically pop-up to configure your connection.
+  a. Enter the IP address of your device in the **Address** or **Machine Name** field. Find the IP address on your HoloLens under **Settings > Network & Internet > Advanced Options**, or you can ask Cortana "What is my IP address?"
+  b. Set Authentication Mode to **Universal (Unencrypted protocol)**![Remote connection dialog in Visual Studio](images/remotedeploy.png)
+4. Select **Debug > Start debugging** to deploy your app and start debugging![Start Without Debugging in Visual Studio](images/deploywithdebugging.png)
+5. The first time you deploy an app to your HoloLens from your PC, you will be prompted for a PIN. Follow the **Pairing your device** instructions below.
+
+If your HoloLens IP address changes, you can change the IP address of the target machine by going to **Project > Properties > Configuration Properties > Debugging**
+
+## Deploying an app over USB - HoloLens (1st gen)
+1. Select an **x86** build configuration for your app
+![x86 build configuration in Visual Studio](images/x86setting.png)
+2. Select **Device** in the deployment target drop-down menu![Device deployment in Visual Studio](images/buildsettingsusbdeploy.png)
+3. Select **Debug > Start debugging** to deploy your app and start debugging![Start Without Debugging in Visual Studio](images/deploywithdebugging.png)
+4. The first time you deploy an app to your HoloLens from your PC, you will be prompted for a PIN. Follow the **Pairing your device** instructions below.
+
+## Deploying an app over USB - HoloLens 2
+1. Select an **ARM** or **ARM64** build configuration for your app
+![ARM64 build configuration in Visual Studio](images/arm64setting.png)
+2. Select **Device** in the deployment target drop-down menu![Device deployment in Visual Studio](images/buildsettingsusbdeploy_arm64.png)
+3. Select **Debug > Start debugging** to deploy your app and start debugging![Start Without Debugging in Visual Studio](images/deploywithdebugging.png)
+4. The first time you deploy an app to your HoloLens from your PC, you will be prompted for a PIN. Follow the **Pairing your device** instructions below.
+
+## Deploying an app to your Local PC - immersive headset
+
+Follow these instructions when using a Windows Mixed Reality immersive headset that connects to your PC or the [Mixed Reality simulator](using-the-windows-mixed-reality-simulator.md). In these cases, simply deploy and run your app on the local PC.
+1. Select an **x86** or **x64** build configuration for your app
+2. Select **Local Machine** in the deployment target drop-down menu
+3. Select **Debug > Start debugging** to deploy your app and start debugging
+
+## Pairing your device
+
+The first time you deploy an app from Visual Studio to your HoloLens, you will be prompted for a PIN. On the HoloLens, generate a PIN by launching the Settings app, go to **Update > For Developers** and tap on **Pair**. A PIN will be displayed on your HoloLens; type this PIN in Visual Studio. After pairing is complete, tap **Done** on your HoloLens to dismiss the dialog. This PC is now paired with the HoloLens and you will be able to deploy apps automatically. Repeat these steps for every subsequent PC that is used to deploy apps to your HoloLens.
+
+To un-pair your HoloLens from all computers it was paired with, launch the **Settings** app, go to **Update > For Developers** and tap on **Clear**.
+
+## Deploying an app to the HoloLens (1st gen) Emulator
+1. Make sure you have **[installed the HoloLens Emulator](install-the-tools.md)**.
+2. Select an **x86** build configuration for your app.
+![x86 build configuration in Visual Studio](images/x86setting.png)
+3. Select **HoloLens Emulator** in the deployment target drop-down menu![Emulator target in Visual Studio](images/deployemulator.png)
+4. Select **Debug > Start debugging** to deploy your app and start debugging![Start Without Debugging in Visual Studio](images/deploywithdebugging.png)
+
+## Deploying an app to the HoloLens 2 Emulator
+1. Make sure you have **[installed the HoloLens Emulator](install-the-tools.md)**.
+2. Select an **x86** or **x64** build configuration for your app.
+![x86 build configuration in Visual Studio](images/x86setting.png)
+3. Select **HoloLens 2 Emulator** in the deployment target drop-down menu![Emulator target in Visual Studio](images/deployemulator2.png)
+4. Select **Debug > Start debugging** to deploy your app and start debugging![Start Without Debugging in Visual Studio](images/deploywithdebugging.png)
+
+## Graphics Debugger for HoloLens (1st gen)
+
+The Visual Studio Graphics Diagnostics tools are very helpful when writing and optimizing a Holographic app. See [Visual Studio Graphics Diagnostics on MSDN](https://msdn.microsoft.com/library/hh315751.aspx) for full details.
+
+**To Start the Graphics Debugger**
+1. Follow the instructions above to target a device or emulator
+2. Go to **Debug > Graphics > Start Diagnostics**
+3. The first time you do this with a HoloLens, you may get an "access denied" error. Reboot your HoloLens to allow updated permissions to take effect and try again.
+
+## Profiling
+
+The Visual Studio profiling tools allow you to analyze your app's performance and resource use. This includes tools to optimize CPU, memory, graphics, and network use. See [Run diagnostic tools without debugging on MSDN](https://msdn.microsoft.com/library/dn957936.aspx) for full details.
+
+**To Start the Profiling Tools with HoloLens**
+1. Follow the instructions above to target a device or emulator
+2. Go to **Debug > Start Diagnostic Tools Without Debugging...**
+3. Select the tools you want to use
+4. Click **Start**
+5. The first time you do this with a HoloLens, you may get an "access denied" error. Reboot your HoloLens to allow updated permissions to take effect and try again.
+
+## Debugging an installed or running app
+
+You can use Visual Studio to debug a Universal Windows app that's installed without deploying from a Visual Studio project. This is useful if you want to debug an installed app package, or if you want to debug an app that's already running.
+1. Go to **Debug -> Other Debug Targets -> Debug Installed App Package**
+2. Select the **Remote Machine** target for HoloLens or **Local Machine** for immersive headsets.
+3. Enter your device’s **IP address**
+4. Choose the **Universal** Authentication Mode
+5. The window shows both running and inactive apps. Pick the one what you’d like to debug.
+6. Choose the type of code to debug (Managed, Native, Mixed)
+7. Click **Attach** or **Start**
+
+## See also
+* [Install the tools](install-the-tools.md)
+* [Using the HoloLens emulator](using-the-hololens-emulator.md)
+* [Deploying and debugging Universal Windows Platform (UWP) apps](https://msdn.microsoft.com/library/windows/apps/xaml/mt613243.aspx)
+* [Enable your device for development](https://docs.microsoft.com/windows/uwp/get-started/enable-your-device-for-development)