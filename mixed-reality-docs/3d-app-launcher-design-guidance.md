---
title: 3D app launcher design guidance
description: A 3D app launcher is a “physical” object in the user’s mixed reality house that they can select to launch an app.
author: thmignon
ms.author: thmignon
ms.date: 03/21/2018
ms.topic: article
keywords: Windows Mixed Reality, design, 3D app launcher, immersive headset, live cube
---



# 3D app launcher design guidance

Windows 10 Fall Creators Update will ship with a mixed reality world. This world starts for the user inside a virtual house on a cliff surrounded by mountains and water. Within the space of this dwelling, a user is free to arrange and organize the 3D objects and apps that they care about any way they want. A **3D app launcher** is a “physical” object in the user’s mixed reality house that they can select to launch an app.

![Example: Floaty Bird 3D app launcher](images/20171016-151526-mixedreality1-1200px-1000px.jpg)<br>
*Floaty Bird 3D app launcher example (fictional app)*

## 3D app launcher creation process

There are 3 steps to creating a 3D app launcher.
1. Designing and concepting (You are here.)
2. [Modeling and exporting](creating-3d-models-for-use-in-the-windows-mixed-reality-home.md)
3. [Integrating it into your application](implementing-3d-app-launchers.md)

## Design concepts

### Fantastic yet familiar

The Windows Mixed Reality world your app launcher lives in is part familiar, part fantastical/sci-fi. The best launchers follow the rules of this world. Think of how you can take a familiar, representative object from your app, but bend some of the rules of actual reality. Magic will result.

### Intuitive

When you look at your app launcher, its purpose - to launch your app - should be obvious and shouldn’t cause any confusion. For example, be sure your launcher is an obvious-enough representative of your app that it won’t be confused for a piece of decor in the Cliff House. Your app launcher should invite people to touch/select it.

![Example: Fresh Note 3D app launcher](images/20171016-152145-mixedreality1-1200px-1000px.jpg)<br>
*Fresh Note 3D app launcher example (fictional app)*

### Home scale

3D app launchers live in the Cliff House and their default size should make sense with the other “physical” objects in the space. If you place your launcher beside, say, a house plant or some furniture, it should feel at home, size-wise. A good starting point is to see how it looks at 30 cubic centimeters, but remember that users can scale it up or down if they like.

### Own-able

The app launcher should feel like an object a person would be excited to have in their space. They’ll be virtually surrounding themselves with these things, so the launcher should feel like something the user thought was desirable enough to seek out and keep nearby.

![Example: Astro Warp 3D app launcher](images/20171016-132936-mixedreality-1200px-1000px.jpg)<br>
*Astro Warp 3D app launcher example (fictional app)*

### Recognizable

Your 3D app launcher should instantly express “your app’s brand” to people who see it. If you have a star character or an especially identifiable object in your app, we recommend using that as a big part of your design. In a mixed reality world, an object will draw more interest from users than just a logo alone. Recognizable objects communicate brand quickly and clearly.

### Volumetric

Your app deserves more than just putting your logo on a flat plane and calling it a day. Your launcher should feel like an exciting, 3D, physical object in the user’s space. A good approach is to imagine your app was going to have a balloon in the Macy’s Thanksgiving Day Parade. Ask yourself, what would really wow people as it came down the street? What would look great from all viewing angles?


:::row:::
    :::column:::
        ![Logo only](images/20171016-140436-mixedreality-640px.jpg)
        *Logo only*
    :::column-end:::
    :::column:::
        ![More recognizable with a character](images/20171016-140557-mixedreality-640px.jpg)
        *More recognizable with a character*
    :::column-end:::
:::row-end:::


:::row:::
    :::column:::
        ![Flat approach, not surprisingly, feels flat](images/20171016-155101-mixedreality-640px.jpg)
        *Flat approach, not surprisingly, feels flat*
    :::column-end:::
    :::column:::
        ![Volumetric approach better showcases your app](images/20171016-161407-mixedreality-640px.jpg)
        *Volumetric approach better showcases your app*
    :::column-end:::
:::row-end:::


## Tips for good 3D models

### Best practices
* When planning dimensions for your app launcher, shoot for roughly a 30cm cube. So, a 1:1:1 size ratio.
* Models must be under 10,000 polygons. [Learn more about triangle counts and levels of details (LODs)](creating-3d-models-for-use-in-the-windows-mixed-reality-home.md#triangle-counts-and-levels-of-detail-lods)
* Test on an immersive headset when possible.
* Build details into your model’s geometry where possible – don’t rely on textures for detail.
* Build “water tight” closed geometry. No holes that are not modeled in.
* Use natural materials in your object. Imagine crafting it in the real world.
* Make sure your model reads well at different distances and sizes.
* When your model is ready to go, read the [exporting assets guidelines](creating-3d-models-for-use-in-the-windows-mixed-reality-home.md#asset-requirements-overview).

![Model with subtle details in the texture](images/20171013-143334-mixedreality-640px.jpg)<br>
*Model with subtle details in the texture*

### What to avoid
* Don't use high-contrast details or small, busy patterns and textures.
* Don't use thin geometry – it doesn’t work well at a distance and will alias badly.
* Don't let parts of your model extend too much beyond the 1:1:1 size ratio. It will create scaling problems.

![Avoid high-contrast, small busy patterns](images/20171013-143603-mixedreality-640px.jpg)<br>
*Avoid high-contrast, small, busy patterns*

## How to handle type

### Best practices
* We recommend your type comprises about 1/3 of your app launcher (or more). Type is the main thing that gives people an idea that your launcher is, in fact, a launcher so it’s nice if it’s pretty substantial.
* Avoid making type super wide – try to keep it within the confines of the app launchers core dimensions (more or less).
* Flat type can work, but be aware that it can be hard to view from certain angles and in certain environments. You might consider putting it a solid object or backdrop behind it to help with this.
* Adding dimension to your type feels nice in 3D. Shading the sides of the type a different, darker color can help with readability.


:::row:::
    :::column:::
        ![Flat type without a backdrop can be hard to view from certain angles and in certain environments](images/flattype-640px.png)
        *Flat type without a backdrop can be hard to view from certain angles and in certain environments*
    :::column-end:::
    :::column:::
        ![Type with a built-in backdrop can work well](images/flattypeandbkg-640px.png)
        *Type with a built-in backdrop can work well*
    :::column-end:::
    :::column:::
        ![Extruded type can work well if you shade the sides](images/20171016-160221-mixedreality-640px.jpg)
        *Extruded type can work well if you shade the sides*
    :::column-end:::
:::row-end:::


**Type colors that work**
* White
* Black
* Bright semi-saturated color

![Type colors that work.](images/20171016-112111-mixedreality-640px.jpg)<br>
*Type colors that work*

### What to avoid

**Type colors that cause trouble**
* Mid-tones
* Gray
* Over-saturated colors or desaturated colors

![Type colors that cause trouble.](images/20171016-112246-mixedreality-640px.jpg)<br>
*Type colors that cause trouble*

## Lighting

The lighting for your app launcher comes from the Cliff House environment. Be sure to test your launcher in several places throughout the house so it looks good in both light and shadows. The good news is, if you’ve followed the other design guidance in this document, your launcher should be in pretty good shape for most lighting in the Cliff House.

Good places to test how your launcher looks in the various lights in the environment are the Studio, the Media Room, anywhere outside and on the Back Patio (the concrete area with the lawn). Another good test is to put it in half light and half shadow and see what it looks like.

![Make sure your launcher looks good in both light and shadows.](images/20171013-145523-mixedreality-1200px-1000px.jpg)<br>
*Make sure your launcher looks good in both light and shadows*

## Texturing

### Authoring your textures

The end format of your 3D app launcher will be a .glb file, which is made using the PBR (Physically Based Rendering) pipeline. This can be a tricky process - now is a good time to employ a technical artist if you haven't already. If you’re a brave DIY-er, taking the time to [research and learn PBR terminology](http://wiki.polycount.com/wiki/PBR) and what’s happening under the hood before you begin will help you avoid common mistakes. 

![Example: Fresh Note app](images/pbr-freshnote1-640px-500px.png)<br>
*Fresh Note 3D app launcher example (fictional app)*

**Recommended authoring tool**

We recommend using [Substance Painter](https://www.allegorithmic.com/products/substance-painter) by Allegorithmic to author your final file. If you’re not familiar with authoring PBR shaders in Substance Painter, here’s a [tutorial](https://docs.allegorithmic.com/documentation/display/SPDOC/Tutorials).

(Alternately [3D-Coat](https://3dcoat.com/home/), [Quixel Suite 2](https://quixel.se/suite2/), or [Marmoset Toolbag](https://www.marmoset.co/toolbag/) would also work if you’re more familiar with one of these.)

### Best practices

* If your app launcher object was authored for PBR, it should be pretty straightforward to convert it for the Cliff House environment.
* Our shader is expecting a Metal/Roughness work flow – The Unreal PBR shader is a close facsimile.
* When exporting your textures keep the [recommended texture sizes](creating-3d-models-for-use-in-the-windows-mixed-reality-home.md#material-guidelines) in mind.
* Make sure to build your objects for real-time lighting — this means:
    * Avoid baked shadows – or painted shadows
    * Avoid baked lighting in the textures
    * Use one of the PBR material authoring packages to get the right maps generated for our shader

## See also
<<<<<<< HEAD
* [Implementing 3D deep links for your app in the Windows Mixed Reality home](implementing-3d-deep-links-for-your-app-in-the-windows-mixed-reality-home.md)
* [Implementing 3D app launchers](implementing-3d-app-launchers.md)
* [Creating 3D models for use in the Windows Mixed Reality Home](creating-3d-models-for-use-in-the-windows-mixed-reality-home.md)

=======
* [Implementing 3D app launchers](implementing-3d-app-launchers.md)

>>>>>>> 612f64cd
<|MERGE_RESOLUTION|>--- conflicted
+++ resolved
@@ -1,193 +1,186 @@
----
-title: 3D app launcher design guidance
-description: A 3D app launcher is a “physical” object in the user’s mixed reality house that they can select to launch an app.
-author: thmignon
-ms.author: thmignon
-ms.date: 03/21/2018
-ms.topic: article
-keywords: Windows Mixed Reality, design, 3D app launcher, immersive headset, live cube
----
-
-
-
-# 3D app launcher design guidance
-
-Windows 10 Fall Creators Update will ship with a mixed reality world. This world starts for the user inside a virtual house on a cliff surrounded by mountains and water. Within the space of this dwelling, a user is free to arrange and organize the 3D objects and apps that they care about any way they want. A **3D app launcher** is a “physical” object in the user’s mixed reality house that they can select to launch an app.
-
-![Example: Floaty Bird 3D app launcher](images/20171016-151526-mixedreality1-1200px-1000px.jpg)<br>
-*Floaty Bird 3D app launcher example (fictional app)*
-
-## 3D app launcher creation process
-
-There are 3 steps to creating a 3D app launcher.
-1. Designing and concepting (You are here.)
-2. [Modeling and exporting](creating-3d-models-for-use-in-the-windows-mixed-reality-home.md)
-3. [Integrating it into your application](implementing-3d-app-launchers.md)
-
-## Design concepts
-
-### Fantastic yet familiar
-
-The Windows Mixed Reality world your app launcher lives in is part familiar, part fantastical/sci-fi. The best launchers follow the rules of this world. Think of how you can take a familiar, representative object from your app, but bend some of the rules of actual reality. Magic will result.
-
-### Intuitive
-
-When you look at your app launcher, its purpose - to launch your app - should be obvious and shouldn’t cause any confusion. For example, be sure your launcher is an obvious-enough representative of your app that it won’t be confused for a piece of decor in the Cliff House. Your app launcher should invite people to touch/select it.
-
-![Example: Fresh Note 3D app launcher](images/20171016-152145-mixedreality1-1200px-1000px.jpg)<br>
-*Fresh Note 3D app launcher example (fictional app)*
-
-### Home scale
-
-3D app launchers live in the Cliff House and their default size should make sense with the other “physical” objects in the space. If you place your launcher beside, say, a house plant or some furniture, it should feel at home, size-wise. A good starting point is to see how it looks at 30 cubic centimeters, but remember that users can scale it up or down if they like.
-
-### Own-able
-
-The app launcher should feel like an object a person would be excited to have in their space. They’ll be virtually surrounding themselves with these things, so the launcher should feel like something the user thought was desirable enough to seek out and keep nearby.
-
-![Example: Astro Warp 3D app launcher](images/20171016-132936-mixedreality-1200px-1000px.jpg)<br>
-*Astro Warp 3D app launcher example (fictional app)*
-
-### Recognizable
-
-Your 3D app launcher should instantly express “your app’s brand” to people who see it. If you have a star character or an especially identifiable object in your app, we recommend using that as a big part of your design. In a mixed reality world, an object will draw more interest from users than just a logo alone. Recognizable objects communicate brand quickly and clearly.
-
-### Volumetric
-
-Your app deserves more than just putting your logo on a flat plane and calling it a day. Your launcher should feel like an exciting, 3D, physical object in the user’s space. A good approach is to imagine your app was going to have a balloon in the Macy’s Thanksgiving Day Parade. Ask yourself, what would really wow people as it came down the street? What would look great from all viewing angles?
-
-
-:::row:::
-    :::column:::
-        ![Logo only](images/20171016-140436-mixedreality-640px.jpg)
-        *Logo only*
-    :::column-end:::
-    :::column:::
-        ![More recognizable with a character](images/20171016-140557-mixedreality-640px.jpg)
-        *More recognizable with a character*
-    :::column-end:::
-:::row-end:::
-
-
-:::row:::
-    :::column:::
-        ![Flat approach, not surprisingly, feels flat](images/20171016-155101-mixedreality-640px.jpg)
-        *Flat approach, not surprisingly, feels flat*
-    :::column-end:::
-    :::column:::
-        ![Volumetric approach better showcases your app](images/20171016-161407-mixedreality-640px.jpg)
-        *Volumetric approach better showcases your app*
-    :::column-end:::
-:::row-end:::
-
-
-## Tips for good 3D models
-
-### Best practices
-* When planning dimensions for your app launcher, shoot for roughly a 30cm cube. So, a 1:1:1 size ratio.
-* Models must be under 10,000 polygons. [Learn more about triangle counts and levels of details (LODs)](creating-3d-models-for-use-in-the-windows-mixed-reality-home.md#triangle-counts-and-levels-of-detail-lods)
-* Test on an immersive headset when possible.
-* Build details into your model’s geometry where possible – don’t rely on textures for detail.
-* Build “water tight” closed geometry. No holes that are not modeled in.
-* Use natural materials in your object. Imagine crafting it in the real world.
-* Make sure your model reads well at different distances and sizes.
-* When your model is ready to go, read the [exporting assets guidelines](creating-3d-models-for-use-in-the-windows-mixed-reality-home.md#asset-requirements-overview).
-
-![Model with subtle details in the texture](images/20171013-143334-mixedreality-640px.jpg)<br>
-*Model with subtle details in the texture*
-
-### What to avoid
-* Don't use high-contrast details or small, busy patterns and textures.
-* Don't use thin geometry – it doesn’t work well at a distance and will alias badly.
-* Don't let parts of your model extend too much beyond the 1:1:1 size ratio. It will create scaling problems.
-
-![Avoid high-contrast, small busy patterns](images/20171013-143603-mixedreality-640px.jpg)<br>
-*Avoid high-contrast, small, busy patterns*
-
-## How to handle type
-
-### Best practices
-* We recommend your type comprises about 1/3 of your app launcher (or more). Type is the main thing that gives people an idea that your launcher is, in fact, a launcher so it’s nice if it’s pretty substantial.
-* Avoid making type super wide – try to keep it within the confines of the app launchers core dimensions (more or less).
-* Flat type can work, but be aware that it can be hard to view from certain angles and in certain environments. You might consider putting it a solid object or backdrop behind it to help with this.
-* Adding dimension to your type feels nice in 3D. Shading the sides of the type a different, darker color can help with readability.
-
-
-:::row:::
-    :::column:::
-        ![Flat type without a backdrop can be hard to view from certain angles and in certain environments](images/flattype-640px.png)
-        *Flat type without a backdrop can be hard to view from certain angles and in certain environments*
-    :::column-end:::
-    :::column:::
-        ![Type with a built-in backdrop can work well](images/flattypeandbkg-640px.png)
-        *Type with a built-in backdrop can work well*
-    :::column-end:::
-    :::column:::
-        ![Extruded type can work well if you shade the sides](images/20171016-160221-mixedreality-640px.jpg)
-        *Extruded type can work well if you shade the sides*
-    :::column-end:::
-:::row-end:::
-
-
-**Type colors that work**
-* White
-* Black
-* Bright semi-saturated color
-
-![Type colors that work.](images/20171016-112111-mixedreality-640px.jpg)<br>
-*Type colors that work*
-
-### What to avoid
-
-**Type colors that cause trouble**
-* Mid-tones
-* Gray
-* Over-saturated colors or desaturated colors
-
-![Type colors that cause trouble.](images/20171016-112246-mixedreality-640px.jpg)<br>
-*Type colors that cause trouble*
-
-## Lighting
-
-The lighting for your app launcher comes from the Cliff House environment. Be sure to test your launcher in several places throughout the house so it looks good in both light and shadows. The good news is, if you’ve followed the other design guidance in this document, your launcher should be in pretty good shape for most lighting in the Cliff House.
-
-Good places to test how your launcher looks in the various lights in the environment are the Studio, the Media Room, anywhere outside and on the Back Patio (the concrete area with the lawn). Another good test is to put it in half light and half shadow and see what it looks like.
-
-![Make sure your launcher looks good in both light and shadows.](images/20171013-145523-mixedreality-1200px-1000px.jpg)<br>
-*Make sure your launcher looks good in both light and shadows*
-
-## Texturing
-
-### Authoring your textures
-
-The end format of your 3D app launcher will be a .glb file, which is made using the PBR (Physically Based Rendering) pipeline. This can be a tricky process - now is a good time to employ a technical artist if you haven't already. If you’re a brave DIY-er, taking the time to [research and learn PBR terminology](http://wiki.polycount.com/wiki/PBR) and what’s happening under the hood before you begin will help you avoid common mistakes. 
-
-![Example: Fresh Note app](images/pbr-freshnote1-640px-500px.png)<br>
-*Fresh Note 3D app launcher example (fictional app)*
-
-**Recommended authoring tool**
-
-We recommend using [Substance Painter](https://www.allegorithmic.com/products/substance-painter) by Allegorithmic to author your final file. If you’re not familiar with authoring PBR shaders in Substance Painter, here’s a [tutorial](https://docs.allegorithmic.com/documentation/display/SPDOC/Tutorials).
-
-(Alternately [3D-Coat](https://3dcoat.com/home/), [Quixel Suite 2](https://quixel.se/suite2/), or [Marmoset Toolbag](https://www.marmoset.co/toolbag/) would also work if you’re more familiar with one of these.)
-
-### Best practices
-
-* If your app launcher object was authored for PBR, it should be pretty straightforward to convert it for the Cliff House environment.
-* Our shader is expecting a Metal/Roughness work flow – The Unreal PBR shader is a close facsimile.
-* When exporting your textures keep the [recommended texture sizes](creating-3d-models-for-use-in-the-windows-mixed-reality-home.md#material-guidelines) in mind.
-* Make sure to build your objects for real-time lighting — this means:
-    * Avoid baked shadows – or painted shadows
-    * Avoid baked lighting in the textures
-    * Use one of the PBR material authoring packages to get the right maps generated for our shader
-
-## See also
-<<<<<<< HEAD
-* [Implementing 3D deep links for your app in the Windows Mixed Reality home](implementing-3d-deep-links-for-your-app-in-the-windows-mixed-reality-home.md)
-* [Implementing 3D app launchers](implementing-3d-app-launchers.md)
-* [Creating 3D models for use in the Windows Mixed Reality Home](creating-3d-models-for-use-in-the-windows-mixed-reality-home.md)
-
-=======
-* [Implementing 3D app launchers](implementing-3d-app-launchers.md)
-
->>>>>>> 612f64cd
+---
+title: 3D app launcher design guidance
+description: A 3D app launcher is a “physical” object in the user’s mixed reality house that they can select to launch an app.
+author: thmignon
+ms.author: thmignon
+ms.date: 03/21/2018
+ms.topic: article
+keywords: Windows Mixed Reality, design, 3D app launcher, immersive headset, live cube
+---
+
+
+
+# 3D app launcher design guidance
+
+Windows 10 Fall Creators Update will ship with a mixed reality world. This world starts for the user inside a virtual house on a cliff surrounded by mountains and water. Within the space of this dwelling, a user is free to arrange and organize the 3D objects and apps that they care about any way they want. A **3D app launcher** is a “physical” object in the user’s mixed reality house that they can select to launch an app.
+
+![Example: Floaty Bird 3D app launcher](images/20171016-151526-mixedreality1-1200px-1000px.jpg)<br>
+*Floaty Bird 3D app launcher example (fictional app)*
+
+## 3D app launcher creation process
+
+There are 3 steps to creating a 3D app launcher.
+1. Designing and concepting (You are here.)
+2. [Modeling and exporting](creating-3d-models-for-use-in-the-windows-mixed-reality-home.md)
+3. [Integrating it into your application](implementing-3d-app-launchers.md)
+
+## Design concepts
+
+### Fantastic yet familiar
+
+The Windows Mixed Reality world your app launcher lives in is part familiar, part fantastical/sci-fi. The best launchers follow the rules of this world. Think of how you can take a familiar, representative object from your app, but bend some of the rules of actual reality. Magic will result.
+
+### Intuitive
+
+When you look at your app launcher, its purpose - to launch your app - should be obvious and shouldn’t cause any confusion. For example, be sure your launcher is an obvious-enough representative of your app that it won’t be confused for a piece of decor in the Cliff House. Your app launcher should invite people to touch/select it.
+
+![Example: Fresh Note 3D app launcher](images/20171016-152145-mixedreality1-1200px-1000px.jpg)<br>
+*Fresh Note 3D app launcher example (fictional app)*
+
+### Home scale
+
+3D app launchers live in the Cliff House and their default size should make sense with the other “physical” objects in the space. If you place your launcher beside, say, a house plant or some furniture, it should feel at home, size-wise. A good starting point is to see how it looks at 30 cubic centimeters, but remember that users can scale it up or down if they like.
+
+### Own-able
+
+The app launcher should feel like an object a person would be excited to have in their space. They’ll be virtually surrounding themselves with these things, so the launcher should feel like something the user thought was desirable enough to seek out and keep nearby.
+
+![Example: Astro Warp 3D app launcher](images/20171016-132936-mixedreality-1200px-1000px.jpg)<br>
+*Astro Warp 3D app launcher example (fictional app)*
+
+### Recognizable
+
+Your 3D app launcher should instantly express “your app’s brand” to people who see it. If you have a star character or an especially identifiable object in your app, we recommend using that as a big part of your design. In a mixed reality world, an object will draw more interest from users than just a logo alone. Recognizable objects communicate brand quickly and clearly.
+
+### Volumetric
+
+Your app deserves more than just putting your logo on a flat plane and calling it a day. Your launcher should feel like an exciting, 3D, physical object in the user’s space. A good approach is to imagine your app was going to have a balloon in the Macy’s Thanksgiving Day Parade. Ask yourself, what would really wow people as it came down the street? What would look great from all viewing angles?
+
+
+:::row:::
+    :::column:::
+        ![Logo only](images/20171016-140436-mixedreality-640px.jpg)
+        *Logo only*
+    :::column-end:::
+    :::column:::
+        ![More recognizable with a character](images/20171016-140557-mixedreality-640px.jpg)
+        *More recognizable with a character*
+    :::column-end:::
+:::row-end:::
+
+
+:::row:::
+    :::column:::
+        ![Flat approach, not surprisingly, feels flat](images/20171016-155101-mixedreality-640px.jpg)
+        *Flat approach, not surprisingly, feels flat*
+    :::column-end:::
+    :::column:::
+        ![Volumetric approach better showcases your app](images/20171016-161407-mixedreality-640px.jpg)
+        *Volumetric approach better showcases your app*
+    :::column-end:::
+:::row-end:::
+
+
+## Tips for good 3D models
+
+### Best practices
+* When planning dimensions for your app launcher, shoot for roughly a 30cm cube. So, a 1:1:1 size ratio.
+* Models must be under 10,000 polygons. [Learn more about triangle counts and levels of details (LODs)](creating-3d-models-for-use-in-the-windows-mixed-reality-home.md#triangle-counts-and-levels-of-detail-lods)
+* Test on an immersive headset when possible.
+* Build details into your model’s geometry where possible – don’t rely on textures for detail.
+* Build “water tight” closed geometry. No holes that are not modeled in.
+* Use natural materials in your object. Imagine crafting it in the real world.
+* Make sure your model reads well at different distances and sizes.
+* When your model is ready to go, read the [exporting assets guidelines](creating-3d-models-for-use-in-the-windows-mixed-reality-home.md#asset-requirements-overview).
+
+![Model with subtle details in the texture](images/20171013-143334-mixedreality-640px.jpg)<br>
+*Model with subtle details in the texture*
+
+### What to avoid
+* Don't use high-contrast details or small, busy patterns and textures.
+* Don't use thin geometry – it doesn’t work well at a distance and will alias badly.
+* Don't let parts of your model extend too much beyond the 1:1:1 size ratio. It will create scaling problems.
+
+![Avoid high-contrast, small busy patterns](images/20171013-143603-mixedreality-640px.jpg)<br>
+*Avoid high-contrast, small, busy patterns*
+
+## How to handle type
+
+### Best practices
+* We recommend your type comprises about 1/3 of your app launcher (or more). Type is the main thing that gives people an idea that your launcher is, in fact, a launcher so it’s nice if it’s pretty substantial.
+* Avoid making type super wide – try to keep it within the confines of the app launchers core dimensions (more or less).
+* Flat type can work, but be aware that it can be hard to view from certain angles and in certain environments. You might consider putting it a solid object or backdrop behind it to help with this.
+* Adding dimension to your type feels nice in 3D. Shading the sides of the type a different, darker color can help with readability.
+
+
+:::row:::
+    :::column:::
+        ![Flat type without a backdrop can be hard to view from certain angles and in certain environments](images/flattype-640px.png)
+        *Flat type without a backdrop can be hard to view from certain angles and in certain environments*
+    :::column-end:::
+    :::column:::
+        ![Type with a built-in backdrop can work well](images/flattypeandbkg-640px.png)
+        *Type with a built-in backdrop can work well*
+    :::column-end:::
+    :::column:::
+        ![Extruded type can work well if you shade the sides](images/20171016-160221-mixedreality-640px.jpg)
+        *Extruded type can work well if you shade the sides*
+    :::column-end:::
+:::row-end:::
+
+
+**Type colors that work**
+* White
+* Black
+* Bright semi-saturated color
+
+![Type colors that work.](images/20171016-112111-mixedreality-640px.jpg)<br>
+*Type colors that work*
+
+### What to avoid
+
+**Type colors that cause trouble**
+* Mid-tones
+* Gray
+* Over-saturated colors or desaturated colors
+
+![Type colors that cause trouble.](images/20171016-112246-mixedreality-640px.jpg)<br>
+*Type colors that cause trouble*
+
+## Lighting
+
+The lighting for your app launcher comes from the Cliff House environment. Be sure to test your launcher in several places throughout the house so it looks good in both light and shadows. The good news is, if you’ve followed the other design guidance in this document, your launcher should be in pretty good shape for most lighting in the Cliff House.
+
+Good places to test how your launcher looks in the various lights in the environment are the Studio, the Media Room, anywhere outside and on the Back Patio (the concrete area with the lawn). Another good test is to put it in half light and half shadow and see what it looks like.
+
+![Make sure your launcher looks good in both light and shadows.](images/20171013-145523-mixedreality-1200px-1000px.jpg)<br>
+*Make sure your launcher looks good in both light and shadows*
+
+## Texturing
+
+### Authoring your textures
+
+The end format of your 3D app launcher will be a .glb file, which is made using the PBR (Physically Based Rendering) pipeline. This can be a tricky process - now is a good time to employ a technical artist if you haven't already. If you’re a brave DIY-er, taking the time to [research and learn PBR terminology](http://wiki.polycount.com/wiki/PBR) and what’s happening under the hood before you begin will help you avoid common mistakes. 
+
+![Example: Fresh Note app](images/pbr-freshnote1-640px-500px.png)<br>
+*Fresh Note 3D app launcher example (fictional app)*
+
+**Recommended authoring tool**
+
+We recommend using [Substance Painter](https://www.allegorithmic.com/products/substance-painter) by Allegorithmic to author your final file. If you’re not familiar with authoring PBR shaders in Substance Painter, here’s a [tutorial](https://docs.allegorithmic.com/documentation/display/SPDOC/Tutorials).
+
+(Alternately [3D-Coat](https://3dcoat.com/home/), [Quixel Suite 2](https://quixel.se/suite2/), or [Marmoset Toolbag](https://www.marmoset.co/toolbag/) would also work if you’re more familiar with one of these.)
+
+### Best practices
+
+* If your app launcher object was authored for PBR, it should be pretty straightforward to convert it for the Cliff House environment.
+* Our shader is expecting a Metal/Roughness work flow – The Unreal PBR shader is a close facsimile.
+* When exporting your textures keep the [recommended texture sizes](creating-3d-models-for-use-in-the-windows-mixed-reality-home.md#material-guidelines) in mind.
+* Make sure to build your objects for real-time lighting — this means:
+    * Avoid baked shadows – or painted shadows
+    * Avoid baked lighting in the textures
+    * Use one of the PBR material authoring packages to get the right maps generated for our shader
+
+## See also
+* [Implementing 3D app launchers](implementing-3d-app-launchers.md)
+* [Creating 3D models for use in the Windows Mixed Reality Home](creating-3d-models-for-use-in-the-windows-mixed-reality-home.md)