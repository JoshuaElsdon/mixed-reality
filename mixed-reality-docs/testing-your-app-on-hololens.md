---
title: Testing your app on HoloLens
description: Guidance and suggestions for testing your HoloLens app
author: JonMLyons
ms.author: jlyons
ms.date: 02/24/2019
ms.topic: article
keywords: HoloLens, testing
---



# Testing your app on HoloLens

Testing HoloLens applications are very similar to testing Windows applications. All the usual areas should be considered (functionality, interoperability, performance, security, reliability, etc.). There are, however, some areas that require special handling or attention to details that are not usually observed in PC or phone apps. Holographic apps need to run smoothly in a diverse set of environments. They also need to maintain performance and user comfort at all times. Guidance for testing these areas is detailed in this topic.

## Performance

Holographic apps need to run smoothly in a diverse set of environments. They also need to maintain performance and user comfort at all times. Performance is so important to the user's experience with a Holographic app that we have an entire topic devoted to it. Please make sure you read and follow the [Understanding Performance for Mixed Reality](understanding-performance-for-mixed-reality.md)

## Testing 3D in 3D
1. **Test your app in as many different spaces as possible.** Try in big rooms, small rooms, bathrooms, kitchens, bedrooms, offices, etc. Also take into consideration rooms with non standard features such as non vertical walls, curved walls, non-horizontal ceilings. Does it work well when transitioning between rooms, floors, going through hallways or stairs?
2. **Test your app in different lighting conditions.** Does it respond properly to different environmental conditions such as lighting, black surfaces, transparent/reflective surfaces such as mirrors, glass walls, etc.
3. **Test your app in different motion conditions.** Put on device and try your scenarios in various states of motion. Does it respond properly to different movement or steady state?
4. **Test how your app works from different angles.** If you have a world locked hologram, what happens if your user walks behind it? What happens if something comes between the user and the hologram? What if the user looks at the hologram from above or below?
5. **Use spatial and audio cues.** Make sure your app uses these to prevent the user from getting lost.
6. **Test your app at different levels of ambient noise.** If you've implemented voice commands, try invoking them with varying levels of ambient noise.
7. **Test your app seated and standing**. Make sure to test from both seating and standing positions.
8. **Test your app from different distances**. Can UI elements be read and interacted with from far away? Does your app react to users getting too close to your holograms?
9. **Test your app against common app bar interactions**. All app tiles and 2D universal apps have a [app bar](navigating-the-windows-mixed-reality-home.md#moving-and-adjusting-apps) that allows you to control how the app is positioned in the Mixed World. Make sure clicking Remove terminates your app process gracefully and that the Back button is supported within the context of your 2D universal app. Try scaling and moving your app in [Adjust mode](navigating-the-windows-mixed-reality-home.md#moving-and-adjusting-apps) both while it is active, and while it is a suspended app tile.

### Environmental test matrix

![Environment Test Matrix for HoloLens app development](images/environment-matrix-600px.png)

## Comfort
1. **Clip planes.** Be attentive to where [holograms are rendered](hologram-stability.md#hologram-render-distances).
2. **Avoid virtual movement inconsistent with actual head movement.** Avoid moving the camera in a way that is not representative of the user's actual motion. If your app requires moving the user through a scene, make the motion predictable, minimize acceleration, and let the user control the movement.
3. **Follow the hologram quality guidelines.** Performant apps that implement the [hologram quality guidance](hologram-stability.md) are less likely to result in user discomfort.
4. **Distribute holograms horizontally rather than vertically.** Forcing the user to spend extended periods of time looking up or down can lead to fatigue in the neck.


<<<<<<< HEAD
### Interaction models

Make sure the hologram interactions work with your chosen [interaction model](interaction-fundamentals.md).
It's also a good idea to validate with different accessories, like mouse and keybouard, if these acccessories are needed to support accessibility.
=======
## Input

### Interaction models

Make sure the hologram interactions work with your chosen [interaction model](interaction-fundamentals.md).
It's also a good idea to validate with different accessories, like mouse and keyboard, if these accessories are needed to support accessibility.
>>>>>>> afc91e6d

**Validate when your app has a different behavior with mouse and touch.** This will identify inconsistencies and help with design decisions to make the experience more natural for users. For example, triggering an action based on hover.


### Custom voice commands

[Voice input](voice-input.md) is a natural form of interaction. The user experience can be magical or confusing depending on your choice of commands and how you expose them. As a rule, you should not use system voice commands such as "Select" or "Hey Cortana" as custom commands. Here are a few points to consider:
1. **Avoid using commands that sound similar.** This can potentially trigger the incorrect command.
2. **Choose phonetically rich words when possible.** This will minimize and/or avoid false activations.

### Peripherals

Users can interact with your App through [peripherals](hardware-accessories.md). Apps don't need to do anything special to take advantage of that capability, however there are a couple things worth checking.
1. **Validate custom interactions.** Things like custom keyboard shortcuts for your app.
2. **Validate switching input types.** Attempting to use multiple input methods to complete a task, such as voice, gesture, mouse, and keyboard all in the same scenario.

## System integration

### Battery

Test your application without a power source connected to understand how quickly it drains the battery. One can easily understand the battery state by looking at Power LED readings. 

![LED states that indicate battery power](images/batterypowerledindication-500px.png)<br>

*LED states that indicate battery power*

### Power state transitions

Validate key scenarios work as expected when transitioning between power states. For example, does the application remain at its original position? Does it correctly persist its state? Does it continue to function as expected?
1. **Stand-by / Resume.** To enter standby, one can press and release the power button immediately. The device also will enter standby automatically after 3 minutes of inactivity. To resume from standby, one can press and release the power button immediately. The device will also resume if you connect or disconnect it from a power source.
2. **Shutdown / Restart.** To shutdown, press and hold the power button continuously for 6 seconds. To restart, press the power button.

### Multi-app scenarios

Validate core app functionality when switching between apps, especially if you've implemented a background task. Copy/Paste and Cortana integration are also worth checking where applicable.

## Telemetry

Use telemetry and analytics to guide you. Integrating analytics into your app will help you get insights about your app from your Beta testers and end-users. This data can be used to help optimize your app before submission to the Store and for future updates. There are many analytics options out there. If you're not sure where to start, check out [App Insights](https://www.visualstudio.com/products/application-insights-vs.aspx).

Questions to consider:
1. How are users using the space?
2. How is the app placing objects in the world - can you detect problems?
3. How much time do they spend on different stages of the application?
4. How much time do they spend in the app?
5. What are the most common usage paths the users are trying?
6. Are users hitting unexpected states and/or errors?

## Emulator and simulated input

The [HoloLens emulator](using-the-hololens-emulator.md) is a great way to efficiently test your Holographic app with a variety of simulated user characteristics and spaces. Here are some suggestions for effectively using the emulator to test your app:
1. **Use the emulator's virtual rooms to expand your testing.** The emulator comes with a set of virtual rooms that you can use to test your app in even more environments.
2. **Use the emulator to look at your app from all angles.** The PageUp/PageDn keys will make your simulated user taller or shorter.
3. **Test your app with a real HoloLens.** The HoloLens Emulator is a great tool to help you quickly iterate on an app and catch new bugs, but make sure you also test on a physical HoloLens before submitting to the Windows Store. This is important to ensure that the performance and experience are great on real hardware.

## Automated testing with Perception Simulation

Some app developers might want to automate testing of their apps. Beyond simple unit tests, you can use the [perception simulation](perception-simulation.md) stack in HoloLens to automate human and world input to your app. The perception simulation API can send simulated input to either the HoloLens emulator or a physical HoloLens.

## Windows App Certification Kit

To give your app the best chance of being [published on the Windows Store](submitting-an-app-to-the-microsoft-store.md), validate and test it locally before you submit it for certification. If your app targets the Windows.Holographic device family, the [Windows App Certification Kit](https://msdn.microsoft.com/library/windows/apps/xaml/mt186449.aspx) will only run local static analysis tests on your PC. No tests will be run on your HoloLens.

## See also
* [Submitting an app to the Windows Store](submitting-an-app-to-the-microsoft-store.md)
<|MERGE_RESOLUTION|>--- conflicted
+++ resolved
@@ -40,19 +40,13 @@
 4. **Distribute holograms horizontally rather than vertically.** Forcing the user to spend extended periods of time looking up or down can lead to fatigue in the neck.
 
 
-<<<<<<< HEAD
-### Interaction models
-
-Make sure the hologram interactions work with your chosen [interaction model](interaction-fundamentals.md).
-It's also a good idea to validate with different accessories, like mouse and keybouard, if these acccessories are needed to support accessibility.
-=======
 ## Input
 
 ### Interaction models
 
 Make sure the hologram interactions work with your chosen [interaction model](interaction-fundamentals.md).
-It's also a good idea to validate with different accessories, like mouse and keyboard, if these accessories are needed to support accessibility.
->>>>>>> afc91e6d
+It's also a good idea to validate with different accessories, like mouse and keybouard, if these acccessories are needed to support accessibility.
+
 
 **Validate when your app has a different behavior with mouse and touch.** This will identify inconsistencies and help with design decisions to make the experience more natural for users. For example, triggering an action based on hover.
 
@@ -117,4 +111,4 @@
 To give your app the best chance of being [published on the Windows Store](submitting-an-app-to-the-microsoft-store.md), validate and test it locally before you submit it for certification. If your app targets the Windows.Holographic device family, the [Windows App Certification Kit](https://msdn.microsoft.com/library/windows/apps/xaml/mt186449.aspx) will only run local static analysis tests on your PC. No tests will be run on your HoloLens.
 
 ## See also
-* [Submitting an app to the Windows Store](submitting-an-app-to-the-microsoft-store.md)
+* [Submitting an app to the Windows Store](submitting-an-app-to-the-microsoft-store.md)