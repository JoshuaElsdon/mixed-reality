--- conflicted
+++ resolved
@@ -1,75 +1,3 @@
-<<<<<<< HEAD
-{
-  "build": {
-    "content": [
-      {
-        "files": [
-          "**/*.md",
-          "**/*.yml"
-        ],
-        "exclude": [
-          "**/obj/**",
-          "**/includes/**",
-          "**/_themes.pdf/**",
-          "README.md",
-          "LICENSE",
-          "LICENSE-CODE",
-          "ThirdPartyNotices"
-        ]
-      }
-    ],
-    "resource": [
-      {
-        "files": [
-          "**/*.png",
-          "**/*.jpg",
-          "**/*.svg",
-          "**/*.gif",
-          "**/*.pdf",
-          "**/*.wav"
-        ],
-        "exclude": [
-          "**/obj/**",
-          "**/includes/**"
-        ]
-      },
-      {
-        "files": [
-          "includes/**/*.svg",
-          "includes/**/*.png",
-          "includes/**/*.jpg",
-          "includes/**/*.jpeg",
-          "includes/**/*.gif"
-        ],
-        "exclude": [
-          "**/obj/**",
-          "**/_themes/**"
-        ]
-      }
-    ],
-    "overwrite": [],
-    "externalReference": [],
-    "globalMetadata": {
-      "breadcrumb_path": "/windows/mixed-reality/breadcrumb/toc.json",
-      "extendBreadcrumb": true,
-      "uhfHeaderId": "MSDocsHeader-Hololens",
-      "titleSuffix": "Mixed Reality",
-      "ms.prod": "mixed-reality",
-      "ms.technology": "mr-dev",
-      "ms.date": "3/21/2018",
-      "keywords": "mixed reality, windows mixed reality, hololens, mr, vr, ar, xr, virtual reality, augmented reality, holographic, develop, design, documentation",
-      "searchScope": ["MixedReality"],
-      "feedback_system": "GitHub",
-      "feedback_github_repo": "MicrosoftDocs/mixed-reality",
-      "feedback_product_url": "https://docs.microsoft.com/windows/mixed-reality/give-us-feedback"
-    },
-    "fileMetadata": {},
-    "template": [],
-    "dest": "mixed-reality",
-    "markdownEngineName": "markdig"
-  }
-}
-=======
 {
   "build": {
     "content": [
@@ -127,5 +55,4 @@
     "dest": "mixed-reality",
     "markdownEngineName": "markdig"
   }
-}
->>>>>>> 8f7aae2a
+}