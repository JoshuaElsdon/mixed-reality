--- conflicted
+++ resolved
@@ -9,11 +9,8 @@
 keywords: Mixed Reality, gaze, gaze targeting, interaction, design
 ---
 # Head-gaze and commit
-<<<<<<< HEAD
 Head-gaze and commit is an input model that involves targeting an object with the direction of your head pointing forward (head-direction), and then acting on it with a secondary input, such as the hand gesture air tap or the voice command Select. It is considered a far input model with indirect manipulation, meaning it is best used for interacting with content that is beyond arms reach.
-=======
-Head-gaze and commit is an input model that involves targeting an object with the direction of your head pointing forward (head-direction), and then acting on it with a secondary input such as the hand gesture Air Tap or the voice command “Select”. It is considered a "far" input model with indirect manipulation, meaning it is best used for interacting with content that is beyond arms reach.
->>>>>>> be528346
+
 
 ## Device support
 
@@ -41,16 +38,11 @@
 ## Head-gaze
 Mixed reality headsets use the position and orientation of the user's head to determine their head direction vector. You can think of this as a laser that points straight ahead from directly between the user's eyes. This is a fairly coarse approximation of where the user is looking. Your application can intersect this ray with virtual or real-world objects, and draw a cursor at that location to let the user know what they are currently targeting.
 
-<<<<<<< HEAD
 In addition to head gaze, some mixed reality headsets, like HoloLens 2, include eye tracking systems that produce an eye-gaze vector. This provides a fine-grained measurement of where the user is looking. It is possible to build gaze and commit interactions using eye gaze. But this comes with a very different set of design constraints, which will be covered separately in the [eye-gaze article](eye-tracking.md).
-=======
-In addition to head gaze, some mixed reality headsets like the HoloLens 2 include eye tracking systems that produce an eye-gaze vector. This provides a fine-grained measurement of where the user is looking. It is possible to build gaze and commit interactions using eye gaze, but this comes with a very different set of design constraints, which will be covered separately in the [eye tracking article](eye-tracking.md).
->>>>>>> be528346
 
 ## Commit
 After targeting an object or UI element, the user can interact or click on it using a secondary input. This is known as the commit step of the model. The following commit methods are supported:
 
-<<<<<<< HEAD
 - Air tap gesture
 - Speak the voice command, Select, or one of the targeted voice commands
 - Press a single button on a [HoloLens Clicker](hardware-accessories.md#hololens-clicker)
@@ -63,20 +55,7 @@
 ![Finger in the ready position and then a tap or click motion](images/readyandpress.jpg)<br>
 
 Air tap is also available on HoloLens 2. It has been relaxed from the original version. Nearly all types of pinches are now supported as long as the hand is upright and holding still. This makes it much easier for users to learn and perform the gesture. This new air tap replaces the old one through the same API, so existing applications will have the new behavior automatically after recompiling for HoloLens 2.
-=======
-- Air Tap gesture
-- Speak the voice command "Select" or one of the targeted voice commands
-- Press the single button on a [HoloLens Clicker](hardware-accessories.md#hololens-clicker)
-- Press the 'A' button on an Xbox Gamepad
-- Press the 'A' button on an Xbox Adaptive Controller
-
-### Head-gaze and air tap gesture
-Air tap is a tapping gesture with the hand held upright. To perform an Air tap, raise your index finger to the ready position, then pinch with your thumb and raise your index finger back up to release. On HoloLens 1, Air tap is the most common secondary input.
-
-![Finger in the ready position and then a tap or click motion](images/readyandpress.jpg)<br>
-
-Air tap is also available on HoloLens 2, and it has been relaxed from the original version. Nearly all types of pinches are now supported, as long as the hand is upright and holding still. This makes it much easier for users to learn and perform the gesture.  This new Air tap replaces the old one through the same API, so existing applications will get the new behavior automatically after recompiling for HoloLens 2.
->>>>>>> be528346
+
 
 ### Head-gaze and "Select" voice command
 Voice commanding is one of the primary interaction methods in mixed reality. It provides a very powerful hands fee mechanism to control the system. There are diferent types of voice interaction models:
@@ -91,11 +70,8 @@
 
 
 ### Head-gaze and HoloLens Clicker
-<<<<<<< HEAD
+
 The HoloLens Clicker is the first peripheral device built specifically for HoloLens. It is included with HoloLens (1st Gen) Development Edition. The HoloLens Clicker lets a user click with minimal hand motion, and commit as a secondary input. The HoloLens Clicker connects to HoloLens (1st Gen) or HoloLens 2 using Bluetooth Low Energy (BTLE).
-=======
-The HoloLens Clicker is the first peripheral device built specifically for HoloLens and is included with the HoloLens 1 Development Edition. The HoloLens Clicker allows a user to click with minimal hand motion and commit as a secondary input. The HoloLens clicker connects to the HoloLens 1 or 2 using Bluetooth Low Energy (BTLE).
->>>>>>> be528346
 
 ![](images/hololens-clicker-500px.jpg)<br>
 HoloLens Clicker
@@ -179,16 +155,9 @@
 
 
 ## Composite gestures
-<<<<<<< HEAD
 
 ### Air tap
 The air tap gesture (as well as the other gestures below) reacts only to a specific tap. To detect other taps, such as Menu or Grasp, your application must directly use the lower-level interactions described in the two key component gestures section above.
-=======
-Apps can recognize more than just individual taps. By combining tap, hold and release with the movement of the hand, more complex composite gestures can be performed. These composite or high-level gestures build on the low-level spatial input data (from Air tap and Bloom) that developers have access to.
-
-### Air tap
-The Air tap gesture (as well as the other gestures below) reacts only to a specific tap. To detect other taps, such as Menu or Grasp, your app must directly use the lower-level interactions described in two key component gestures section above.
->>>>>>> be528346
 
 ### Tap and hold
 Hold is simply maintaining the downward finger position of the air tap. The combination of air tap and hold allows for a variety of more complex "click and drag" interactions when combined with arm movement such as picking up an object instead of activating it or mousedown secondary interactions such as showing a context menu.
