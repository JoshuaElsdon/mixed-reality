---
title: Azure Spatial Anchors tutorials - 5. Azure Spatial Anchors for Android and iOS
description: Complete this course to learn how to deploy a Unity project with Mixed Reality Toolkit and Azure Spatial Anchors to Android and iOS.
author: jessemcculloch
ms.author: jemccull
ms.date: 02/26/2019
ms.topic: article
keywords: mixed reality, unity, tutorial, hololens, android, ios
ms.localizationpriority: high
---

# 5. Azure Spatial Anchors for Android and iOS

In this tutorial, you will learn how to build your project to Android and iOS devices using AR Foundation, ARCore XR Plugin, and ARKit XR Plugin.

## Objectives

* Learn how to build your project to your Android device using Unity's AR Foundation and ARCore XR Plugin
* Learn how to build your project to your iOS device using Unity's AR Foundation and ARKit XR Plugin

## Installing inbuilt Unity packages

In this section, you will upgrade and install the following inbuilt packages:

* AR Foundation 3.1.3
* Legacy Input Helpers 2.1.4
* ARCore XR Plugin 3.1.3 for Android support
* ARKit XR plugin 3.1.3 for iOS support

> [!CAUTION]
> Not all version are compatible with MRTK and only certain version works together, so make sure you install the exact versions listed above.

In the Unity menu, select **Window** > **Package Manager** to open the Package Manager window, then select **AR Foundation** > **3.1.3** and click the **Update to 3.1.3** button to update the package:

![mr-learning-asa](images/mr-learning-asa/asa-05-section1-step1-1.png)

Follow the same process to import the remaining packages as needed.

> [!NOTE]
> If you are developing this project for Android, there is no need to install the ARKit XR Plugin package. Similarly, if you are developing this project for iOS, you do not need to install the ARCore XR Plugin.

## Configure MRTK for AR Foundation Camera

In this section, you will learn how to configure MRTK for deploying to a mobile device.

In the Hierarchy window, select the **MixedRealityToolkit** object. Then in the Inspector window, select the **Camera** tab, clone the camera profile, and give it a suitable name, for example, **AzureSpatialAnchors_ARCameraProfile**:

![mr-learning-asa](images/mr-learning-asa/asa-05-section2-step1-1.png)

> [!TIP]
> For a reminder on how to clone MRTK profiles, you can refer to the [Configuring the Mixed Reality Toolkit profiles](mr-learning-base-03.md) instructions.

With the **Camera** tab still selected in the Inspector window, expand the **Camera Setting Providers** and click the **+ Add Camera Setting Provider** button, then expand the newly added **New data provider 1**:

![mr-learning-asa](images/mr-learning-asa/asa-05-section2-step1-2.png)

Using the **Type** dropdown, change the type to **Microsoft.MixedReality.Toolkit.Experimental.UnityAR** > **UnityARCameraSettings**:

![mr-learning-asa](images/mr-learning-asa/asa-05-section2-step1-3.png)

With the **MixedRealityToolkit** object still selected in the Hierarchy window, use the **Add Component** button in the Inspector window to add the following components:

* AR Anchor Manager (Script)
* DisableDiagnosticsSystem (Script)

![mr-learning-asa](images/mr-learning-asa/asa-05-section2-step1-4.png)

> [!NOTE]
> When you add the AR Reference Point Manager (Script) component, the AR Session Origin (Script) component is automatically added because it is required by the AR Reference Point Manager (Script) component.

## Building your application to your Android device

In this section, you will learn how to configure your project to build and deploy it to an Android device.

In the Unity menu, select **File** > **Build Settings...** to open the Build Settings window and then switch the platform to Android:

![mr-learning-asa](images/mr-learning-asa/asa-05-section3-step1-1.png)

> [!TIP]
> For a reminder on how to switch build platform, you can refer to the [Switching the build platform](mr-learning-base-02.md#switching-the-build-platform) instructions.

Close the Build Settings window.

In the Unity menu, select **Mixed Reality Toolkit** > **Utilities** > **Configure Unity Project** to open the **MRTK Project Configurator** window, ensure all options are selected, then click the **Apply** button to apply the settings:

![mr-learning-asa](images/mr-learning-asa/asa-05-section3-step1-2.png)

In the Unity menu, select **Edit** > **Project Settings...** to open the Player Settings window, then locate the **Player** >  **Other Settings** section, select **Vulkan** and remove it by clicking the **"-"** symbol:

![mr-learning-asa](images/mr-learning-asa/asa-05-section3-step1-3.png)

Close the Player Settings window and open the Build Settings window again.

In the Build Settings window, click the **Add Open Scenes** button to add your current scene to the **Scenes In Build** list. Then, use a USB cable, connect your Android device to your computer and select it from the **Run Device** dropdown:

![mr-learning-asa](images/mr-learning-asa/asa-05-section3-step1-4.png)

>[!NOTE]
> If your device does not appear in the Run Device dropdown, you might need to press the Refresh button next to the dropdown.

In the Build Settings window, click the **Build And Run** button to open the Build Android window.

Choose a suitable location to store your build, for example, _D:\MixedRealityLearning\Builds_, then give the apk a suitable name, for example, _MRTKTutorials-AzureSpatialAnchors_, and click the **Save** button to start the build process:

![mr-learning-asa](images/mr-learning-asa/asa-05-section3-step1-5.png)

> [!NOTE]
If you get any error in the Unity Console window related to Android SDK, NDK, or JDK modules, you need to open Unity Hub and install the associated Android Build Support modules.

<<<<<<< HEAD
When the build process is complete, your application should automatically load on your Android device.
=======
When the build process is complete, your apps should automatically load on your Android device.
>>>>>>> bb386421

## Building your application to your iOS device

In this section, you will learn how to configure your project, to build and deploy it to your iOS device.

In the Unity menu, select **File** > **Build Settings...** to open the Build Settings window and switch platform to iOS:

![mr-learning-asa](images/mr-learning-asa/asa-05-section4-step1-1.png)

> [!TIP]
> For a reminder on how to switch build platform, you can refer to the [Switching the build platform](mr-learning-base-02.md#switching-the-build-platform) instructions.

Close the Build Settings window.

In the Unity menu, select **Mixed Reality Toolkit** > **Utilities** > **Configure Unity Project** to open the **MRTK Project Configurator** window, ensure all options are selected, then click the **Apply** button to apply the settings:

![mr-learning-asa](images/mr-learning-asa/asa-05-section4-step1-2.png)

In the Unity menu, select **Edit** > **Project Settings...** to open the Player Settings window, then locate the **Player** >  **Other Settings** section, uncheck the **Strip Engine Code** checkbox to disable it:

![mr-learning-asa](images/mr-learning-asa/asa-05-section4-step1-3.png)

Close the Player Settings window and open the **Build Settings** window again.

In the Build Settings window, click the **Add Open Scenes** button to add your current scene to the **Scenes In Build** list:

![mr-learning-asa](images/mr-learning-asa/asa-05-section4-step1-4.png)

In the Build Settings window, click the **Build** button to open the Build iOS window.

Choose a suitable location to store your Xcode project, for example, _D:\MixedRealityLearning\Builds_, create a new folder and give it a suitable name, for example, _MRTKTutorials-AzureSpatialAnchors_, and then click the **Select Folder** button to start the build process:

![mr-learning-asa](images/mr-learning-asa/asa-05-section4-step1-5.png)

When the build process is complete, follow the [Export the Xcode project](https://docs.microsoft.com/azure/spatial-anchors/quickstarts/get-started-unity-ios#export-the-xcode-project) instructions to learn to deploy your Xcode project to your iOS device.

## Congratulations

In this tutorial, you learned how to build your project to Android and iOS devices using AR Foundation, ARCore XR Plugin, and ARKit XR Plugin.<|MERGE_RESOLUTION|>--- conflicted
+++ resolved
@@ -107,11 +107,7 @@
 > [!NOTE]
 If you get any error in the Unity Console window related to Android SDK, NDK, or JDK modules, you need to open Unity Hub and install the associated Android Build Support modules.
 
-<<<<<<< HEAD
-When the build process is complete, your application should automatically load on your Android device.
-=======
 When the build process is complete, your apps should automatically load on your Android device.
->>>>>>> bb386421
 
 ## Building your application to your iOS device
 
