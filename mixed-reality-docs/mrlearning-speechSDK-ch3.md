<<<<<<< HEAD
---
title: MR Learning SpeechSDK Module - Speech Recognition and Transcription
description: Complete this course to learn how to implement Azure Speech SDK within a mixed reality application.
author: jessemcculloch
ms.author: jemccull
ms.date: 02/26/2019
ms.topic: article
ms.localizationpriority: high
keywords: mixed reality, unity, tutorial, hololens
---

# Speech SDK Learning Module - Translation

In this lesson, we will add and explore the Azure Cognitive Services Speech Translation feature to our project and test translating into 3 different languages.

## Objectives

- Learn how to translate text in real time using Azure

## Instructions
1. Select the Lunarcom_Base object in the hierarchy and click “Add Component” in the inspector panel. Search for and select “LunarcomTranslationRecognizer.”
=======
## Adding the Azure Cognitive Services speech translation component

In this lesson, we'll on the Azure Cognitive Services Speech Translation component to our project, and test translating into three different languages. 

1. Select the Lunarcom_Base object in the hierarchy, and click Add Component in the inspector panel. Search for and select LunarcomTranslationRecognizer.
>>>>>>> bb642ce5

![Module4Chapter3step1im](images/module4chapter3step1im.PNG)
 

<<<<<<< HEAD
> Note: Ensure the offline mode simulator is disabled before testing the Speech-SDK translator. In order to translate, you must be connected to the internet. See image below on where to find this setting. 
>
> ![Module4Chapter3noteim](images/module4chapter3noteim.PNG)

2. Click the dropdown in the “LunarcomTranslationRecognizer” and select the language you would like to translate to.

![Module4Chapter3step2im](images/module4chapter3step2im.PNG)

3. Now, run the application and test the translator by clicking the button with the satellite icon and begin speaking. Press the satellite button again to stop the recognition. Below is an example of what your scene should look like. Feel free to change the language under the "Target Language" dropdown (see image above) to explore translation into other languages.
=======
2. Click the drop-down in the LunarcomTranslationRecognizer, and select the language you would like to translate to.

![Module4Chapter3step2im](images/module4chapter3step2im.PNG)

3. Now, run the application and test the translator by clicking the Satellite button, and begin speaking. Press the Satellite button again to stop the recognition. 

> Note: Before testing, ensure that the offline simulator is disabled, as shown in the image below.
>
> ![Module4Chapter3noteim](images/module4chapter3noteim.PNG)

Below is an example of what your scene should look like:
>>>>>>> bb642ce5

![Module4Chapter3exampleim](images/module4chapter3exampleim.PNG)

## Congratulations

<<<<<<< HEAD
In this lesson we learned how we can transcribe and translate spoken words into several different languages!
=======
Now  your project can translate the words you speak into several different languages. Feel free to play around with the languages, and test the accuracy of the translation. 
>>>>>>> bb642ce5

[Next Lesson: Speech SDK Lesson 4](mrlearning-speechSDK-ch4.md)
<|MERGE_RESOLUTION|>--- conflicted
+++ resolved
@@ -1,4 +1,3 @@
-<<<<<<< HEAD
 ---
 title: MR Learning SpeechSDK Module - Speech Recognition and Transcription
 description: Complete this course to learn how to implement Azure Speech SDK within a mixed reality application.
@@ -10,59 +9,35 @@
 keywords: mixed reality, unity, tutorial, hololens
 ---
 
-# Speech SDK Learning Module - Translation
-
-In this lesson, we will add and explore the Azure Cognitive Services Speech Translation feature to our project and test translating into 3 different languages.
-
-## Objectives
-
-- Learn how to translate text in real time using Azure
-
-## Instructions
-1. Select the Lunarcom_Base object in the hierarchy and click “Add Component” in the inspector panel. Search for and select “LunarcomTranslationRecognizer.”
-=======
 ## Adding the Azure Cognitive Services speech translation component
 
 In this lesson, we'll on the Azure Cognitive Services Speech Translation component to our project, and test translating into three different languages. 
 
 1. Select the Lunarcom_Base object in the hierarchy, and click Add Component in the inspector panel. Search for and select LunarcomTranslationRecognizer.
->>>>>>> bb642ce5
 
 ![Module4Chapter3step1im](images/module4chapter3step1im.PNG)
  
 
-<<<<<<< HEAD
 > Note: Ensure the offline mode simulator is disabled before testing the Speech-SDK translator. In order to translate, you must be connected to the internet. See image below on where to find this setting. 
 >
 > ![Module4Chapter3noteim](images/module4chapter3noteim.PNG)
 
-2. Click the dropdown in the “LunarcomTranslationRecognizer” and select the language you would like to translate to.
-
-![Module4Chapter3step2im](images/module4chapter3step2im.PNG)
-
-3. Now, run the application and test the translator by clicking the button with the satellite icon and begin speaking. Press the satellite button again to stop the recognition. Below is an example of what your scene should look like. Feel free to change the language under the "Target Language" dropdown (see image above) to explore translation into other languages.
-=======
 2. Click the drop-down in the LunarcomTranslationRecognizer, and select the language you would like to translate to.
 
 ![Module4Chapter3step2im](images/module4chapter3step2im.PNG)
 
-3. Now, run the application and test the translator by clicking the Satellite button, and begin speaking. Press the Satellite button again to stop the recognition. 
+3. Now, run the application and test the translator by clicking the Satellite button, and begin speaking. Press the Satellite button again to stop the recognition. Below is an example of what your scene should look like. Feel free to change the language under the "Target Language" dropdown (see image above) to explore translation into other languages.
 
 > Note: Before testing, ensure that the offline simulator is disabled, as shown in the image below.
 >
 > ![Module4Chapter3noteim](images/module4chapter3noteim.PNG)
 
 Below is an example of what your scene should look like:
->>>>>>> bb642ce5
 
 ![Module4Chapter3exampleim](images/module4chapter3exampleim.PNG)
 
 ## Congratulations
 
-<<<<<<< HEAD
-In this lesson we learned how we can transcribe and translate spoken words into several different languages!
-=======
 Now  your project can translate the words you speak into several different languages. Feel free to play around with the languages, and test the accuracy of the translation. 
->>>>>>> bb642ce5
 
 [Next Lesson: Speech SDK Lesson 4](mrlearning-speechSDK-ch4.md)
