---
<<<<<<< HEAD
title: Head-Gaze and Dwell
description: Overview of the head-gaze and dwell input model
=======
title: Head-gaze and dwell
description: Overview of the gaze and dwell input model
>>>>>>> 34ce15f8
author:  liamartinez
ms.author: liamar
ms.date: 05/13/2019
ms.topic: article
keywords: Mixed Reality, gaze, dwell, interaction, design
---

<<<<<<< HEAD
# Head-Gaze and Dwell
=======
# Head-gaze and dwell
>>>>>>> 34ce15f8

When hands are occupied with tools and parts, gestures can be tedious or impossible. Voice commands, like gestures, can be unreliable in certain contexts, for example under excessively loud conditions. Additionally, using voice to control computers isn't universally common, but it certainly is gaining steam! Head-Gaze and dwell offers the most familiar and easy-to-master mechanism for working heads-up and hands-free on HoloLens. Additionally, head-gaze and dwell is 100% reliable independent of noise interference nor silence constraints in the operating environment.

## Scenarios

Head-Gaze and dwell excels in scenarios where a person's hands are busy with other tasks, and voice isn't 100% reliable or availible due to environmental or social constraints. A good example is a person wearing a HoloLens to overlay reference information while repairing a car engine. Their hands are busy with tools or supporting their body as they lean into the engine compartment. The garage space is loud, with the constant banging and buzzing of tools, making voice commands difficult. Head-gaze and dwell allows the person in the HoloLens to confidently navigate their reference material without interupting their workflow. 

## Device support

<table>
    <colgroup>
    <col width="25%" />
    <col width="25%" />
    <col width="25%" />
    <col width="25%" />
    </colgroup>
    <tr>
        <td><strong>Input model</strong></td>
        <td><a href="hololens-hardware-details.md"><strong>HoloLens (1st gen)</strong></a></td>
        <td><strong>HoloLens 2</strong></td>
        <td><a href="immersive-headset-hardware-details.md"><strong>Immersive headsets</strong></a></td>
    </tr>
     <tr>
        <td>Head-gaze and dwell</td>
        <td>✔️ Recommended</td>
        <td>✔️ Recommended</td>
        <td>✔️ Recommended</td>
    </tr>
</table>

## Goals

Provide a mechanism for fully hands-free interactions, without using Voice.

## Design principles

1. Avoid "Gaze as a weapon"

    Head-Gaze and dwell requires visual feedback to be intuitive, but too much feedback can induce anxiety. The feedback should help a user know what they're targeting, but not auto-select it against their intent. Reading text, icons, and labels requires extra consideration to provide a person room to absorb the information before selecting.
	
2. Seek Goldilocks speed
	
    Dwell interactions can have different timers based on impact of navigation - more frequently used functions will generally benefit from faster fill times, while more consequential functions may benefit from longer fill times. When using a fill-effect to show these timers, animation curves of the fill color can positively influence a feeling of faster fill times. Consideration should be taken to enable user decision from fast/medium/slow fill speed overrides.
	
3. Say no-no to yo-yo effect

    The yo-yo effect is an uncomfortable pattern of head movement that can emerge when the placement of content and head-gaze and dwell controls forces people to constantly look up and down repeatedly. For example, a list nav with the head-gaze and dwell button at the bottom induces a loop of - look down to dwell, look up at results, look down to dwell, etc. This resulting pattern is uncomfortable and should be avoided by placing navigation controls in a centralized location that requires less back-and-forth. Placement of dwell buttons relative to their effects becomes important for comfort.

## UX Guidelines and best practices

### Target sizes
  To be easily accessible, head-gaze and dwell targets need to be large enough to comforatably target, and hold one's head stabily on the target for the prescribed time. We reccomend a minimum target size of 2 degrees to achieve the most comfortable experience. 

### Visual feedback

When using a radial fill to represent the dwell timer, start from the center of button. A consistent response is less confusing than all different directions on different buttons. 

  * This rule can be broken though for directional interactions (e.g., nav up/down/left/right, etc.). For example, Microsoft Dynamics 365 Guides makes an exception on NEXT/BACK being left right fills.
  * Consider inverting radial fill from outside, for scenarios like toggling a button off. The inverse feeling of pushing a button is a nice visual pattern to maintain. 

### Progressive Disclosure

Progressive disclosure means only showing as much detail as is relevant at each stage of an interaction. For dwell, that means the dwell target is revealed on highlight (e.g., in a list control).

 ### Oversized Targets
Dwell region can be larger than inactive icon to make it easier to use, like the Back button in Microsoft Dynamics 365 Guides.

### Prevent flickering with delayed feedback
Use a short delay before starting visual feedback to avoid flickering when someone passes over a dwell target.
* For buttons inteacted with frequently, keep the delay very short so the application feels reactive.
* For buttons that are interacted with infrequenctly a longer delay can be approprate to avoid the interface feeling twitchy.

## UI patterns

### High frequency buttons
![Microsoft Dynamics 365 Guides Next Button](images/GuideNextButton.png "Microsoft Dynamics 365 Guides Next Button")
High frequency buttons are buttons that are used commonly throughout an application. A good example of these are the next and back buttons in Microsoft Dynamics 365 Guides.

* High frequency buttons should...
  * be larger buttons, easier to hit with head-gaze
  * stay near eye height to avoid ergonomic straining.

### Low frequency buttons
Low frequency buttons are buttons that are not interacted with as regularly throughout the application. A good example might be a button to access the settings menu, or a button to clear all work.

* Try to keep these buttons out of the way of frequent head-gaze paths to avoid accidental activation. 

### Confirmations
![Microsoft Dynamics 365 Guides Confirmation Dialog](images/GuidesConfirmation.png "Microsoft Dynamics 365 Guides Confirmation Dialog")

When an action has significant impact, like charging money, deleting work, or starting a long process, it is useful to confirm that a person meant to select a button. For head-gaze and dwell UIs there are some patterns and considerations for confirmation dialogs:

  * Show selection highlight on main button.
  * Reveal dwell target at same time as selection highlight.
  * For the secondary button, reveal the dwell target on head-gaze.
		
### Toggle buttons
Toggle buttons require some nuanced logic to work properly. When a person dwells on a toggle button and actives it, they need to exit the button and then return to restart the dwell logic. It is important that togglable buttons have a clear active versus inactive state. 

### List views
![Microsoft Dynamics 365 Guides Confirmation Dialog](images/GuidesListView.png "Microsoft Dynamics 365 Guides Confirmation Dialog")
List views present a particular challenge for head-gaze and dwell input. People need to be able to scan the content without feeling like that have to tiptoe around the dwell targets. 

Some tips for designing list views:
* have the entire row highlight when head-gazed but doesn’t begin dwell unless head-gaze is on the specific dwell target.
* only show the dwell target when the row is highlighted to cut down on visual noise.
* be clear and consistent with the position of dwell targets.
* don't show all dwell targets at once to avoid repetitive UI
* re-use the same pattern as often as possible to establish UX familiarity
 
 ## See also
* [Direct manipulation](direct-manipulation.md)
* [Point and commit](point-and-commit.md)
* [Interaction fundamentals](interaction-fundamentals.md)
* [Head-gaze and commit](gaze-and-commit.md)
* [Gaze and voice](voice-design.md)
<|MERGE_RESOLUTION|>--- conflicted
+++ resolved
@@ -1,136 +1,127 @@
----
-<<<<<<< HEAD
-title: Head-Gaze and Dwell
-description: Overview of the head-gaze and dwell input model
-=======
-title: Head-gaze and dwell
-description: Overview of the gaze and dwell input model
->>>>>>> 34ce15f8
-author:  liamartinez
-ms.author: liamar
-ms.date: 05/13/2019
-ms.topic: article
-keywords: Mixed Reality, gaze, dwell, interaction, design
----
-
-<<<<<<< HEAD
-# Head-Gaze and Dwell
-=======
-# Head-gaze and dwell
->>>>>>> 34ce15f8
-
-When hands are occupied with tools and parts, gestures can be tedious or impossible. Voice commands, like gestures, can be unreliable in certain contexts, for example under excessively loud conditions. Additionally, using voice to control computers isn't universally common, but it certainly is gaining steam! Head-Gaze and dwell offers the most familiar and easy-to-master mechanism for working heads-up and hands-free on HoloLens. Additionally, head-gaze and dwell is 100% reliable independent of noise interference nor silence constraints in the operating environment.
-
-## Scenarios
-
-Head-Gaze and dwell excels in scenarios where a person's hands are busy with other tasks, and voice isn't 100% reliable or availible due to environmental or social constraints. A good example is a person wearing a HoloLens to overlay reference information while repairing a car engine. Their hands are busy with tools or supporting their body as they lean into the engine compartment. The garage space is loud, with the constant banging and buzzing of tools, making voice commands difficult. Head-gaze and dwell allows the person in the HoloLens to confidently navigate their reference material without interupting their workflow. 
-
-## Device support
-
-<table>
-    <colgroup>
-    <col width="25%" />
-    <col width="25%" />
-    <col width="25%" />
-    <col width="25%" />
-    </colgroup>
-    <tr>
-        <td><strong>Input model</strong></td>
-        <td><a href="hololens-hardware-details.md"><strong>HoloLens (1st gen)</strong></a></td>
-        <td><strong>HoloLens 2</strong></td>
-        <td><a href="immersive-headset-hardware-details.md"><strong>Immersive headsets</strong></a></td>
-    </tr>
-     <tr>
-        <td>Head-gaze and dwell</td>
-        <td>✔️ Recommended</td>
-        <td>✔️ Recommended</td>
-        <td>✔️ Recommended</td>
-    </tr>
-</table>
-
-## Goals
-
-Provide a mechanism for fully hands-free interactions, without using Voice.
-
-## Design principles
-
-1. Avoid "Gaze as a weapon"
-
-    Head-Gaze and dwell requires visual feedback to be intuitive, but too much feedback can induce anxiety. The feedback should help a user know what they're targeting, but not auto-select it against their intent. Reading text, icons, and labels requires extra consideration to provide a person room to absorb the information before selecting.
-	
-2. Seek Goldilocks speed
-	
-    Dwell interactions can have different timers based on impact of navigation - more frequently used functions will generally benefit from faster fill times, while more consequential functions may benefit from longer fill times. When using a fill-effect to show these timers, animation curves of the fill color can positively influence a feeling of faster fill times. Consideration should be taken to enable user decision from fast/medium/slow fill speed overrides.
-	
-3. Say no-no to yo-yo effect
-
-    The yo-yo effect is an uncomfortable pattern of head movement that can emerge when the placement of content and head-gaze and dwell controls forces people to constantly look up and down repeatedly. For example, a list nav with the head-gaze and dwell button at the bottom induces a loop of - look down to dwell, look up at results, look down to dwell, etc. This resulting pattern is uncomfortable and should be avoided by placing navigation controls in a centralized location that requires less back-and-forth. Placement of dwell buttons relative to their effects becomes important for comfort.
-
-## UX Guidelines and best practices
-
-### Target sizes
-  To be easily accessible, head-gaze and dwell targets need to be large enough to comforatably target, and hold one's head stabily on the target for the prescribed time. We reccomend a minimum target size of 2 degrees to achieve the most comfortable experience. 
-
-### Visual feedback
-
-When using a radial fill to represent the dwell timer, start from the center of button. A consistent response is less confusing than all different directions on different buttons. 
-
-  * This rule can be broken though for directional interactions (e.g., nav up/down/left/right, etc.). For example, Microsoft Dynamics 365 Guides makes an exception on NEXT/BACK being left right fills.
-  * Consider inverting radial fill from outside, for scenarios like toggling a button off. The inverse feeling of pushing a button is a nice visual pattern to maintain. 
-
-### Progressive Disclosure
-
-Progressive disclosure means only showing as much detail as is relevant at each stage of an interaction. For dwell, that means the dwell target is revealed on highlight (e.g., in a list control).
-
- ### Oversized Targets
-Dwell region can be larger than inactive icon to make it easier to use, like the Back button in Microsoft Dynamics 365 Guides.
-
-### Prevent flickering with delayed feedback
-Use a short delay before starting visual feedback to avoid flickering when someone passes over a dwell target.
-* For buttons inteacted with frequently, keep the delay very short so the application feels reactive.
-* For buttons that are interacted with infrequenctly a longer delay can be approprate to avoid the interface feeling twitchy.
-
-## UI patterns
-
-### High frequency buttons
-![Microsoft Dynamics 365 Guides Next Button](images/GuideNextButton.png "Microsoft Dynamics 365 Guides Next Button")
-High frequency buttons are buttons that are used commonly throughout an application. A good example of these are the next and back buttons in Microsoft Dynamics 365 Guides.
-
-* High frequency buttons should...
-  * be larger buttons, easier to hit with head-gaze
-  * stay near eye height to avoid ergonomic straining.
-
-### Low frequency buttons
-Low frequency buttons are buttons that are not interacted with as regularly throughout the application. A good example might be a button to access the settings menu, or a button to clear all work.
-
-* Try to keep these buttons out of the way of frequent head-gaze paths to avoid accidental activation. 
-
-### Confirmations
-![Microsoft Dynamics 365 Guides Confirmation Dialog](images/GuidesConfirmation.png "Microsoft Dynamics 365 Guides Confirmation Dialog")
-
-When an action has significant impact, like charging money, deleting work, or starting a long process, it is useful to confirm that a person meant to select a button. For head-gaze and dwell UIs there are some patterns and considerations for confirmation dialogs:
-
-  * Show selection highlight on main button.
-  * Reveal dwell target at same time as selection highlight.
-  * For the secondary button, reveal the dwell target on head-gaze.
-		
-### Toggle buttons
-Toggle buttons require some nuanced logic to work properly. When a person dwells on a toggle button and actives it, they need to exit the button and then return to restart the dwell logic. It is important that togglable buttons have a clear active versus inactive state. 
-
-### List views
-![Microsoft Dynamics 365 Guides Confirmation Dialog](images/GuidesListView.png "Microsoft Dynamics 365 Guides Confirmation Dialog")
-List views present a particular challenge for head-gaze and dwell input. People need to be able to scan the content without feeling like that have to tiptoe around the dwell targets. 
-
-Some tips for designing list views:
-* have the entire row highlight when head-gazed but doesn’t begin dwell unless head-gaze is on the specific dwell target.
-* only show the dwell target when the row is highlighted to cut down on visual noise.
-* be clear and consistent with the position of dwell targets.
-* don't show all dwell targets at once to avoid repetitive UI
-* re-use the same pattern as often as possible to establish UX familiarity
- 
- ## See also
-* [Direct manipulation](direct-manipulation.md)
-* [Point and commit](point-and-commit.md)
-* [Interaction fundamentals](interaction-fundamentals.md)
-* [Head-gaze and commit](gaze-and-commit.md)
-* [Gaze and voice](voice-design.md)
+---
+title: Head-Gaze and Dwell
+description: Overview of the head-gaze and dwell input model
+author:  liamartinez
+ms.author: liamar
+ms.date: 05/13/2019
+ms.topic: article
+keywords: Mixed Reality, gaze, dwell, interaction, design
+---
+
+# Head-Gaze and Dwell
+
+When hands are occupied with tools and parts, gestures can be tedious or impossible. Voice commands, like gestures, can be unreliable in certain contexts, for example under excessively loud conditions. Additionally, using voice to control computers isn't universally common, but it certainly is gaining steam! Head-Gaze and dwell offers the most familiar and easy-to-master mechanism for working heads-up and hands-free on HoloLens. Additionally, head-gaze and dwell is 100% reliable independent of noise interference nor silence constraints in the operating environment.
+
+## Scenarios
+
+Head-Gaze and dwell excels in scenarios where a person's hands are busy with other tasks, and voice isn't 100% reliable or availible due to environmental or social constraints. A good example is a person wearing a HoloLens to overlay reference information while repairing a car engine. Their hands are busy with tools or supporting their body as they lean into the engine compartment. The garage space is loud, with the constant banging and buzzing of tools, making voice commands difficult. Head-gaze and dwell allows the person in the HoloLens to confidently navigate their reference material without interupting their workflow. 
+
+## Device support
+
+<table>
+    <colgroup>
+    <col width="25%" />
+    <col width="25%" />
+    <col width="25%" />
+    <col width="25%" />
+    </colgroup>
+    <tr>
+        <td><strong>Input model</strong></td>
+        <td><a href="hololens-hardware-details.md"><strong>HoloLens (1st gen)</strong></a></td>
+        <td><strong>HoloLens 2</strong></td>
+        <td><a href="immersive-headset-hardware-details.md"><strong>Immersive headsets</strong></a></td>
+    </tr>
+     <tr>
+        <td>Head-gaze and dwell</td>
+        <td>✔️ Recommended</td>
+        <td>✔️ Recommended</td>
+        <td>✔️ Recommended</td>
+    </tr>
+</table>
+
+## Goals
+
+Provide a mechanism for fully hands-free interactions, without using Voice.
+
+## Design principles
+
+1. Avoid "Gaze as a weapon"
+
+    Head-Gaze and dwell requires visual feedback to be intuitive, but too much feedback can induce anxiety. The feedback should help a user know what they're targeting, but not auto-select it against their intent. Reading text, icons, and labels requires extra consideration to provide a person room to absorb the information before selecting.
+	
+2. Seek Goldilocks speed
+	
+    Dwell interactions can have different timers based on impact of navigation - more frequently used functions will generally benefit from faster fill times, while more consequential functions may benefit from longer fill times. When using a fill-effect to show these timers, animation curves of the fill color can positively influence a feeling of faster fill times. Consideration should be taken to enable user decision from fast/medium/slow fill speed overrides.
+	
+3. Say no-no to yo-yo effect
+
+    The yo-yo effect is an uncomfortable pattern of head movement that can emerge when the placement of content and head-gaze and dwell controls forces people to constantly look up and down repeatedly. For example, a list nav with the head-gaze and dwell button at the bottom induces a loop of - look down to dwell, look up at results, look down to dwell, etc. This resulting pattern is uncomfortable and should be avoided by placing navigation controls in a centralized location that requires less back-and-forth. Placement of dwell buttons relative to their effects becomes important for comfort.
+
+## UX Guidelines and best practices
+
+### Target sizes
+  To be easily accessible, head-gaze and dwell targets need to be large enough to comforatably target, and hold one's head stabily on the target for the prescribed time. We reccomend a minimum target size of 2 degrees to achieve the most comfortable experience. 
+
+### Visual feedback
+
+When using a radial fill to represent the dwell timer, start from the center of button. A consistent response is less confusing than all different directions on different buttons. 
+
+  * This rule can be broken though for directional interactions (e.g., nav up/down/left/right, etc.). For example, Microsoft Dynamics 365 Guides makes an exception on NEXT/BACK being left right fills.
+  * Consider inverting radial fill from outside, for scenarios like toggling a button off. The inverse feeling of pushing a button is a nice visual pattern to maintain. 
+
+### Progressive Disclosure
+
+Progressive disclosure means only showing as much detail as is relevant at each stage of an interaction. For dwell, that means the dwell target is revealed on highlight (e.g., in a list control).
+
+ ### Oversized Targets
+Dwell region can be larger than inactive icon to make it easier to use, like the Back button in Microsoft Dynamics 365 Guides.
+
+### Prevent flickering with delayed feedback
+Use a short delay before starting visual feedback to avoid flickering when someone passes over a dwell target.
+* For buttons inteacted with frequently, keep the delay very short so the application feels reactive.
+* For buttons that are interacted with infrequenctly a longer delay can be approprate to avoid the interface feeling twitchy.
+
+## UI patterns
+
+### High frequency buttons
+![Microsoft Dynamics 365 Guides Next Button](images/GuideNextButton.png "Microsoft Dynamics 365 Guides Next Button")
+High frequency buttons are buttons that are used commonly throughout an application. A good example of these are the next and back buttons in Microsoft Dynamics 365 Guides.
+
+* High frequency buttons should...
+  * be larger buttons, easier to hit with head-gaze
+  * stay near eye height to avoid ergonomic straining.
+
+### Low frequency buttons
+Low frequency buttons are buttons that are not interacted with as regularly throughout the application. A good example might be a button to access the settings menu, or a button to clear all work.
+
+* Try to keep these buttons out of the way of frequent head-gaze paths to avoid accidental activation. 
+
+### Confirmations
+![Microsoft Dynamics 365 Guides Confirmation Dialog](images/GuidesConfirmation.png "Microsoft Dynamics 365 Guides Confirmation Dialog")
+
+When an action has significant impact, like charging money, deleting work, or starting a long process, it is useful to confirm that a person meant to select a button. For head-gaze and dwell UIs there are some patterns and considerations for confirmation dialogs:
+
+  * Show selection highlight on main button.
+  * Reveal dwell target at same time as selection highlight.
+  * For the secondary button, reveal the dwell target on head-gaze.
+		
+### Toggle buttons
+Toggle buttons require some nuanced logic to work properly. When a person dwells on a toggle button and actives it, they need to exit the button and then return to restart the dwell logic. It is important that togglable buttons have a clear active versus inactive state. 
+
+### List views
+![Microsoft Dynamics 365 Guides Confirmation Dialog](images/GuidesListView.png "Microsoft Dynamics 365 Guides Confirmation Dialog")
+List views present a particular challenge for head-gaze and dwell input. People need to be able to scan the content without feeling like that have to tiptoe around the dwell targets. 
+
+Some tips for designing list views:
+* have the entire row highlight when head-gazed but doesn’t begin dwell unless head-gaze is on the specific dwell target.
+* only show the dwell target when the row is highlighted to cut down on visual noise.
+* be clear and consistent with the position of dwell targets.
+* don't show all dwell targets at once to avoid repetitive UI
+* re-use the same pattern as often as possible to establish UX familiarity
+ 
+ ## See also
+* [Direct manipulation](direct-manipulation.md)
+* [Point and commit](point-and-commit.md)
+* [Interaction fundamentals](interaction-fundamentals.md)
+* [Head-gaze and commit](gaze-and-commit.md)
+* [Gaze and voice](voice-design.md)