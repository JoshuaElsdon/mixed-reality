---
title: DirectX development overview
description: Building a DirectX-based mixed reality engine using the Windows Mixed Reality APIs directly.
author: thetuvix
ms.author: alexturn
ms.date: 03/21/2018
ms.topic: article
keywords: DirectX, holographic rendering, native, native app, WinRT, WinRT app, platform APIs, custom engine, middleware
---



# DirectX development overview

<<<<<<< HEAD
Windows Mixed Reality applications use the [holographic rendering](rendering.md), [gaze](gaze.md), [gesture](gestures.md), [motion controller](motion-controllers.md), [voice](voice-input.md), and [spatial mapping](spatial-mapping.md) APIs to build [mixed reality](mixed-reality.md) experiences for HoloLens and immersive headsets. You can create mixed reality applications using a 3D engine, such as [Unity](unity-development-overview.md), or you can directly code to the Windows Mixed Reality APIs using DirectX 11 or DirectX 12. If you are leveraging the platform directly, you'll essentially be building your own middleware or framework. The Windows APIs support applications written in both C++ and C#. If you choose to use C#, your application can leverage the [SharpDX](http://sharpdx.org/) open source software library.
=======
Windows Mixed Reality applications use the [holographic rendering](rendering.md), [gaze](gaze.md), [gesture](gestures.md), [motion controller](motion-controllers.md), [voice](voice-input.md) and [spatial mapping](spatial-mapping.md) APIs to build [mixed reality](mixed-reality.md) experiences for HoloLens and immersive headsets. You can create mixed reality applications by using a 3D engine, such as [Unity](unity-development-overview.md), or you can directly code to the Windows Mixed Reality APIs using DirectX 11 or DirectX 12. If you are leveraging the platform directly, you'll essentially build your own middleware or framework. The Windows APIs support applications are written in C++ and C#. If you'd like to use C#, your application can leverage the [SharpDX](http://sharpdx.org/) open source software library.
>>>>>>> 047da686

Windows Mixed Reality supports [two kinds of apps](app-views.md):
* **Mixed reality appslications** (UWP or Win32) that use the [HolographicSpace API](getting-a-holographicspace.md) to render an [immersive view](app-views.md) to the user that fills the headset display.
* **2D apps** (UWP) that use DirectX, XAML, or other frameworks to render [2D views](app-views.md#2d-views) on slates in the Windows Mixed Reality home.

<<<<<<< HEAD
The differences between DirectX development for [2D views and immersive views](app-views.md) are primarily related to holographic rendering and spatial input. Your UWP application's [IFrameworkView](https://msdn.microsoft.com/library/windows/apps/windows.applicationmodel.core.iframeworkview.aspx) or your Win32 application's HWND are required, and remain largely the same, as do the WinRT APIs available to your application. However, you must use a different subset of these APIs to take advantage of holographic features. For example, the swap chain is managed by the system for holographic appslications. You work with the HolographicSpace API rather than DXGI to [present frames](rendering-in-directx.md).

To begin developing immersive applications:
* For **UWP apps**, [create a new UWP project using the templates in Visual Studio](creating-a-holographic-directx-project.md). Based on your language, **Visual C++** or **Visual C#**, you can find the UWP templates under **Windows Universal** > **Holographic**.
* For **Win32 applications**, [start from the *BasicHologram* Win32 sample](creating-a-holographic-directx-project.md#creating-a-win32-project).

This is a great way to get the code that you need to add holographic rendering support to an existing application or engine. Code and concepts are presented in the template in a way that's familiar to any developer of real-time interactive software.
=======
The differences between DirectX development for [2D views and immersive views](app-views.md) are primarily related to holographic rendering and spatial input. Your UWP applicatioin's [IFrameworkView](https://msdn.microsoft.com/library/windows/apps/windows.applicationmodel.core.iframeworkview.aspx) or your Win32 app's HWND are still required, and remain largely the same, as do the WinRT APIs available to your app. However, you use a different subset of these APIs to take advantage of holographic features. For example, the swap chain is managed by the system for holographic applications, and you work with the HolographicSpace API rather than DXGI to [present frames](rendering-in-directx.md).

To begin developing immersive applications:
* For **UWP apps**, [create a new UWP project using the templates in Visual Studio](creating-a-holographic-directx-project.md). Based on your language, **Visual C++** or **Visual C#**, you will find the UWP templates under **Windows Universal** > **Holographic**.
* For **Win32 apps**, [start from the *BasicHologram* Win32 sample](creating-a-holographic-directx-project.md#creating-a-win32-project).

This is a great way to get the code you need to add holographic rendering support to an existing application or engine. Code and concepts are presented in the template in a way that's familiar to any developer of real-time interactive software.
>>>>>>> 047da686

## Getting started

The following topics discuss the base requirements of adding Windows Mixed Reality support to DirectX-based middleware:
<<<<<<< HEAD
* [Creating a holographic DirectX project](creating-a-holographic-directx-project.md): The holographic application template coupled with the documentation shows you the differences between what you're used to as well as the special requirements introduced by a device that's designed to function while resting on your head.
* [Getting a HolographicSpace](getting-a-holographicspace.md): You'll first need to create a HolographicSpace That will provide your application the sequence of HolographicFrame objects that represent each head position from which you'll render.
* [Rendering in DirectX](rendering-in-directx.md): Since a holographic swap chain has two render targets, you'll need to make some changes to the way your application renders.
* [Coordinate systems in DirectX](coordinate-systems-in-directx.md): Windows Mixed Reality learns and updates its understanding of the world as the user walks around. This provides spatial coordinate systems that applications use to reason about the user's surroundings, including spatial anchors and the user's defined spatial stage.

## Adding mixed reality capabilities and inputs

To enable the best possible experience for users of your immersive appslication, you'll want to support the following key building blocks:
=======
* [Creating a holographic DirectX project](creating-a-holographic-directx-project.md): The holographic application template coupled with the documentation shows you the differences between what you're used to and the special requirements introduced by a device that's designed to function while resting on your head.
* [Getting a HolographicSpace](getting-a-holographicspace.md): You'll first need to create a HolographicSpace, which provides your application the sequence of HolographicFrame objects that represent each head position from which you'll render.
* [Rendering in DirectX](rendering-in-directx.md): Since a holographic swap chain has two render targets, you'll need to make some changes to the way your application renders.
* [Coordinate systems in DirectX](coordinate-systems-in-directx.md): Windows Mixed Reality learns and updates its understanding of the world as the user walks around, providing spatial coordinate systems that applications use to reason about the user's surroundings, including spatial anchors and the user's defined spatial stage.

## Adding mixed reality capabilities and inputs

To enable the best possible experience for users of your immersive applications, you'll want to support the following key building blocks:
>>>>>>> 047da686
* [Head and eye gaze in DirectX](gaze-in-directx.md)
* [Hands and motion controllers in DirectX](hands-and-motion-controllers-in-directx.md)
* [Voice input in DirectX](voice-input-in-directx.md)
* [Spatial sound in DirectX](spatial-sound-in-directx.md)
* [Spatial mapping in DirectX](spatial-mapping-in-directx.md)

<<<<<<< HEAD
There are other key features that many immersive applications will want to use that are also exposed to DirectX applicaitons:
=======
There are other key features that many immersive applications will want to use that are also exposed to DirectX apps:
>>>>>>> 047da686
* [Shared spatial anchors in DirectX](shared-spatial-anchors-in-directx.md)
* [Locatable camera in DirectX](locatable-camera-in-directx.md)
* [Keyboard, mouse, and controller input in DirectX](keyboard,-mouse,-and-controller-input-in-directx.md)

## See also
* [App model](app-model.md)
* [App views](app-views.md)
<|MERGE_RESOLUTION|>--- conflicted
+++ resolved
@@ -12,17 +12,15 @@
 
 # DirectX development overview
 
-<<<<<<< HEAD
+
 Windows Mixed Reality applications use the [holographic rendering](rendering.md), [gaze](gaze.md), [gesture](gestures.md), [motion controller](motion-controllers.md), [voice](voice-input.md), and [spatial mapping](spatial-mapping.md) APIs to build [mixed reality](mixed-reality.md) experiences for HoloLens and immersive headsets. You can create mixed reality applications using a 3D engine, such as [Unity](unity-development-overview.md), or you can directly code to the Windows Mixed Reality APIs using DirectX 11 or DirectX 12. If you are leveraging the platform directly, you'll essentially be building your own middleware or framework. The Windows APIs support applications written in both C++ and C#. If you choose to use C#, your application can leverage the [SharpDX](http://sharpdx.org/) open source software library.
-=======
-Windows Mixed Reality applications use the [holographic rendering](rendering.md), [gaze](gaze.md), [gesture](gestures.md), [motion controller](motion-controllers.md), [voice](voice-input.md) and [spatial mapping](spatial-mapping.md) APIs to build [mixed reality](mixed-reality.md) experiences for HoloLens and immersive headsets. You can create mixed reality applications by using a 3D engine, such as [Unity](unity-development-overview.md), or you can directly code to the Windows Mixed Reality APIs using DirectX 11 or DirectX 12. If you are leveraging the platform directly, you'll essentially build your own middleware or framework. The Windows APIs support applications are written in C++ and C#. If you'd like to use C#, your application can leverage the [SharpDX](http://sharpdx.org/) open source software library.
->>>>>>> 047da686
+
 
 Windows Mixed Reality supports [two kinds of apps](app-views.md):
 * **Mixed reality appslications** (UWP or Win32) that use the [HolographicSpace API](getting-a-holographicspace.md) to render an [immersive view](app-views.md) to the user that fills the headset display.
 * **2D apps** (UWP) that use DirectX, XAML, or other frameworks to render [2D views](app-views.md#2d-views) on slates in the Windows Mixed Reality home.
 
-<<<<<<< HEAD
+
 The differences between DirectX development for [2D views and immersive views](app-views.md) are primarily related to holographic rendering and spatial input. Your UWP application's [IFrameworkView](https://msdn.microsoft.com/library/windows/apps/windows.applicationmodel.core.iframeworkview.aspx) or your Win32 application's HWND are required, and remain largely the same, as do the WinRT APIs available to your application. However, you must use a different subset of these APIs to take advantage of holographic features. For example, the swap chain is managed by the system for holographic appslications. You work with the HolographicSpace API rather than DXGI to [present frames](rendering-in-directx.md).
 
 To begin developing immersive applications:
@@ -30,20 +28,12 @@
 * For **Win32 applications**, [start from the *BasicHologram* Win32 sample](creating-a-holographic-directx-project.md#creating-a-win32-project).
 
 This is a great way to get the code that you need to add holographic rendering support to an existing application or engine. Code and concepts are presented in the template in a way that's familiar to any developer of real-time interactive software.
-=======
-The differences between DirectX development for [2D views and immersive views](app-views.md) are primarily related to holographic rendering and spatial input. Your UWP applicatioin's [IFrameworkView](https://msdn.microsoft.com/library/windows/apps/windows.applicationmodel.core.iframeworkview.aspx) or your Win32 app's HWND are still required, and remain largely the same, as do the WinRT APIs available to your app. However, you use a different subset of these APIs to take advantage of holographic features. For example, the swap chain is managed by the system for holographic applications, and you work with the HolographicSpace API rather than DXGI to [present frames](rendering-in-directx.md).
 
-To begin developing immersive applications:
-* For **UWP apps**, [create a new UWP project using the templates in Visual Studio](creating-a-holographic-directx-project.md). Based on your language, **Visual C++** or **Visual C#**, you will find the UWP templates under **Windows Universal** > **Holographic**.
-* For **Win32 apps**, [start from the *BasicHologram* Win32 sample](creating-a-holographic-directx-project.md#creating-a-win32-project).
-
-This is a great way to get the code you need to add holographic rendering support to an existing application or engine. Code and concepts are presented in the template in a way that's familiar to any developer of real-time interactive software.
->>>>>>> 047da686
 
 ## Getting started
 
 The following topics discuss the base requirements of adding Windows Mixed Reality support to DirectX-based middleware:
-<<<<<<< HEAD
+
 * [Creating a holographic DirectX project](creating-a-holographic-directx-project.md): The holographic application template coupled with the documentation shows you the differences between what you're used to as well as the special requirements introduced by a device that's designed to function while resting on your head.
 * [Getting a HolographicSpace](getting-a-holographicspace.md): You'll first need to create a HolographicSpace That will provide your application the sequence of HolographicFrame objects that represent each head position from which you'll render.
 * [Rendering in DirectX](rendering-in-directx.md): Since a holographic swap chain has two render targets, you'll need to make some changes to the way your application renders.
@@ -52,31 +42,20 @@
 ## Adding mixed reality capabilities and inputs
 
 To enable the best possible experience for users of your immersive appslication, you'll want to support the following key building blocks:
-=======
-* [Creating a holographic DirectX project](creating-a-holographic-directx-project.md): The holographic application template coupled with the documentation shows you the differences between what you're used to and the special requirements introduced by a device that's designed to function while resting on your head.
-* [Getting a HolographicSpace](getting-a-holographicspace.md): You'll first need to create a HolographicSpace, which provides your application the sequence of HolographicFrame objects that represent each head position from which you'll render.
-* [Rendering in DirectX](rendering-in-directx.md): Since a holographic swap chain has two render targets, you'll need to make some changes to the way your application renders.
-* [Coordinate systems in DirectX](coordinate-systems-in-directx.md): Windows Mixed Reality learns and updates its understanding of the world as the user walks around, providing spatial coordinate systems that applications use to reason about the user's surroundings, including spatial anchors and the user's defined spatial stage.
 
-## Adding mixed reality capabilities and inputs
-
-To enable the best possible experience for users of your immersive applications, you'll want to support the following key building blocks:
->>>>>>> 047da686
 * [Head and eye gaze in DirectX](gaze-in-directx.md)
 * [Hands and motion controllers in DirectX](hands-and-motion-controllers-in-directx.md)
 * [Voice input in DirectX](voice-input-in-directx.md)
 * [Spatial sound in DirectX](spatial-sound-in-directx.md)
 * [Spatial mapping in DirectX](spatial-mapping-in-directx.md)
 
-<<<<<<< HEAD
+
 There are other key features that many immersive applications will want to use that are also exposed to DirectX applicaitons:
-=======
-There are other key features that many immersive applications will want to use that are also exposed to DirectX apps:
->>>>>>> 047da686
+
 * [Shared spatial anchors in DirectX](shared-spatial-anchors-in-directx.md)
 * [Locatable camera in DirectX](locatable-camera-in-directx.md)
 * [Keyboard, mouse, and controller input in DirectX](keyboard,-mouse,-and-controller-input-in-directx.md)
 
 ## See also
 * [App model](app-model.md)
-* [App views](app-views.md)
+* [App views](app-views.md)