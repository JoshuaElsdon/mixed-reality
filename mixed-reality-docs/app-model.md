---
title: App model
<<<<<<< HEAD
description: Windows Mixed Reality uses the app model provided by the Universal Windows Platform, a model and environment for modern Windows apps.
=======
description: The UWP app model that defines the lifecycle of Windows Mixed Reality apps
>>>>>>> 406cf194
author: thetuvix
ms.author: alexturn
ms.date: 2/28/2018
ms.topic: article
<<<<<<< HEAD
keywords: app model, uwp, lifecycle
=======
keywords: UWP, app model, lifecycle, suspend, resume, tile, views, contracts
>>>>>>> 406cf194
---

# App model

Windows Mixed Reality uses the app model provided by the [Universal Windows Platform](https://docs.microsoft.com/windows/uwp/get-started/) (UWP), a model and environment for modern Windows apps. The UWP app model defines how apps are installed, updated, versioned and removed safely and completely. It governs the application life cycle - how apps execute, sleep and terminate - and how they can preserve state. It also covers integration and interaction with the operating system, files and other apps.

![2D apps arranged in the Windows Mixed Reality home in a breakfast area](images/20160112-055908-hololens-500px.jpg)

## App lifecycle

The lifecycle of a mixed reality app involves standard app concepts such as placement, launch, termination and removal.

### Placement is launch

Every app starts in mixed reality by placing an app tile (just a [Windows secondary tile](https://docs.microsoft.com/uwp/api/Windows.UI.StartScreen.SecondaryTile)) in the [Mixed Reality home](navigating-the-windows-mixed-reality-home.md). These app tiles, on placement, will start running the app. These app tiles persist and stay at the location where they are placed, acting like launchers for anytime you want to get back to the app.

![Placement puts a secondary tile in the world](images/slide1-600px.png)

As soon as placement completes (unless the placement was started by an [app to app](app-model.md#protocols) launch), the app starts launching. Windows Mixed Reality can run a limited number of apps at one time. As soon as you place and launch an app, other active apps may suspend, leaving a screenshot of the app's last state on its app tile wherever you placed it. See [Windows 10 UWP app lifecycle](https://docs.microsoft.com/windows/uwp/launch-resume/app-lifecycle) for more information on handling resume and other app life cycle events.

![After placing a tile, the app starts running](images/slide2-500px.png) ![State diagram for app running, suspended or not running](images/ic576232-500px.png)

### Remove is close/terminate process

When you remove a placed app tile from the world, this closes the underlying processes. This can be useful for ensuring your app is terminated or restarting a problematic app.

### App suspension/termination

In the [Windows Mixed Reality home](navigating-the-windows-mixed-reality-home.md), the user is able to create multiple entry points for an app. They do this by launching your app from the Start menu and placing the app tile in the world. Each app tile behaves as a different entry point, and has a separate tile instance in the system. A query for [SecondaryTile.FindAllAsync](https://docs.microsoft.com/uwp/api/Windows.UI.StartScreen.SecondaryTile#Windows_UI_StartScreen_SecondaryTile_FindAllAsync) will result in a **SecondaryTile** for each app instance.

When a UWP app suspends, a screenshot is taken of the current state.

![Screenshots are shown for suspended apps](images/slide9-800px.png)

One key difference from other Windows 10 shells is how the app is informed of an app instance activation via the [CoreApplication.Resuming](https://docs.microsoft.com/uwp/api/Windows.ApplicationModel.Core.CoreApplication#Windows_ApplicationModel_Core_CoreApplication_Resuming) and [CoreWindow.Activated](https://docs.microsoft.com/uwp/api/windows.ui.core.corewindow#Windows_UI_Core_CoreWindow_Activated) events.

|  Scenario |  Resuming  |  Activated | 
|----------|----------|----------|
|  Launch new instance of app from the Start menu  |   |  **Activated** with a new [TileId](https://docs.microsoft.com/uwp/api/windows.ui.startscreen.secondarytile#Windows_UI_StartScreen_SecondaryTile_TileId) | 
|  Launch second instance of app from the Start menu  |   |  **Activated** with a new **TileId** | 
|  Select the instance of the app that is not currently active  |   |  **Activated** with the **TileId** associated with the instance | 
|  Select a different app, then select the previously active instance  |  **Resuming** raised  |  | 
|  Select a different app, then select the instance that was previously inactive  |  **Resuming** raised  |  Then **Activated** with the **TileId** associated with the instance | 

### Extended execution

Sometimes your app needs to continue doing work in the background or playing audio. [Background tasks](https://docs.microsoft.com/windows/uwp/launch-resume/declare-background-tasks-in-the-application-manifest) are available on HoloLens with some [limitations](current-limitations-for-apps-using-apis-from-the-shell.md).

![Apps can run in the background](images/slide10-800px.png)

## App views

When your app activates, you can choose what type of view you'd like to display. For an app's **CoreApplication**, there is always a primary [app view](https://docs.microsoft.com/uwp/api/Windows.UI.ViewManagement.ApplicationView) and any number of further app views you would like to create. On desktop, you can think of an app view as a window. Our mixed reality app templates create a Unity project where the primary app view is [immersive](app-views.md). 

Your app can create an additional 2D app view using technology like XAML, to use Windows 10 features such as in-app purchase. If your app started as a UWP app for other Windows 10 devices, your primary view is 2D, but you could "light up" in mixed reality by adding an additional app view that's immersive to show an experience volumetrically. Imagine building a photo viewer app in XAML where the slideshow button switched to an immersive app view that flew photos from the app across the world and surfaces.

![The running app can have a 2D view or an immersive view](images/slide3-800px.png)

### Creating an immersive view

Mixed reality apps are those that create an immersive view, which is achieved with the [HolographicSpace](https://docs.microsoft.com/uwp/api/windows.graphics.holographic.holographicspace) type.

An app that is purely immersive should always create an immersive view on launch, even if launched from the desktop. Immersive views always show up in the headset, regardless of where they were created from. Activating an immersive view will display the Mixed Reality Portal and guide the user to put on their headset.

An app that starts with a 2D view on the desktop monitor may create a secondary immersive view to show content in the headset. An example of this is a 2D Edge window on the monitor displaying a 360-degree video in the headset.

![Apps running in immersive view are the only one visible](images/slide4-800px.png)

### 2D view in the Mixed Reality home

Anything other than an immersive view is rendered as a 2D view in your world.

An app may have 2D views on both the desktop monitor and in the headset. Note that a new 2D view will be placed in the same shell as the view that created it, either on the monitor or in the headset. It is not currently possible for an app or a user to move a 2D view between the Mixed Reality home and the monitor.

![Apps running in 2D view share the space in the mixed world with other apps](images/slide5-800px.png)

### Placement of additional app tiles

You can place as many 2D views in your world as you want with the [Secondary Tile APIs](https://docs.microsoft.com/windows/uwp/design/shell/tiles-and-notifications/secondary-tiles). These "pinned" tiles will appear as splash screens that users must place and then can later use to launch your app. Windows Mixed Reality does not currently support rendering any of the 2D tile content as live tiles.

![Apps can have multiple placements using secondary tiles](images/slide6-800px.png)

### Switching views

#### Switching from the 2D XAML view to the immersive view

If the app uses XAML, then the XAML [IFrameworkViewSource](https://docs.microsoft.com/uwp/api/windows.applicationmodel.core.iframeworkviewsource) will control the first view of the app. The app will need to switch to the immersive view before activating the **CoreWindow**, to ensure the app launches directly into the immersive experience.

Use [CoreApplication.CreateNewView](https://docs.microsoft.com/uwp/api/Windows.ApplicationModel.Core.CoreApplication#Windows_ApplicationModel_Core_CoreApplication_CreateNewView_Windows_ApplicationModel_Core_IFrameworkViewSource_) and [ApplicationViewSwitcher.SwitchAsync](https://docs.microsoft.com/uwp/api/Windows.UI.ViewManagement.ApplicationViewSwitcher#Windows_UI_ViewManagement_ApplicationViewSwitcher_SwitchAsync_System_Int32_) to make it the active view.

> [!NOTE]
>* Do not specify the [ApplicationViewSwitchingOptions.ConsolidateViews](https://docs.microsoft.com/uwp/api/windows.ui.viewmanagement.applicationviewswitchingoptions) flag to **SwitchAsync** when switching from the XAML view to the immersive view, or the slate that launched the app will be removed from the world.
>* **SwitchAsync** should be called using the [Dispatcher](https://docs.microsoft.com/uwp/api/windows.ui.core.corewindow#Windows_UI_Core_CoreWindow_Dispatcher) associated with the view you are switching into.
>* You will need to **SwitchAsync** back to the XAML view if you need to launch a virtual keyboard or want to activate another app.

![Apps can switch between 2D views and immersive views](images/slide7-600px.png) ![When an app goes into an immersive view, the mixed world and other apps disappear](images/slide8-600px.png)

#### Switching from the immersive view back to a keyboard XAML view

One common reason for switching back-and-forth between views is displaying a keyboard in a mixed reality app. The shell is only able to display the system keyboard if the app is showing a 2D view. If the app needs to get text input, it may provide a custom XAML view with a text input field, switch to it, and then switch back after the input is complete.

Like in the previous section, you can use **ApplicationViewSwitcher.SwitchAsync** to transition back to a XAML view from your immersive view.

## App size

2D app views always appear in a fixed virtual slate. This makes all 2D views show the exact same amount of content. Here are some further details about the size of your app's 2D view:
* The aspect ratio of the app is preserved while resizing.
* App [resolution and scale factor](updating-your-existing-universal-app-for-hololens.md#universal-app-resolution-and-scale-factor) are not changed by resizing.
* Apps are not able to query their actual size in the world.

![2D apps appear with fixed window sizes](images/12493521-10104043956964683-6118765685995662420-o-500px.jpg)

## App tiles

The Start menu uses the standard small tile and medium tile for pins and the **All Apps** list in mixed reality. 

![The Start menu for Windows Mixed Reality](images/start-500px.png)

## App to app interactions

As you build apps, you have access to the rich app to app communication mechanisms available on Windows 10. Even though HoloLens currently does not support the new [app service protocol launches](current-limitations-for-apps-using-apis-from-the-shell.md), many of the new Protocol APIs and file registrations work perfectly on HoloLens to enable app launching and communication. 

Note that for desktop headsets, the app associated with a given file extension or protocol may be a Win32 app that can only appear on the desktop monitor or in the desktop slate.

### Protocols

HoloLens supports app to app launching via the [Windows.System.Launcher APIs](https://docs.microsoft.com/uwp/api/Windows.System.Launcher).

There are some things to consider when launching another application:

* When doing a non-modal launch, such as [LaunchUriAsync](https://docs.microsoft.com/uwp/api/Windows.System.Launcher#Windows_System_Launcher_LaunchUriAsync_Windows_Foundation_Uri_), the user must place the app before interacting with it.

* When doing a modal launch, such as through [LaunchUriForResultsAsync](https://docs.microsoft.com/uwp/api/Windows.System.Launcher#Windows_System_Launcher_LaunchUriForResultsAsync_Windows_Foundation_Uri_Windows_System_LauncherOptions_Windows_Foundation_Collections_ValueSet_), the modal app is placed on top of the window.

* Windows Mixed Reality cannot overlay applications on top of exclusive views. In order to show the launched app, Windows takes the user back to the world to display the application.

### File pickers

HoloLens supports both [FileOpenPicker](https://docs.microsoft.com/uwp/api/Windows.Storage.Pickers.FileOpenPicker) and [FileSavePicker](https://docs.microsoft.com/uwp/api/Windows.Storage.Pickers.FileSavePicker) contracts. However, no app comes pre-installed that fulfills the file picker contracts. These apps - OneDrive, for example - can be installed from the Microsoft Store.

If you have more than one file picker app installed, you will not see any disambiguation UI for choosing which app to launch; instead, the first file picker installed will be chosen. When saving a file, the filename is generated which includes the timestamp. This cannot be changed by the user.

By default, the following extensions are supported locally:

|  App  |  Extensions | 
|----------|----------|
|  Photos  |  bmp, gif, jpg, png, avi, mov, mp4, wmv | 
|  Microsoft Edge  |  htm, html, pdf, svg, xml | 

### App contracts and Windows Mixed Reality extensions

App contracts and extension points allow you to register your app to take advantage of deeper operating system features like handling a file extension or using background tasks. This is a list of the supported and unsupported contracts and extension points on HoloLens. This is different than [APIs that are supported](current-limitations-for-apps-using-apis-from-the-shell.md).

|  Contract or Extension  |  Supported? | 
|----------|----------|
| [Account Picture Provider (extension)](https://msdn.microsoft.com/en-us/library/windows/desktop/hh464906.aspx#account_picture_provider) | Unsupported | 
| [Alarm](https://msdn.microsoft.com/en-us/library/windows/desktop/hh464906.aspx#alarm) | Unsupported | 
| [App service](https://msdn.microsoft.com/en-us/library/windows/desktop/hh464906.aspx#app_service) | Supported but not fully functional | 
| [Appointments provider](https://msdn.microsoft.com/en-us/library/windows/desktop/hh464906.aspx#appointmnets_provider) | Unsupported | 
| [AutoPlay (extension)](https://msdn.microsoft.com/en-us/library/windows/desktop/hh464906.aspx#autoplay) | Unsupported | 
| [Background tasks (extension)](https://msdn.microsoft.com/en-us/library/windows/desktop/hh464906.aspx#background_tasts) | Partially Supported (not all triggers work) | 
| [Update task (extension)](https://msdn.microsoft.com/en-us/library/windows/desktop/hh464906.aspx#update_task) | Supported | 
| [Cached file updater contract](https://msdn.microsoft.com/en-us/library/windows/desktop/hh464906.aspx#cached_file_updater) | Supported | 
| [Camera settings (extension)](https://msdn.microsoft.com/en-us/library/windows/desktop/hh464906.aspx#camera_settings) | Unsupported | 
| [Dial protocol](https://msdn.microsoft.com/en-us/library/windows/desktop/hh464906.aspx#dial_protocol) | Unsupported | 
| [File activation (extension)](https://msdn.microsoft.com/en-us/library/windows/desktop/hh464906.aspx#file_activation) | Supported | 
| [File Open Picker contract](https://msdn.microsoft.com/en-us/library/windows/desktop/hh464906.aspx#file_open_picker_contract) | Supported | 
| [File Save Picker contract](https://msdn.microsoft.com/en-us/library/windows/desktop/hh464906.aspx#file_save_picker_contract) | Supported | 
| [Lock screen call](https://msdn.microsoft.com/en-us/library/windows/desktop/hh464906.aspx#lock_screen_call) | Unsupported | 
| [Media playback](https://msdn.microsoft.com/en-us/library/windows/desktop/hh464906.aspx#media_playback) | Unsupported | 
| [Play To contract](https://msdn.microsoft.com/en-us/library/windows/desktop/hh464906.aspx#playto_contract) | Unsupported | 
| [Preinstalled config task](https://msdn.microsoft.com/en-us/library/windows/desktop/hh464906.aspx#preinstalled_config_task) | Unsupported | 
| [Print 3D Workflow](https://msdn.microsoft.com/en-us/library/windows/desktop/hh464906.aspx#print_3d_workflow) | Supported | 
| [Print task settings (extension)](https://msdn.microsoft.com/en-us/library/windows/desktop/hh464906.aspx#print_task_settings) | Unsupported | 
| [URI activation (extension)](https://msdn.microsoft.com/en-us/library/windows/desktop/hh464906.aspx#protocol_activation) | Supported | 
| [Restricted launch](https://msdn.microsoft.com/en-us/library/windows/desktop/hh464906.aspx#restricted_launch) | Unsupported | 
| [Search contract](https://msdn.microsoft.com/en-us/library/windows/desktop/hh464906.aspx#search_contract) | Unsupported | 
| [Settings contract](https://msdn.microsoft.com/en-us/library/windows/desktop/hh464906.aspx#settings_contract) | Unsupported | 
| [Share contract](https://msdn.microsoft.com/en-us/library/windows/desktop/hh464906.aspx#share_contract) | Unsupported | 
| [SSL/certificates (extension)](https://msdn.microsoft.com/en-us/library/windows/desktop/hh464906.aspx#ssl_certificates) | Supported | 
| [Web account provider](https://msdn.microsoft.com/en-us/library/windows/desktop/hh464906.aspx#web_account_provider) | Supported | 

## App file storage

All storage is through the [Windows.Storage namespace](https://docs.microsoft.com/uwp/api/Windows.Storage). See the following documentation for more details. HoloLens does not support app storage sync/roaming.

* [Files, folders, and libraries](https://docs.microsoft.com/windows/uwp/files/index)
* [Store and retrieve settings and other app data](https://docs.microsoft.com/windows/uwp/design/app-settings/store-and-retrieve-app-data)

### Known folders

See [KnownFolders](https://docs.microsoft.com/uwp/api/Windows.Storage.KnownFolders) for the full details for UWP apps.

<table>
<tr>
<th> Property</th><th> Supported on HoloLens</th><th> Supported on immersive headsets</th><th> Description</th>
</tr><tr>
<td><a href="https://docs.microsoft.com/uwp/api/Windows.Storage.KnownFolders#Windows_Storage_KnownFolders_AppCaptures">AppCaptures</a></td><td style="text-align: center;">X</td><td style="text-align: center;">X</td><td>Gets the App Captures folder.</td>
</tr><tr>
<td><a href="https://docs.microsoft.com/uwp/api/Windows.Storage.KnownFolders#Windows_Storage_KnownFolders_CameraRoll">CameraRoll</a></td><td style="text-align: center;">X</td><td style="text-align: center;">X</td><td>Gets the Camera Roll folder.</td>
</tr><tr>
<td><a href="https://docs.microsoft.com/uwp/api/Windows.Storage.KnownFolders#Windows_Storage_KnownFolders_DocumentsLibrary">DocumentsLibrary</a></td><td style="text-align: center;">X</td><td style="text-align: center;">X</td><td>Gets the Documents library. The Documents library is not intended for general use.</td>
</tr><tr>
<td><a href="https://docs.microsoft.com/uwp/api/Windows.Storage.KnownFolders#Windows_Storage_KnownFolders_MusicLibrary">MusicLibrary</a></td><td style="text-align: center;">X</td><td style="text-align: center;">X</td><td>Gets the Music library.</td>
</tr><tr>
<td><a href="https://docs.microsoft.com/uwp/api/Windows.Storage.KnownFolders#Windows_Storage_KnownFolders_Objects3D">Objects3D</a></td><td style="text-align: center;">X</td><td style="text-align: center;">X</td><td>Gets the Objects 3D folder.</td>
</tr><tr>
<td><a href="https://docs.microsoft.com/uwp/api/Windows.Storage.KnownFolders#Windows_Storage_KnownFolders_PicturesLibrary">PicturesLibrary</a></td><td style="text-align: center;">X</td><td style="text-align: center;">X</td><td>Gets the Pictures library.</td>
</tr><tr>
<td><a href="https://docs.microsoft.com/uwp/api/Windows.Storage.KnownFolders#Windows_Storage_KnownFolders_Playlists">Playlists</a></td><td style="text-align: center;">X</td><td style="text-align: center;">X</td><td>Gets the play lists folder.</td>
</tr><tr>
<td><a href="https://docs.microsoft.com/uwp/api/Windows.Storage.KnownFolders#Windows_Storage_KnownFolders_SavedPictures">SavedPictures</a></td><td style="text-align: center;">X</td><td style="text-align: center;">X</td><td>Gets the Saved Pictures folder.</td>
</tr><tr>
<td><a href="https://docs.microsoft.com/uwp/api/Windows.Storage.KnownFolders#Windows_Storage_KnownFolders_VideosLibrary">VideosLibrary</a></td><td style="text-align: center;">X</td><td style="text-align: center;">X</td><td>Gets the Videos library.</td>
</tr><tr>
<td><a href="https://docs.microsoft.com/uwp/api/Windows.Storage.KnownFolders#Windows_Storage_KnownFolders_HomeGroup">HomeGroup</a></td><td></td><td style="text-align: center;">X</td><td>Gets the HomeGroup folder.</td>
</tr><tr>
<td><a href="https://docs.microsoft.com/uwp/api/Windows.Storage.KnownFolders#Windows_Storage_KnownFolders_MediaServerDevices">MediaServerDevices</a></td><td></td><td style="text-align: center;">X</td><td>Gets the folder of media server (Digital Living Network Alliance (DLNA)) devices.</td>
</tr><tr>
<td><a href="https://docs.microsoft.com/uwp/api/Windows.Storage.KnownFolders#Windows_Storage_KnownFolders_RecordedCalls">RecordedCalls</a></td><td></td><td style="text-align: center;">X</td><td>Gets the recorded calls folder.</td>
</tr><tr>
<td><a href="https://docs.microsoft.com/uwp/api/Windows.Storage.KnownFolders#Windows_Storage_KnownFolders_RemovableDevices">RemovableDevices</a></td><td></td><td style="text-align: center;">X</td><td>Gets the removable devices folder.</td>
</tr>
</table>

## App package

With Windows 10 you no longer target an operating system but instead [target your app to one or more device families](https://docs.microsoft.com/windows/uwp/get-started/universal-application-platform-guide#device-families). A device family identifies the APIs, system characteristics, and behaviors that you can expect across devices within the device family. It also determines the set of devices on which your app can be installed from the [Microsoft Store](submitting-an-app-to-the-microsoft-store.md#specifying-target-device-families).

* To target both desktop headsets and HoloLens, target your app to the **Windows.Universal** device family.
* To target just desktop headsets, target your app to the **Windows.Desktop** device family.
* To target just HoloLens, target your app to the **Windows.Holographic** device family.

## See also

* [App views](app-views.md)
* [Building 2D apps](building-2d-apps.md)
<|MERGE_RESOLUTION|>--- conflicted
+++ resolved
@@ -1,253 +1,245 @@
----
-title: App model
-<<<<<<< HEAD
-description: Windows Mixed Reality uses the app model provided by the Universal Windows Platform, a model and environment for modern Windows apps.
-=======
-description: The UWP app model that defines the lifecycle of Windows Mixed Reality apps
->>>>>>> 406cf194
-author: thetuvix
-ms.author: alexturn
-ms.date: 2/28/2018
-ms.topic: article
-<<<<<<< HEAD
-keywords: app model, uwp, lifecycle
-=======
-keywords: UWP, app model, lifecycle, suspend, resume, tile, views, contracts
->>>>>>> 406cf194
----
-
-# App model
-
-Windows Mixed Reality uses the app model provided by the [Universal Windows Platform](https://docs.microsoft.com/windows/uwp/get-started/) (UWP), a model and environment for modern Windows apps. The UWP app model defines how apps are installed, updated, versioned and removed safely and completely. It governs the application life cycle - how apps execute, sleep and terminate - and how they can preserve state. It also covers integration and interaction with the operating system, files and other apps.
-
-![2D apps arranged in the Windows Mixed Reality home in a breakfast area](images/20160112-055908-hololens-500px.jpg)
-
-## App lifecycle
-
-The lifecycle of a mixed reality app involves standard app concepts such as placement, launch, termination and removal.
-
-### Placement is launch
-
-Every app starts in mixed reality by placing an app tile (just a [Windows secondary tile](https://docs.microsoft.com/uwp/api/Windows.UI.StartScreen.SecondaryTile)) in the [Mixed Reality home](navigating-the-windows-mixed-reality-home.md). These app tiles, on placement, will start running the app. These app tiles persist and stay at the location where they are placed, acting like launchers for anytime you want to get back to the app.
-
-![Placement puts a secondary tile in the world](images/slide1-600px.png)
-
-As soon as placement completes (unless the placement was started by an [app to app](app-model.md#protocols) launch), the app starts launching. Windows Mixed Reality can run a limited number of apps at one time. As soon as you place and launch an app, other active apps may suspend, leaving a screenshot of the app's last state on its app tile wherever you placed it. See [Windows 10 UWP app lifecycle](https://docs.microsoft.com/windows/uwp/launch-resume/app-lifecycle) for more information on handling resume and other app life cycle events.
-
-![After placing a tile, the app starts running](images/slide2-500px.png) ![State diagram for app running, suspended or not running](images/ic576232-500px.png)
-
-### Remove is close/terminate process
-
-When you remove a placed app tile from the world, this closes the underlying processes. This can be useful for ensuring your app is terminated or restarting a problematic app.
-
-### App suspension/termination
-
-In the [Windows Mixed Reality home](navigating-the-windows-mixed-reality-home.md), the user is able to create multiple entry points for an app. They do this by launching your app from the Start menu and placing the app tile in the world. Each app tile behaves as a different entry point, and has a separate tile instance in the system. A query for [SecondaryTile.FindAllAsync](https://docs.microsoft.com/uwp/api/Windows.UI.StartScreen.SecondaryTile#Windows_UI_StartScreen_SecondaryTile_FindAllAsync) will result in a **SecondaryTile** for each app instance.
-
-When a UWP app suspends, a screenshot is taken of the current state.
-
-![Screenshots are shown for suspended apps](images/slide9-800px.png)
-
-One key difference from other Windows 10 shells is how the app is informed of an app instance activation via the [CoreApplication.Resuming](https://docs.microsoft.com/uwp/api/Windows.ApplicationModel.Core.CoreApplication#Windows_ApplicationModel_Core_CoreApplication_Resuming) and [CoreWindow.Activated](https://docs.microsoft.com/uwp/api/windows.ui.core.corewindow#Windows_UI_Core_CoreWindow_Activated) events.
-
-|  Scenario |  Resuming  |  Activated | 
-|----------|----------|----------|
-|  Launch new instance of app from the Start menu  |   |  **Activated** with a new [TileId](https://docs.microsoft.com/uwp/api/windows.ui.startscreen.secondarytile#Windows_UI_StartScreen_SecondaryTile_TileId) | 
-|  Launch second instance of app from the Start menu  |   |  **Activated** with a new **TileId** | 
-|  Select the instance of the app that is not currently active  |   |  **Activated** with the **TileId** associated with the instance | 
-|  Select a different app, then select the previously active instance  |  **Resuming** raised  |  | 
-|  Select a different app, then select the instance that was previously inactive  |  **Resuming** raised  |  Then **Activated** with the **TileId** associated with the instance | 
-
-### Extended execution
-
-Sometimes your app needs to continue doing work in the background or playing audio. [Background tasks](https://docs.microsoft.com/windows/uwp/launch-resume/declare-background-tasks-in-the-application-manifest) are available on HoloLens with some [limitations](current-limitations-for-apps-using-apis-from-the-shell.md).
-
-![Apps can run in the background](images/slide10-800px.png)
-
-## App views
-
-When your app activates, you can choose what type of view you'd like to display. For an app's **CoreApplication**, there is always a primary [app view](https://docs.microsoft.com/uwp/api/Windows.UI.ViewManagement.ApplicationView) and any number of further app views you would like to create. On desktop, you can think of an app view as a window. Our mixed reality app templates create a Unity project where the primary app view is [immersive](app-views.md). 
-
-Your app can create an additional 2D app view using technology like XAML, to use Windows 10 features such as in-app purchase. If your app started as a UWP app for other Windows 10 devices, your primary view is 2D, but you could "light up" in mixed reality by adding an additional app view that's immersive to show an experience volumetrically. Imagine building a photo viewer app in XAML where the slideshow button switched to an immersive app view that flew photos from the app across the world and surfaces.
-
-![The running app can have a 2D view or an immersive view](images/slide3-800px.png)
-
-### Creating an immersive view
-
-Mixed reality apps are those that create an immersive view, which is achieved with the [HolographicSpace](https://docs.microsoft.com/uwp/api/windows.graphics.holographic.holographicspace) type.
-
-An app that is purely immersive should always create an immersive view on launch, even if launched from the desktop. Immersive views always show up in the headset, regardless of where they were created from. Activating an immersive view will display the Mixed Reality Portal and guide the user to put on their headset.
-
-An app that starts with a 2D view on the desktop monitor may create a secondary immersive view to show content in the headset. An example of this is a 2D Edge window on the monitor displaying a 360-degree video in the headset.
-
-![Apps running in immersive view are the only one visible](images/slide4-800px.png)
-
-### 2D view in the Mixed Reality home
-
-Anything other than an immersive view is rendered as a 2D view in your world.
-
-An app may have 2D views on both the desktop monitor and in the headset. Note that a new 2D view will be placed in the same shell as the view that created it, either on the monitor or in the headset. It is not currently possible for an app or a user to move a 2D view between the Mixed Reality home and the monitor.
-
-![Apps running in 2D view share the space in the mixed world with other apps](images/slide5-800px.png)
-
-### Placement of additional app tiles
-
-You can place as many 2D views in your world as you want with the [Secondary Tile APIs](https://docs.microsoft.com/windows/uwp/design/shell/tiles-and-notifications/secondary-tiles). These "pinned" tiles will appear as splash screens that users must place and then can later use to launch your app. Windows Mixed Reality does not currently support rendering any of the 2D tile content as live tiles.
-
-![Apps can have multiple placements using secondary tiles](images/slide6-800px.png)
-
-### Switching views
-
-#### Switching from the 2D XAML view to the immersive view
-
-If the app uses XAML, then the XAML [IFrameworkViewSource](https://docs.microsoft.com/uwp/api/windows.applicationmodel.core.iframeworkviewsource) will control the first view of the app. The app will need to switch to the immersive view before activating the **CoreWindow**, to ensure the app launches directly into the immersive experience.
-
-Use [CoreApplication.CreateNewView](https://docs.microsoft.com/uwp/api/Windows.ApplicationModel.Core.CoreApplication#Windows_ApplicationModel_Core_CoreApplication_CreateNewView_Windows_ApplicationModel_Core_IFrameworkViewSource_) and [ApplicationViewSwitcher.SwitchAsync](https://docs.microsoft.com/uwp/api/Windows.UI.ViewManagement.ApplicationViewSwitcher#Windows_UI_ViewManagement_ApplicationViewSwitcher_SwitchAsync_System_Int32_) to make it the active view.
-
-> [!NOTE]
->* Do not specify the [ApplicationViewSwitchingOptions.ConsolidateViews](https://docs.microsoft.com/uwp/api/windows.ui.viewmanagement.applicationviewswitchingoptions) flag to **SwitchAsync** when switching from the XAML view to the immersive view, or the slate that launched the app will be removed from the world.
->* **SwitchAsync** should be called using the [Dispatcher](https://docs.microsoft.com/uwp/api/windows.ui.core.corewindow#Windows_UI_Core_CoreWindow_Dispatcher) associated with the view you are switching into.
->* You will need to **SwitchAsync** back to the XAML view if you need to launch a virtual keyboard or want to activate another app.
-
-![Apps can switch between 2D views and immersive views](images/slide7-600px.png) ![When an app goes into an immersive view, the mixed world and other apps disappear](images/slide8-600px.png)
-
-#### Switching from the immersive view back to a keyboard XAML view
-
-One common reason for switching back-and-forth between views is displaying a keyboard in a mixed reality app. The shell is only able to display the system keyboard if the app is showing a 2D view. If the app needs to get text input, it may provide a custom XAML view with a text input field, switch to it, and then switch back after the input is complete.
-
-Like in the previous section, you can use **ApplicationViewSwitcher.SwitchAsync** to transition back to a XAML view from your immersive view.
-
-## App size
-
-2D app views always appear in a fixed virtual slate. This makes all 2D views show the exact same amount of content. Here are some further details about the size of your app's 2D view:
-* The aspect ratio of the app is preserved while resizing.
-* App [resolution and scale factor](updating-your-existing-universal-app-for-hololens.md#universal-app-resolution-and-scale-factor) are not changed by resizing.
-* Apps are not able to query their actual size in the world.
-
-![2D apps appear with fixed window sizes](images/12493521-10104043956964683-6118765685995662420-o-500px.jpg)
-
-## App tiles
-
-The Start menu uses the standard small tile and medium tile for pins and the **All Apps** list in mixed reality. 
-
-![The Start menu for Windows Mixed Reality](images/start-500px.png)
-
-## App to app interactions
-
-As you build apps, you have access to the rich app to app communication mechanisms available on Windows 10. Even though HoloLens currently does not support the new [app service protocol launches](current-limitations-for-apps-using-apis-from-the-shell.md), many of the new Protocol APIs and file registrations work perfectly on HoloLens to enable app launching and communication. 
-
-Note that for desktop headsets, the app associated with a given file extension or protocol may be a Win32 app that can only appear on the desktop monitor or in the desktop slate.
-
-### Protocols
-
-HoloLens supports app to app launching via the [Windows.System.Launcher APIs](https://docs.microsoft.com/uwp/api/Windows.System.Launcher).
-
-There are some things to consider when launching another application:
-
-* When doing a non-modal launch, such as [LaunchUriAsync](https://docs.microsoft.com/uwp/api/Windows.System.Launcher#Windows_System_Launcher_LaunchUriAsync_Windows_Foundation_Uri_), the user must place the app before interacting with it.
-
-* When doing a modal launch, such as through [LaunchUriForResultsAsync](https://docs.microsoft.com/uwp/api/Windows.System.Launcher#Windows_System_Launcher_LaunchUriForResultsAsync_Windows_Foundation_Uri_Windows_System_LauncherOptions_Windows_Foundation_Collections_ValueSet_), the modal app is placed on top of the window.
-
-* Windows Mixed Reality cannot overlay applications on top of exclusive views. In order to show the launched app, Windows takes the user back to the world to display the application.
-
-### File pickers
-
-HoloLens supports both [FileOpenPicker](https://docs.microsoft.com/uwp/api/Windows.Storage.Pickers.FileOpenPicker) and [FileSavePicker](https://docs.microsoft.com/uwp/api/Windows.Storage.Pickers.FileSavePicker) contracts. However, no app comes pre-installed that fulfills the file picker contracts. These apps - OneDrive, for example - can be installed from the Microsoft Store.
-
-If you have more than one file picker app installed, you will not see any disambiguation UI for choosing which app to launch; instead, the first file picker installed will be chosen. When saving a file, the filename is generated which includes the timestamp. This cannot be changed by the user.
-
-By default, the following extensions are supported locally:
-
-|  App  |  Extensions | 
-|----------|----------|
-|  Photos  |  bmp, gif, jpg, png, avi, mov, mp4, wmv | 
-|  Microsoft Edge  |  htm, html, pdf, svg, xml | 
-
-### App contracts and Windows Mixed Reality extensions
-
-App contracts and extension points allow you to register your app to take advantage of deeper operating system features like handling a file extension or using background tasks. This is a list of the supported and unsupported contracts and extension points on HoloLens. This is different than [APIs that are supported](current-limitations-for-apps-using-apis-from-the-shell.md).
-
-|  Contract or Extension  |  Supported? | 
-|----------|----------|
-| [Account Picture Provider (extension)](https://msdn.microsoft.com/en-us/library/windows/desktop/hh464906.aspx#account_picture_provider) | Unsupported | 
-| [Alarm](https://msdn.microsoft.com/en-us/library/windows/desktop/hh464906.aspx#alarm) | Unsupported | 
-| [App service](https://msdn.microsoft.com/en-us/library/windows/desktop/hh464906.aspx#app_service) | Supported but not fully functional | 
-| [Appointments provider](https://msdn.microsoft.com/en-us/library/windows/desktop/hh464906.aspx#appointmnets_provider) | Unsupported | 
-| [AutoPlay (extension)](https://msdn.microsoft.com/en-us/library/windows/desktop/hh464906.aspx#autoplay) | Unsupported | 
-| [Background tasks (extension)](https://msdn.microsoft.com/en-us/library/windows/desktop/hh464906.aspx#background_tasts) | Partially Supported (not all triggers work) | 
-| [Update task (extension)](https://msdn.microsoft.com/en-us/library/windows/desktop/hh464906.aspx#update_task) | Supported | 
-| [Cached file updater contract](https://msdn.microsoft.com/en-us/library/windows/desktop/hh464906.aspx#cached_file_updater) | Supported | 
-| [Camera settings (extension)](https://msdn.microsoft.com/en-us/library/windows/desktop/hh464906.aspx#camera_settings) | Unsupported | 
-| [Dial protocol](https://msdn.microsoft.com/en-us/library/windows/desktop/hh464906.aspx#dial_protocol) | Unsupported | 
-| [File activation (extension)](https://msdn.microsoft.com/en-us/library/windows/desktop/hh464906.aspx#file_activation) | Supported | 
-| [File Open Picker contract](https://msdn.microsoft.com/en-us/library/windows/desktop/hh464906.aspx#file_open_picker_contract) | Supported | 
-| [File Save Picker contract](https://msdn.microsoft.com/en-us/library/windows/desktop/hh464906.aspx#file_save_picker_contract) | Supported | 
-| [Lock screen call](https://msdn.microsoft.com/en-us/library/windows/desktop/hh464906.aspx#lock_screen_call) | Unsupported | 
-| [Media playback](https://msdn.microsoft.com/en-us/library/windows/desktop/hh464906.aspx#media_playback) | Unsupported | 
-| [Play To contract](https://msdn.microsoft.com/en-us/library/windows/desktop/hh464906.aspx#playto_contract) | Unsupported | 
-| [Preinstalled config task](https://msdn.microsoft.com/en-us/library/windows/desktop/hh464906.aspx#preinstalled_config_task) | Unsupported | 
-| [Print 3D Workflow](https://msdn.microsoft.com/en-us/library/windows/desktop/hh464906.aspx#print_3d_workflow) | Supported | 
-| [Print task settings (extension)](https://msdn.microsoft.com/en-us/library/windows/desktop/hh464906.aspx#print_task_settings) | Unsupported | 
-| [URI activation (extension)](https://msdn.microsoft.com/en-us/library/windows/desktop/hh464906.aspx#protocol_activation) | Supported | 
-| [Restricted launch](https://msdn.microsoft.com/en-us/library/windows/desktop/hh464906.aspx#restricted_launch) | Unsupported | 
-| [Search contract](https://msdn.microsoft.com/en-us/library/windows/desktop/hh464906.aspx#search_contract) | Unsupported | 
-| [Settings contract](https://msdn.microsoft.com/en-us/library/windows/desktop/hh464906.aspx#settings_contract) | Unsupported | 
-| [Share contract](https://msdn.microsoft.com/en-us/library/windows/desktop/hh464906.aspx#share_contract) | Unsupported | 
-| [SSL/certificates (extension)](https://msdn.microsoft.com/en-us/library/windows/desktop/hh464906.aspx#ssl_certificates) | Supported | 
-| [Web account provider](https://msdn.microsoft.com/en-us/library/windows/desktop/hh464906.aspx#web_account_provider) | Supported | 
-
-## App file storage
-
-All storage is through the [Windows.Storage namespace](https://docs.microsoft.com/uwp/api/Windows.Storage). See the following documentation for more details. HoloLens does not support app storage sync/roaming.
-
-* [Files, folders, and libraries](https://docs.microsoft.com/windows/uwp/files/index)
-* [Store and retrieve settings and other app data](https://docs.microsoft.com/windows/uwp/design/app-settings/store-and-retrieve-app-data)
-
-### Known folders
-
-See [KnownFolders](https://docs.microsoft.com/uwp/api/Windows.Storage.KnownFolders) for the full details for UWP apps.
-
-<table>
-<tr>
-<th> Property</th><th> Supported on HoloLens</th><th> Supported on immersive headsets</th><th> Description</th>
-</tr><tr>
-<td><a href="https://docs.microsoft.com/uwp/api/Windows.Storage.KnownFolders#Windows_Storage_KnownFolders_AppCaptures">AppCaptures</a></td><td style="text-align: center;">X</td><td style="text-align: center;">X</td><td>Gets the App Captures folder.</td>
-</tr><tr>
-<td><a href="https://docs.microsoft.com/uwp/api/Windows.Storage.KnownFolders#Windows_Storage_KnownFolders_CameraRoll">CameraRoll</a></td><td style="text-align: center;">X</td><td style="text-align: center;">X</td><td>Gets the Camera Roll folder.</td>
-</tr><tr>
-<td><a href="https://docs.microsoft.com/uwp/api/Windows.Storage.KnownFolders#Windows_Storage_KnownFolders_DocumentsLibrary">DocumentsLibrary</a></td><td style="text-align: center;">X</td><td style="text-align: center;">X</td><td>Gets the Documents library. The Documents library is not intended for general use.</td>
-</tr><tr>
-<td><a href="https://docs.microsoft.com/uwp/api/Windows.Storage.KnownFolders#Windows_Storage_KnownFolders_MusicLibrary">MusicLibrary</a></td><td style="text-align: center;">X</td><td style="text-align: center;">X</td><td>Gets the Music library.</td>
-</tr><tr>
-<td><a href="https://docs.microsoft.com/uwp/api/Windows.Storage.KnownFolders#Windows_Storage_KnownFolders_Objects3D">Objects3D</a></td><td style="text-align: center;">X</td><td style="text-align: center;">X</td><td>Gets the Objects 3D folder.</td>
-</tr><tr>
-<td><a href="https://docs.microsoft.com/uwp/api/Windows.Storage.KnownFolders#Windows_Storage_KnownFolders_PicturesLibrary">PicturesLibrary</a></td><td style="text-align: center;">X</td><td style="text-align: center;">X</td><td>Gets the Pictures library.</td>
-</tr><tr>
-<td><a href="https://docs.microsoft.com/uwp/api/Windows.Storage.KnownFolders#Windows_Storage_KnownFolders_Playlists">Playlists</a></td><td style="text-align: center;">X</td><td style="text-align: center;">X</td><td>Gets the play lists folder.</td>
-</tr><tr>
-<td><a href="https://docs.microsoft.com/uwp/api/Windows.Storage.KnownFolders#Windows_Storage_KnownFolders_SavedPictures">SavedPictures</a></td><td style="text-align: center;">X</td><td style="text-align: center;">X</td><td>Gets the Saved Pictures folder.</td>
-</tr><tr>
-<td><a href="https://docs.microsoft.com/uwp/api/Windows.Storage.KnownFolders#Windows_Storage_KnownFolders_VideosLibrary">VideosLibrary</a></td><td style="text-align: center;">X</td><td style="text-align: center;">X</td><td>Gets the Videos library.</td>
-</tr><tr>
-<td><a href="https://docs.microsoft.com/uwp/api/Windows.Storage.KnownFolders#Windows_Storage_KnownFolders_HomeGroup">HomeGroup</a></td><td></td><td style="text-align: center;">X</td><td>Gets the HomeGroup folder.</td>
-</tr><tr>
-<td><a href="https://docs.microsoft.com/uwp/api/Windows.Storage.KnownFolders#Windows_Storage_KnownFolders_MediaServerDevices">MediaServerDevices</a></td><td></td><td style="text-align: center;">X</td><td>Gets the folder of media server (Digital Living Network Alliance (DLNA)) devices.</td>
-</tr><tr>
-<td><a href="https://docs.microsoft.com/uwp/api/Windows.Storage.KnownFolders#Windows_Storage_KnownFolders_RecordedCalls">RecordedCalls</a></td><td></td><td style="text-align: center;">X</td><td>Gets the recorded calls folder.</td>
-</tr><tr>
-<td><a href="https://docs.microsoft.com/uwp/api/Windows.Storage.KnownFolders#Windows_Storage_KnownFolders_RemovableDevices">RemovableDevices</a></td><td></td><td style="text-align: center;">X</td><td>Gets the removable devices folder.</td>
-</tr>
-</table>
-
-## App package
-
-With Windows 10 you no longer target an operating system but instead [target your app to one or more device families](https://docs.microsoft.com/windows/uwp/get-started/universal-application-platform-guide#device-families). A device family identifies the APIs, system characteristics, and behaviors that you can expect across devices within the device family. It also determines the set of devices on which your app can be installed from the [Microsoft Store](submitting-an-app-to-the-microsoft-store.md#specifying-target-device-families).
-
-* To target both desktop headsets and HoloLens, target your app to the **Windows.Universal** device family.
-* To target just desktop headsets, target your app to the **Windows.Desktop** device family.
-* To target just HoloLens, target your app to the **Windows.Holographic** device family.
-
-## See also
-
-* [App views](app-views.md)
-* [Building 2D apps](building-2d-apps.md)
+---
+title: App model
+description: Windows Mixed Reality uses the app model provided by the Universal Windows Platform, a model and environment for modern Windows apps.
+author: thetuvix
+ms.author: alexturn
+ms.date: 2/28/2018
+ms.topic: article
+keywords: UWP, app model, lifecycle, suspend, resume, tile, views, contracts
+---
+
+# App model
+
+Windows Mixed Reality uses the app model provided by the [Universal Windows Platform](https://docs.microsoft.com/windows/uwp/get-started/) (UWP), a model and environment for modern Windows apps. The UWP app model defines how apps are installed, updated, versioned and removed safely and completely. It governs the application life cycle - how apps execute, sleep and terminate - and how they can preserve state. It also covers integration and interaction with the operating system, files and other apps.
+
+![2D apps arranged in the Windows Mixed Reality home in a breakfast area](images/20160112-055908-hololens-500px.jpg)
+
+## App lifecycle
+
+The lifecycle of a mixed reality app involves standard app concepts such as placement, launch, termination and removal.
+
+### Placement is launch
+
+Every app starts in mixed reality by placing an app tile (just a [Windows secondary tile](https://docs.microsoft.com/uwp/api/Windows.UI.StartScreen.SecondaryTile)) in the [Mixed Reality home](navigating-the-windows-mixed-reality-home.md). These app tiles, on placement, will start running the app. These app tiles persist and stay at the location where they are placed, acting like launchers for anytime you want to get back to the app.
+
+![Placement puts a secondary tile in the world](images/slide1-600px.png)
+
+As soon as placement completes (unless the placement was started by an [app to app](app-model.md#protocols) launch), the app starts launching. Windows Mixed Reality can run a limited number of apps at one time. As soon as you place and launch an app, other active apps may suspend, leaving a screenshot of the app's last state on its app tile wherever you placed it. See [Windows 10 UWP app lifecycle](https://docs.microsoft.com/windows/uwp/launch-resume/app-lifecycle) for more information on handling resume and other app life cycle events.
+
+![After placing a tile, the app starts running](images/slide2-500px.png) ![State diagram for app running, suspended or not running](images/ic576232-500px.png)
+
+### Remove is close/terminate process
+
+When you remove a placed app tile from the world, this closes the underlying processes. This can be useful for ensuring your app is terminated or restarting a problematic app.
+
+### App suspension/termination
+
+In the [Windows Mixed Reality home](navigating-the-windows-mixed-reality-home.md), the user is able to create multiple entry points for an app. They do this by launching your app from the Start menu and placing the app tile in the world. Each app tile behaves as a different entry point, and has a separate tile instance in the system. A query for [SecondaryTile.FindAllAsync](https://docs.microsoft.com/uwp/api/Windows.UI.StartScreen.SecondaryTile#Windows_UI_StartScreen_SecondaryTile_FindAllAsync) will result in a **SecondaryTile** for each app instance.
+
+When a UWP app suspends, a screenshot is taken of the current state.
+
+![Screenshots are shown for suspended apps](images/slide9-800px.png)
+
+One key difference from other Windows 10 shells is how the app is informed of an app instance activation via the [CoreApplication.Resuming](https://docs.microsoft.com/uwp/api/Windows.ApplicationModel.Core.CoreApplication#Windows_ApplicationModel_Core_CoreApplication_Resuming) and [CoreWindow.Activated](https://docs.microsoft.com/uwp/api/windows.ui.core.corewindow#Windows_UI_Core_CoreWindow_Activated) events.
+
+|  Scenario |  Resuming  |  Activated | 
+|----------|----------|----------|
+|  Launch new instance of app from the Start menu  |   |  **Activated** with a new [TileId](https://docs.microsoft.com/uwp/api/windows.ui.startscreen.secondarytile#Windows_UI_StartScreen_SecondaryTile_TileId) | 
+|  Launch second instance of app from the Start menu  |   |  **Activated** with a new **TileId** | 
+|  Select the instance of the app that is not currently active  |   |  **Activated** with the **TileId** associated with the instance | 
+|  Select a different app, then select the previously active instance  |  **Resuming** raised  |  | 
+|  Select a different app, then select the instance that was previously inactive  |  **Resuming** raised  |  Then **Activated** with the **TileId** associated with the instance | 
+
+### Extended execution
+
+Sometimes your app needs to continue doing work in the background or playing audio. [Background tasks](https://docs.microsoft.com/windows/uwp/launch-resume/declare-background-tasks-in-the-application-manifest) are available on HoloLens with some [limitations](current-limitations-for-apps-using-apis-from-the-shell.md).
+
+![Apps can run in the background](images/slide10-800px.png)
+
+## App views
+
+When your app activates, you can choose what type of view you'd like to display. For an app's **CoreApplication**, there is always a primary [app view](https://docs.microsoft.com/uwp/api/Windows.UI.ViewManagement.ApplicationView) and any number of further app views you would like to create. On desktop, you can think of an app view as a window. Our mixed reality app templates create a Unity project where the primary app view is [immersive](app-views.md). 
+
+Your app can create an additional 2D app view using technology like XAML, to use Windows 10 features such as in-app purchase. If your app started as a UWP app for other Windows 10 devices, your primary view is 2D, but you could "light up" in mixed reality by adding an additional app view that's immersive to show an experience volumetrically. Imagine building a photo viewer app in XAML where the slideshow button switched to an immersive app view that flew photos from the app across the world and surfaces.
+
+![The running app can have a 2D view or an immersive view](images/slide3-800px.png)
+
+### Creating an immersive view
+
+Mixed reality apps are those that create an immersive view, which is achieved with the [HolographicSpace](https://docs.microsoft.com/uwp/api/windows.graphics.holographic.holographicspace) type.
+
+An app that is purely immersive should always create an immersive view on launch, even if launched from the desktop. Immersive views always show up in the headset, regardless of where they were created from. Activating an immersive view will display the Mixed Reality Portal and guide the user to put on their headset.
+
+An app that starts with a 2D view on the desktop monitor may create a secondary immersive view to show content in the headset. An example of this is a 2D Edge window on the monitor displaying a 360-degree video in the headset.
+
+![Apps running in immersive view are the only one visible](images/slide4-800px.png)
+
+### 2D view in the Mixed Reality home
+
+Anything other than an immersive view is rendered as a 2D view in your world.
+
+An app may have 2D views on both the desktop monitor and in the headset. Note that a new 2D view will be placed in the same shell as the view that created it, either on the monitor or in the headset. It is not currently possible for an app or a user to move a 2D view between the Mixed Reality home and the monitor.
+
+![Apps running in 2D view share the space in the mixed world with other apps](images/slide5-800px.png)
+
+### Placement of additional app tiles
+
+You can place as many 2D views in your world as you want with the [Secondary Tile APIs](https://docs.microsoft.com/windows/uwp/design/shell/tiles-and-notifications/secondary-tiles). These "pinned" tiles will appear as splash screens that users must place and then can later use to launch your app. Windows Mixed Reality does not currently support rendering any of the 2D tile content as live tiles.
+
+![Apps can have multiple placements using secondary tiles](images/slide6-800px.png)
+
+### Switching views
+
+#### Switching from the 2D XAML view to the immersive view
+
+If the app uses XAML, then the XAML [IFrameworkViewSource](https://docs.microsoft.com/uwp/api/windows.applicationmodel.core.iframeworkviewsource) will control the first view of the app. The app will need to switch to the immersive view before activating the **CoreWindow**, to ensure the app launches directly into the immersive experience.
+
+Use [CoreApplication.CreateNewView](https://docs.microsoft.com/uwp/api/Windows.ApplicationModel.Core.CoreApplication#Windows_ApplicationModel_Core_CoreApplication_CreateNewView_Windows_ApplicationModel_Core_IFrameworkViewSource_) and [ApplicationViewSwitcher.SwitchAsync](https://docs.microsoft.com/uwp/api/Windows.UI.ViewManagement.ApplicationViewSwitcher#Windows_UI_ViewManagement_ApplicationViewSwitcher_SwitchAsync_System_Int32_) to make it the active view.
+
+> [!NOTE]
+>* Do not specify the [ApplicationViewSwitchingOptions.ConsolidateViews](https://docs.microsoft.com/uwp/api/windows.ui.viewmanagement.applicationviewswitchingoptions) flag to **SwitchAsync** when switching from the XAML view to the immersive view, or the slate that launched the app will be removed from the world.
+>* **SwitchAsync** should be called using the [Dispatcher](https://docs.microsoft.com/uwp/api/windows.ui.core.corewindow#Windows_UI_Core_CoreWindow_Dispatcher) associated with the view you are switching into.
+>* You will need to **SwitchAsync** back to the XAML view if you need to launch a virtual keyboard or want to activate another app.
+
+![Apps can switch between 2D views and immersive views](images/slide7-600px.png) ![When an app goes into an immersive view, the mixed world and other apps disappear](images/slide8-600px.png)
+
+#### Switching from the immersive view back to a keyboard XAML view
+
+One common reason for switching back-and-forth between views is displaying a keyboard in a mixed reality app. The shell is only able to display the system keyboard if the app is showing a 2D view. If the app needs to get text input, it may provide a custom XAML view with a text input field, switch to it, and then switch back after the input is complete.
+
+Like in the previous section, you can use **ApplicationViewSwitcher.SwitchAsync** to transition back to a XAML view from your immersive view.
+
+## App size
+
+2D app views always appear in a fixed virtual slate. This makes all 2D views show the exact same amount of content. Here are some further details about the size of your app's 2D view:
+* The aspect ratio of the app is preserved while resizing.
+* App [resolution and scale factor](updating-your-existing-universal-app-for-hololens.md#universal-app-resolution-and-scale-factor) are not changed by resizing.
+* Apps are not able to query their actual size in the world.
+
+![2D apps appear with fixed window sizes](images/12493521-10104043956964683-6118765685995662420-o-500px.jpg)
+
+## App tiles
+
+The Start menu uses the standard small tile and medium tile for pins and the **All Apps** list in mixed reality. 
+
+![The Start menu for Windows Mixed Reality](images/start-500px.png)
+
+## App to app interactions
+
+As you build apps, you have access to the rich app to app communication mechanisms available on Windows 10. Even though HoloLens currently does not support the new [app service protocol launches](current-limitations-for-apps-using-apis-from-the-shell.md), many of the new Protocol APIs and file registrations work perfectly on HoloLens to enable app launching and communication. 
+
+Note that for desktop headsets, the app associated with a given file extension or protocol may be a Win32 app that can only appear on the desktop monitor or in the desktop slate.
+
+### Protocols
+
+HoloLens supports app to app launching via the [Windows.System.Launcher APIs](https://docs.microsoft.com/uwp/api/Windows.System.Launcher).
+
+There are some things to consider when launching another application:
+
+* When doing a non-modal launch, such as [LaunchUriAsync](https://docs.microsoft.com/uwp/api/Windows.System.Launcher#Windows_System_Launcher_LaunchUriAsync_Windows_Foundation_Uri_), the user must place the app before interacting with it.
+
+* When doing a modal launch, such as through [LaunchUriForResultsAsync](https://docs.microsoft.com/uwp/api/Windows.System.Launcher#Windows_System_Launcher_LaunchUriForResultsAsync_Windows_Foundation_Uri_Windows_System_LauncherOptions_Windows_Foundation_Collections_ValueSet_), the modal app is placed on top of the window.
+
+* Windows Mixed Reality cannot overlay applications on top of exclusive views. In order to show the launched app, Windows takes the user back to the world to display the application.
+
+### File pickers
+
+HoloLens supports both [FileOpenPicker](https://docs.microsoft.com/uwp/api/Windows.Storage.Pickers.FileOpenPicker) and [FileSavePicker](https://docs.microsoft.com/uwp/api/Windows.Storage.Pickers.FileSavePicker) contracts. However, no app comes pre-installed that fulfills the file picker contracts. These apps - OneDrive, for example - can be installed from the Microsoft Store.
+
+If you have more than one file picker app installed, you will not see any disambiguation UI for choosing which app to launch; instead, the first file picker installed will be chosen. When saving a file, the filename is generated which includes the timestamp. This cannot be changed by the user.
+
+By default, the following extensions are supported locally:
+
+|  App  |  Extensions | 
+|----------|----------|
+|  Photos  |  bmp, gif, jpg, png, avi, mov, mp4, wmv | 
+|  Microsoft Edge  |  htm, html, pdf, svg, xml | 
+
+### App contracts and Windows Mixed Reality extensions
+
+App contracts and extension points allow you to register your app to take advantage of deeper operating system features like handling a file extension or using background tasks. This is a list of the supported and unsupported contracts and extension points on HoloLens. This is different than [APIs that are supported](current-limitations-for-apps-using-apis-from-the-shell.md).
+
+|  Contract or Extension  |  Supported? | 
+|----------|----------|
+| [Account Picture Provider (extension)](https://msdn.microsoft.com/en-us/library/windows/desktop/hh464906.aspx#account_picture_provider) | Unsupported | 
+| [Alarm](https://msdn.microsoft.com/en-us/library/windows/desktop/hh464906.aspx#alarm) | Unsupported | 
+| [App service](https://msdn.microsoft.com/en-us/library/windows/desktop/hh464906.aspx#app_service) | Supported but not fully functional | 
+| [Appointments provider](https://msdn.microsoft.com/en-us/library/windows/desktop/hh464906.aspx#appointmnets_provider) | Unsupported | 
+| [AutoPlay (extension)](https://msdn.microsoft.com/en-us/library/windows/desktop/hh464906.aspx#autoplay) | Unsupported | 
+| [Background tasks (extension)](https://msdn.microsoft.com/en-us/library/windows/desktop/hh464906.aspx#background_tasts) | Partially Supported (not all triggers work) | 
+| [Update task (extension)](https://msdn.microsoft.com/en-us/library/windows/desktop/hh464906.aspx#update_task) | Supported | 
+| [Cached file updater contract](https://msdn.microsoft.com/en-us/library/windows/desktop/hh464906.aspx#cached_file_updater) | Supported | 
+| [Camera settings (extension)](https://msdn.microsoft.com/en-us/library/windows/desktop/hh464906.aspx#camera_settings) | Unsupported | 
+| [Dial protocol](https://msdn.microsoft.com/en-us/library/windows/desktop/hh464906.aspx#dial_protocol) | Unsupported | 
+| [File activation (extension)](https://msdn.microsoft.com/en-us/library/windows/desktop/hh464906.aspx#file_activation) | Supported | 
+| [File Open Picker contract](https://msdn.microsoft.com/en-us/library/windows/desktop/hh464906.aspx#file_open_picker_contract) | Supported | 
+| [File Save Picker contract](https://msdn.microsoft.com/en-us/library/windows/desktop/hh464906.aspx#file_save_picker_contract) | Supported | 
+| [Lock screen call](https://msdn.microsoft.com/en-us/library/windows/desktop/hh464906.aspx#lock_screen_call) | Unsupported | 
+| [Media playback](https://msdn.microsoft.com/en-us/library/windows/desktop/hh464906.aspx#media_playback) | Unsupported | 
+| [Play To contract](https://msdn.microsoft.com/en-us/library/windows/desktop/hh464906.aspx#playto_contract) | Unsupported | 
+| [Preinstalled config task](https://msdn.microsoft.com/en-us/library/windows/desktop/hh464906.aspx#preinstalled_config_task) | Unsupported | 
+| [Print 3D Workflow](https://msdn.microsoft.com/en-us/library/windows/desktop/hh464906.aspx#print_3d_workflow) | Supported | 
+| [Print task settings (extension)](https://msdn.microsoft.com/en-us/library/windows/desktop/hh464906.aspx#print_task_settings) | Unsupported | 
+| [URI activation (extension)](https://msdn.microsoft.com/en-us/library/windows/desktop/hh464906.aspx#protocol_activation) | Supported | 
+| [Restricted launch](https://msdn.microsoft.com/en-us/library/windows/desktop/hh464906.aspx#restricted_launch) | Unsupported | 
+| [Search contract](https://msdn.microsoft.com/en-us/library/windows/desktop/hh464906.aspx#search_contract) | Unsupported | 
+| [Settings contract](https://msdn.microsoft.com/en-us/library/windows/desktop/hh464906.aspx#settings_contract) | Unsupported | 
+| [Share contract](https://msdn.microsoft.com/en-us/library/windows/desktop/hh464906.aspx#share_contract) | Unsupported | 
+| [SSL/certificates (extension)](https://msdn.microsoft.com/en-us/library/windows/desktop/hh464906.aspx#ssl_certificates) | Supported | 
+| [Web account provider](https://msdn.microsoft.com/en-us/library/windows/desktop/hh464906.aspx#web_account_provider) | Supported | 
+
+## App file storage
+
+All storage is through the [Windows.Storage namespace](https://docs.microsoft.com/uwp/api/Windows.Storage). See the following documentation for more details. HoloLens does not support app storage sync/roaming.
+
+* [Files, folders, and libraries](https://docs.microsoft.com/windows/uwp/files/index)
+* [Store and retrieve settings and other app data](https://docs.microsoft.com/windows/uwp/design/app-settings/store-and-retrieve-app-data)
+
+### Known folders
+
+See [KnownFolders](https://docs.microsoft.com/uwp/api/Windows.Storage.KnownFolders) for the full details for UWP apps.
+
+<table>
+<tr>
+<th> Property</th><th> Supported on HoloLens</th><th> Supported on immersive headsets</th><th> Description</th>
+</tr><tr>
+<td><a href="https://docs.microsoft.com/uwp/api/Windows.Storage.KnownFolders#Windows_Storage_KnownFolders_AppCaptures">AppCaptures</a></td><td style="text-align: center;">X</td><td style="text-align: center;">X</td><td>Gets the App Captures folder.</td>
+</tr><tr>
+<td><a href="https://docs.microsoft.com/uwp/api/Windows.Storage.KnownFolders#Windows_Storage_KnownFolders_CameraRoll">CameraRoll</a></td><td style="text-align: center;">X</td><td style="text-align: center;">X</td><td>Gets the Camera Roll folder.</td>
+</tr><tr>
+<td><a href="https://docs.microsoft.com/uwp/api/Windows.Storage.KnownFolders#Windows_Storage_KnownFolders_DocumentsLibrary">DocumentsLibrary</a></td><td style="text-align: center;">X</td><td style="text-align: center;">X</td><td>Gets the Documents library. The Documents library is not intended for general use.</td>
+</tr><tr>
+<td><a href="https://docs.microsoft.com/uwp/api/Windows.Storage.KnownFolders#Windows_Storage_KnownFolders_MusicLibrary">MusicLibrary</a></td><td style="text-align: center;">X</td><td style="text-align: center;">X</td><td>Gets the Music library.</td>
+</tr><tr>
+<td><a href="https://docs.microsoft.com/uwp/api/Windows.Storage.KnownFolders#Windows_Storage_KnownFolders_Objects3D">Objects3D</a></td><td style="text-align: center;">X</td><td style="text-align: center;">X</td><td>Gets the Objects 3D folder.</td>
+</tr><tr>
+<td><a href="https://docs.microsoft.com/uwp/api/Windows.Storage.KnownFolders#Windows_Storage_KnownFolders_PicturesLibrary">PicturesLibrary</a></td><td style="text-align: center;">X</td><td style="text-align: center;">X</td><td>Gets the Pictures library.</td>
+</tr><tr>
+<td><a href="https://docs.microsoft.com/uwp/api/Windows.Storage.KnownFolders#Windows_Storage_KnownFolders_Playlists">Playlists</a></td><td style="text-align: center;">X</td><td style="text-align: center;">X</td><td>Gets the play lists folder.</td>
+</tr><tr>
+<td><a href="https://docs.microsoft.com/uwp/api/Windows.Storage.KnownFolders#Windows_Storage_KnownFolders_SavedPictures">SavedPictures</a></td><td style="text-align: center;">X</td><td style="text-align: center;">X</td><td>Gets the Saved Pictures folder.</td>
+</tr><tr>
+<td><a href="https://docs.microsoft.com/uwp/api/Windows.Storage.KnownFolders#Windows_Storage_KnownFolders_VideosLibrary">VideosLibrary</a></td><td style="text-align: center;">X</td><td style="text-align: center;">X</td><td>Gets the Videos library.</td>
+</tr><tr>
+<td><a href="https://docs.microsoft.com/uwp/api/Windows.Storage.KnownFolders#Windows_Storage_KnownFolders_HomeGroup">HomeGroup</a></td><td></td><td style="text-align: center;">X</td><td>Gets the HomeGroup folder.</td>
+</tr><tr>
+<td><a href="https://docs.microsoft.com/uwp/api/Windows.Storage.KnownFolders#Windows_Storage_KnownFolders_MediaServerDevices">MediaServerDevices</a></td><td></td><td style="text-align: center;">X</td><td>Gets the folder of media server (Digital Living Network Alliance (DLNA)) devices.</td>
+</tr><tr>
+<td><a href="https://docs.microsoft.com/uwp/api/Windows.Storage.KnownFolders#Windows_Storage_KnownFolders_RecordedCalls">RecordedCalls</a></td><td></td><td style="text-align: center;">X</td><td>Gets the recorded calls folder.</td>
+</tr><tr>
+<td><a href="https://docs.microsoft.com/uwp/api/Windows.Storage.KnownFolders#Windows_Storage_KnownFolders_RemovableDevices">RemovableDevices</a></td><td></td><td style="text-align: center;">X</td><td>Gets the removable devices folder.</td>
+</tr>
+</table>
+
+## App package
+
+With Windows 10 you no longer target an operating system but instead [target your app to one or more device families](https://docs.microsoft.com/windows/uwp/get-started/universal-application-platform-guide#device-families). A device family identifies the APIs, system characteristics, and behaviors that you can expect across devices within the device family. It also determines the set of devices on which your app can be installed from the [Microsoft Store](submitting-an-app-to-the-microsoft-store.md#specifying-target-device-families).
+
+* To target both desktop headsets and HoloLens, target your app to the **Windows.Universal** device family.
+* To target just desktop headsets, target your app to the **Windows.Desktop** device family.
+* To target just HoloLens, target your app to the **Windows.Holographic** device family.
+
+## See also
+
+* [App views](app-views.md)
+* [Building 2D apps](building-2d-apps.md)