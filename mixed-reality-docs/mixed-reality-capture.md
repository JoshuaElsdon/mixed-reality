---
title: Mixed reality capture
description: Information on using mixed reality capture.
author: wguyman
ms.author: wguyman
ms.date: 10/02/2018
ms.topic: article
keywords: mrc, mixed reality capture, photos, video, camera, capture, usage, stream, livestream, demo
---



# Mixed reality capture

HoloLens gives users the experience of mixing the real world with the digital world. Mixed reality capture (MRC) let you capture that experience as either a photograph or a video. This lets you share the experience with others by allowing them to see the holograms as you see them. Such videos and photos are from a first-person point of view. For a third-person point of view, use [spectator view](spectator-view.md).

Use cases for mixed reality capture go beyond sharing videos amongst a social circle. Videos can be used to instruct others on how to use an app. Developers can use videos or stills to improve repro steps and debug app experiences.

## Live streaming from HoloLens

The [Windows 10 October 2018 Update](release-notes-october-2018.md) adds Miracast support to HoloLens. Select the **Connect** button at the bottom of the Start menu to bring up a picker for Miracast-enabled devices and adapters. Select the device to which you want to begin streaming. When done, select the **Disconnect** button at the bottom of the Start menu.  **Connect** and **Disconnect** are also available on the quick actions menu. 

The [Windows Device Portal](using-the-windows-device-portal.md) exposes live streaming options for devices that are in Developer mode.

## Taking mixed reality captures

<<<<<<< HEAD
There are four ways to initiate a mixed reality capture:
1. Cortana can be used at all times regardless of the app currently running. Just say, "Hey Cortana, take a picture" or "Hey Cortana, start recording." To stop a video, say "Hey Cortana, stop recording."
2. On the Start Menu, select either *Photo* or *Video*. Use [air-tap](gestures.md#air-tap) to begin the capture. When finished, bloom to exit the MRC mode.
3. From the [Windows Device Portal](using-the-windows-device-portal.md), a user can initiate a mixed reality capture.
4. Press both the volume up and volume down buttons simultaneously to take a picture, regardless of the app currently running. You can also long-hold to begin taking a video. 
=======
![Click the camera icon at the bottom of the Start menu](images/cameraiconinpins-300px.png)<br>
*Click the camera icon at the bottom of the Start menu*

There are multiple ways to initiate a mixed reality capture:
* Cortana can be used at all times regardless of the app currently running. Just say, "Hey Cortana, take a picture" or "Hey Cortana, start recording." To stop a video, say "Hey Cortana, stop recording."
* On the Start menu, select either **Camera** or **Video**. Use [air-tap](gestures.md#air-tap) to open the built-in MRC camera UI.
* On the quick actions menu, select either **Camera** or **Video** to open the built-in MRC camera UI.
* Apps are able to expose their own UI for mixed reality capture using custom or, as of the [Windows 10 October 2018 Update](release-notes-october-2018.md), [built-in MRC camera UI](mixed-reality-capture-for-developers.md).
* Unique to HoloLens: 
    * [Windows Device Portal](using-the-windows-device-portal.md) has a mixed reality capture page that can be used to take photos, videos, live stream, and view captures.
    * Press both the **volume up** and **volume down** buttons simultaneously to take a picture, regardless of the app currently running.
    * Hold the **volume up** and **volume down** buttons for three seconds to start recording a video. To stop a video, tap both **volume up** and **volume down** buttons simultaneously.
* Unique to immersive headsets: 
    * Using a motion controller, hold the **Windows** button and then tap the **trigger** to take a picture. 
    * Using a motion controller, hold the **Windows** button and then tap the **menu** button to start recording video. Hold the **Windows** button and then tap the **trigger** to stop recording video.
    
>[!NOTE]
>The [Windows 10 October 2018 Update](release-notes-october-2018.md) changes how bloom and Windows button behave. Before the update, the bloom gesture or Windows button would stop recording. After the update, the bloom gesture or the Windows button opens the Start menu (or the quick actions menu if you are in an app). In the menu, select **Stop video** to stop recording.
>>>>>>> 31c15042

### Limitations of mixed reality capture

On HoloLens, the system will throttle the render rate to 30Hz. This creates some headroom for MRC to run so the app doesn’t need to keep a constant budget reserve, and also matches the MRC video record framerate of 30fps.

Videos have a maximum length of five minutes.

The built-in MRC camera UI only supports a single MRC operation at a time (taking a picture is mutually exclusive from recording a video).

### File formats

Mixed reality captures from Cortana voice commands and Start Menu tools create files in the following formats:

|  Type  |  Format  |  Extension  |  Resolution  |  Audio | 
|----------|----------|----------|----------|----------|
|  Photo  |  [JPEG](https://en.wikipedia.org/wiki/JPEG)  |  .jpg  |  1408x792px (HoloLens) 1920x1080px (Immersive headsets) |  N/A | 
|  Video  |  [MPEG-4](https://en.wikipedia.org/wiki/MPEG-4)  |  .mp4  |  1408x792px (HoloLens) 1632x918px (Immersive headsets) |  48kHz Stereo | 

## Viewing mixed reality captures

<<<<<<< HEAD
Mixed reality capture photos and videos are saved to the device's Camera Roll folder. These can be accessed via the [Photos app](see-your-photos.md#photos-app) or the [Windows Device Portal](using-the-windows-device-portal.md#mixed-reality-capture). You can use the OneDrive app to sync your photos and videos to other devices.
=======
Mixed reality capture photos and videos are saved to the device's "Camera roll" folder. These can be accessed via the [Photos app](see-your-photos.md#photos-app) or File Explorer.

On a PC connected to HoloLens, you can also use [Windows Device Portal](using-the-windows-device-portal.md#mixed-reality-capture) or your PC's File Explorer ([via MTP](release-notes-april-2018.md#new-features-for-hololens)).

If you install the [OneDrive app](https://www.microsoft.com/en-us/p/onedrive/9wzdncrfj1p3) it will sync your photos and videos to OneDrive.

>[!NOTE]
>As of the Windows 10 April 2018 Update, the Photos app will no longer upload your photos and videos to OneDrive.
>>>>>>> 31c15042

## See also
* [Spectator view](spectator-view.md)
* [Locatable camera](locatable-camera.md)
* [Mixed reality capture for developers](mixed-reality-capture-for-developers.md)
* [See your photos](see-your-photos.md)
* [Using the Windows Device Portal](using-the-windows-device-portal.md)
<|MERGE_RESOLUTION|>--- conflicted
+++ resolved
@@ -24,13 +24,6 @@
 
 ## Taking mixed reality captures
 
-<<<<<<< HEAD
-There are four ways to initiate a mixed reality capture:
-1. Cortana can be used at all times regardless of the app currently running. Just say, "Hey Cortana, take a picture" or "Hey Cortana, start recording." To stop a video, say "Hey Cortana, stop recording."
-2. On the Start Menu, select either *Photo* or *Video*. Use [air-tap](gestures.md#air-tap) to begin the capture. When finished, bloom to exit the MRC mode.
-3. From the [Windows Device Portal](using-the-windows-device-portal.md), a user can initiate a mixed reality capture.
-4. Press both the volume up and volume down buttons simultaneously to take a picture, regardless of the app currently running. You can also long-hold to begin taking a video. 
-=======
 ![Click the camera icon at the bottom of the Start menu](images/cameraiconinpins-300px.png)<br>
 *Click the camera icon at the bottom of the Start menu*
 
@@ -49,7 +42,6 @@
     
 >[!NOTE]
 >The [Windows 10 October 2018 Update](release-notes-october-2018.md) changes how bloom and Windows button behave. Before the update, the bloom gesture or Windows button would stop recording. After the update, the bloom gesture or the Windows button opens the Start menu (or the quick actions menu if you are in an app). In the menu, select **Stop video** to stop recording.
->>>>>>> 31c15042
 
 ### Limitations of mixed reality capture
 
@@ -70,22 +62,18 @@
 
 ## Viewing mixed reality captures
 
-<<<<<<< HEAD
-Mixed reality capture photos and videos are saved to the device's Camera Roll folder. These can be accessed via the [Photos app](see-your-photos.md#photos-app) or the [Windows Device Portal](using-the-windows-device-portal.md#mixed-reality-capture). You can use the OneDrive app to sync your photos and videos to other devices.
-=======
 Mixed reality capture photos and videos are saved to the device's "Camera roll" folder. These can be accessed via the [Photos app](see-your-photos.md#photos-app) or File Explorer.
 
 On a PC connected to HoloLens, you can also use [Windows Device Portal](using-the-windows-device-portal.md#mixed-reality-capture) or your PC's File Explorer ([via MTP](release-notes-april-2018.md#new-features-for-hololens)).
 
-If you install the [OneDrive app](https://www.microsoft.com/en-us/p/onedrive/9wzdncrfj1p3) it will sync your photos and videos to OneDrive.
+If you install the [OneDrive app](https://www.microsoft.com/en-us/p/onedrive/9wzdncrfj1p3), you can turn on **Camera upload,** and your MRC photos and videos will sync to OneDrive and your other devices using OneDrive.
 
 >[!NOTE]
 >As of the Windows 10 April 2018 Update, the Photos app will no longer upload your photos and videos to OneDrive.
->>>>>>> 31c15042
 
 ## See also
 * [Spectator view](spectator-view.md)
 * [Locatable camera](locatable-camera.md)
 * [Mixed reality capture for developers](mixed-reality-capture-for-developers.md)
 * [See your photos](see-your-photos.md)
-* [Using the Windows Device Portal](using-the-windows-device-portal.md)
+* [Using the Windows Device Portal](using-the-windows-device-portal.md)