--- conflicted
+++ resolved
@@ -23,14 +23,9 @@
 
 ## Registration
 
-<<<<<<< HEAD
 [Registeration - Now Open](https://mixedrealityprod.microsoftcrmportals.com/event/sessions?id=MR_Dev_Days_Japan864059683)
 
 We are very excited to open up registration for Mixed Reality Dev Days Japan.  The event is free and being held online in Microsoft Teams Live Events.  We request that attendees register so we can send email updates as the event gets closer and so that you can participate in the interactive elements of the event.
-
-=======
-Coming soon
->>>>>>> dd13a32a
 
 ## Schedule - Subject to change
 
