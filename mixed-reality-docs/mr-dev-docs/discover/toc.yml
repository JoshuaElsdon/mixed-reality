--- conflicted
+++ resolved
@@ -5,18 +5,15 @@
 - name: What is a hologram?
   href: hologram.md
 - name: Mixed Reality Learning overview
-  href: mr-learning-overview.md 
+  href: mr-learning-overview.md
 - name: Expand your design process
   href: case-study-expanding-the-design-process-for-mixed-reality.md
-<<<<<<< HEAD
-- name: Running the MRTK Examples Hub 
+- name: Running the MRTK Examples Hub
   href: running-examples-hub.md
-=======
 - name: Designing holograms
   href: designing-holograms.md
 - name: Case studies overview
   href: case-studies-overview.md
->>>>>>> 7f66240b
 - name: HoloLens hardware
   items:
   - name: HoloLens 2 hardware details
