---
title: Holographic Remoting Player
description: Learn about the Holographic Remoting Player and streaming holographic content from a PC to your HoloLens in real time over Wi-Fi.
author: florianbagarmicrosoft
ms.author: v-vtieto
ms.date: 07/30/2021
ms.topic: article
keywords: HoloLens, Remoting, Holographic Remoting, mixed reality headset, windows mixed reality headset, virtual reality headset, diagnostics, performance
---

# Holographic Remoting Player

<<<<<<< HEAD
[Learn the basics of Holographic Remoting.](holographic-remoting-overview.md)
=======
>[!TIP]
>[Learn the basics of Holographic Remoting.](holographic-remoting-overview.md)
>>>>>>> 820f2dfe

>[!IMPORTANT]
>Holographic Remoting for HoloLens 2 is a major version change. [Remote applications for **HoloLens (1st gen)**](add-holographic-remoting.md) must use NuGet package version **1.x.x** and [remote applications for **HoloLens 2**](holographic-remoting-create-remote-wmr.md) must use **2.x.x**. This implies that remote applications written for HoloLens 2 are not compatible with HoloLens (1st gen) and vice versa.

The [Holographic Remoting Player](https://www.microsoft.com/p/holographic-remoting-player/9nblggh4sv40) is a companion app that connects to PC apps and games that support Holographic Remoting. The Player is available for both HoloLens (first gen) and HoloLens 2.  PC apps that supported Holographic Remoting with HoloLens need to be updated to support Holographic Remoting with HoloLens 2. Contact your app provider if you have questions about which versions are supported.

>[!TIP]
>Starting with version [2.2.0](holographic-remoting-version-history.md#v2.2.0) the Holographic Remoting player is also available for Windows PCs running [Windows Mixed Reality](../../discover/navigating-the-windows-mixed-reality-home.md).

>[!TIP]
>Starting with version [2.4.0](holographic-remoting-version-history.md#v2.4.0) remote apps using the [OpenXR API](../native/openxr.md) can be created. To get started check out [Writing a Holographic Remoting remote app using OpenXR APIs](holographic-remoting-create-remote-openxr.md).

## Connecting to the Holographic Remoting Player

Follow your app's instructions to connect to the Holographic Remoting Player. You'll need to enter the IP address of your HoloLens device, which you can see on the Remoting Player's main screen, as follows:

![Holographic Remoting Player](images/holographicremotingplayer.png)

Whenever you see the main screen, you'll know that you don't have an app connected.

The holographic remoting connection is **not encrypted**. You should always use Holographic Remoting over a secure Wi-Fi connection that you trust.

## Quality and Performance

The quality and performance of your experience will vary based on three factors:
* **The holographic experience you're running** - Apps that render high-resolution or highly detailed content may require a faster PC or faster wireless connection.
* **Your PC's hardware** - Your PC needs to be able to run and encode your holographic experience at 60 frames per second. For a graphics card, we generally recommend a GeForce GTX 970 or AMD Radeon R9 290 or better. Again, your particular experience may require a higher or lower-end card.
* **Your Wi-Fi connection** - Your holographic experience is streamed over Wi-Fi. Use a fast network with low congestion to maximize quality. Using a PC that is connected over an Ethernet cable, rather than Wi-Fi, may also improve quality.

## Diagnostics

To measure the quality of your connection, say **"enable diagnostics"** while on the main screen of the Holographic Remoting Player. When diagnostics are enabled, on **HoloLens (first gen)** the app will show you:

* **FPS** - The average number of rendered frames the Remoting player is receiving and rendering per second. The ideal is 60 FPS.
* **Latency** - The average amount of time it takes for a frame to go from your PC to the HoloLens. The lower the better. This is largely dependent on your Wi-Fi network.

On **HoloLens 2** the app will show you:

![Holographic Remoting Player Diagnostics](images/holographicremotingplayer-diag.png)

* **Render** - The number of frames the Remoting player rendered during the last second. Note, this is independent from the number of frames, which arrived via the network (see **Video frames**). The average/maximum render delta time in milliseconds over the last second between rendered frames is displayed.

* **Video frames** - The first number displayed is skipped video frames, the second is reused video frames, and the third is received video frames. All numbers represent the count over the last second.
    * ```Received frames``` is the number of video frames, which arrived over the last second. Under normal conditions this should be 60 but if it's not this is an indicator that either frames are dropped because of network issues or the remote/remote side doesn't produce frames with the expected rate.
    * ```Reused frames``` is the count of video frames used more than once over the last second. For instance, if video frames arrive late, the rendering loop of the player still renders a frame but needs to *reuse* the video frame it already used for the previous frame.
    * ```Skipped frames``` is the count of video frames, which haven't been used by the rendering loop of the player. For instance, network jitter can have the effect that video frames arriving aren't evenly distributed anymore. For example, if some are late and others arrive in time with the result that they do not have a delta of 16.66 milliseconds anymore when running on 60 Hz. It can occur that more than one frame arrives between two ticks of the render loop of the player. In this case, the player *skips* one or more frames as it's supposed to always display the most recent received video frame.

    >[!NOTE]
    >When facing network jitter, skipped and reused frames are usually about the same. In contrast, if you only see skipped frames, this is an indicator that the player does not hit its target frame rate. In this case, you should keep an eye on the maximum render delta time when diagnosing issues.

* **Video frames delta** - The minimum/maximum delta between received video frames over the last second. This number usually correlates with skipped/reused frames in case of issues caused by network jitter.
* **Latency** - The average turnaround in milliseconds over the last second. 
Turnaround in this context means the time from sending pose/sensor data from the HoloLens to the remote/remote side until displaying the video frame for that pose/telemetry data on the HoloLens display.
* **Video frames discarded** - The number of discarded video frames over the last second and since a connection has been established. The primary cause for discarded video frames is when a video frame doesn't arrive in order and for that reason needs to be discarded as there's already a newer one. This is similar to *discarded frames* but the cause is at a lower level in the Remoting stack. Discarded video frames are only expected under bad network conditions.

While on the main screen, you can say **"disable diagnostics"** to turn off diagnostics.

## PC System Requirements
* Your PC **must** be running the Windows 10 Anniversary Update or newer.
* We recommend a GeForce GTX 970 or AMD Radeon R9 290 or better graphics card.
* We recommend you connect your PC to your network via ethernet to reduce the number of Wireless hops.

## See Also
* [Holographic Remoting overview](holographic-remoting-overview.md)
* [HoloLens (first gen): Add Holographic Remoting](add-holographic-remoting.md)
* [Writing a Holographic Remoting remote app using Windows Mixed Reality APIs](holographic-remoting-create-remote-wmr.md)
* [Writing a Holographic Remoting remote app using OpenXR APIs](holographic-remoting-create-remote-openxr.md)
* [Holographic Remoting software license terms](/legal/mixed-reality/microsoft-holographic-remoting-software-license-terms)
* [Microsoft Privacy Statement](https://go.microsoft.com/fwlink/?LinkId=521839)<|MERGE_RESOLUTION|>--- conflicted
+++ resolved
@@ -10,12 +10,8 @@
 
 # Holographic Remoting Player
 
-<<<<<<< HEAD
-[Learn the basics of Holographic Remoting.](holographic-remoting-overview.md)
-=======
 >[!TIP]
 >[Learn the basics of Holographic Remoting.](holographic-remoting-overview.md)
->>>>>>> 820f2dfe
 
 >[!IMPORTANT]
 >Holographic Remoting for HoloLens 2 is a major version change. [Remote applications for **HoloLens (1st gen)**](add-holographic-remoting.md) must use NuGet package version **1.x.x** and [remote applications for **HoloLens 2**](holographic-remoting-create-remote-wmr.md) must use **2.x.x**. This implies that remote applications written for HoloLens 2 are not compatible with HoloLens (1st gen) and vice versa.
