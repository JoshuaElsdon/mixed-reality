# [Unity](#tab/unity)

![Unity banner](../images/unity_logo_banner.png)<br>

Unity is one of the leading real-time development platforms on the market, with underlying runtime code written in C++ and all development scripting is done in C#.

<<<<<<< HEAD
Whether you're looking to build games, movies and animation cinematics, or even render architectural or engineering concepts in a virtual world, Unity has the infrastructure to support you.
=======
## Available hardware platforms

You have several hardware and emulator options when building Mixed Reality apps with Unity. While our developer documentation focuses on HoloLens devices, you'll find device support sections with details on immersive headset deployment when applicable.

**Augmented reality devices**
* [HoloLens (1st Gen)](/hololens/hololens1-hardware)
* [HoloLens 2](/hololens/hololens2-hardware)

**Immersive VR headsets**
* HP Reverb and Reverb G2
* Samsung Odyssey and Odyssey+
* HP Windows Mixed Reality headset
* Lenovo Explorer
* Acer AH101
* Dell Visor
* Asus HC102
* Acer OJO 500

## Available tools and SDKs

|  Tool/SDK  |  Description  |
| --- | --- |
| [Mixed Reality Toolkit for Unity](../unity/mrtk-getting-started.md) | The Mixed Reality Toolkit for Unity is an open source cross-platform development kit built to accelerate development of applications targeting Microsoft HoloLens, Windows Mixed Reality immersive (VR) headsets and OpenVR platform. |
| [Microsoft World Locking Tools](https://microsoft.github.io/MixedReality-WorldLockingTools-Unity/DocGen/Documentation/GettingStartedWithWorldLocking.html) | Provides a stable coordinate system and camera adjustment that minimizes the visible inconsistencies. |
| [Microsoft Mesh](/mesh/overview) Private Preview | Complete the [Microsoft Mesh Register Interest](https://aka.ms/meshsignup) form to stay up to date with Mesh announcements and news. With Mesh, you can enhance virtual meetings, conduct virtual design sessions, help others remotely, and host virtual meet-ups. |

## Cloud services

There are several cloud services that can be integrated into Mixed Reality projects built in Unity, specifically **Azure Remote Rendering** and **Azure Spatial Anchors**. These services can add shared holographic content and real-time 3D rendering to your applications, making them more compelling and immersive for your users.

All of these services are covered over the course of the [Unity development for HoloLens journey](../unity/unity-development-overview.md), which is the **strongly recommended path for learning Mixed Reality with Unity**. You're already on this path, so just keep reading and follow the big blue button at the bottom of the article. However, if you're at a more advanced development stage and already know you want to jump in, check out our [cloud services overview](../mixed-reality-cloud-services.md) or go directly to the [services resources](../unity/unity-development-overview.md#5-adding-services).

## Dynamics 365 Guides

You can use **Microsoft Dynamics 365 Guides** to visually tether holographic instructions to your apps virtual environment, giving your users important information when and where it's needed. This feature is also covered in the Unity development for HoloLens journey, but if you want to jump ahead you can see what's on offer by selecting the **Dynamics 365** tab [here](../unity/unity-development-overview.md#5-adding-services).

## Examples

We have several open source [sample apps](../features-and-samples.md) for you to download and play around with to get a feel for a Mixed Reality end product in Unity. There are also MRTK example scenes available for you to test out specific features:

* [Hand interaction examples scene (MRTK) for Unity](/windows/mixed-reality/mrtk-unity/features/example-scenes/hand-interaction-examples) -
The HandInteractionExamples.unity example scene contains various types of interactions and UI controls that highlight articulated hand input.

* [Eye tracking examples (MRTK) for Unity](/windows/mixed-reality/mrtk-unity/features/example-scenes/eye-tracking-examples-overview) - 
This page covers how to get quickly started with using eye tracking in MRTK by building on our provided MRTK eye tracking examples.

>[!NOTE]
>Both of the MRTK example scenes require MRTK Foundation and Example Unity packages to be installed.
>>>>>>> 9ae76b33

# [Unreal](#tab/unreal)

![Unreal banner](../images/unreal_logo_banner.png)

Unreal Engine 4 is a powerful, open source creation engine with full support for mixed reality in both C++ and Blueprints. As of Unreal Engine 4.25, HoloLens support is full-featured and production-ready. 

With capabilities such as the flexible Blueprints Visual Scripting system, designers can virtually use the full range of concepts and tools generally only available to programmers. Creators across industries can leverage the freedom and control to deliver cutting-edge content, interactive experiences, and immersive virtual worlds.

# [JavaScript](#tab/web)

![Web](../images/javascript_logo_banner.png)

The WebXR Device API is an open specification that allows you to experience Mixed Reality apps in your browser on any platform. 

# [Native (OpenXR)](#tab/native)

![Native](../images/native_logo_banner.png)

Create mixed reality apps with a direct line to the Windows Mixed Reality APIs. The Windows Mixed Reality API supports applications written in C++ and C#, allowing you to build your own framework or middleware in either language.

OpenXR is an open royalty-free API standard from Khronos that provides engines native access to a wide range of devices from vendors across the mixed reality spectrum.

You can develop using OpenXR on a HoloLens 2 or Windows Mixed Reality immersive headset on the desktop. If you don't have access to a headset, emulators for HoloLens 2 and Windows Mixed Reality headsets are available.<|MERGE_RESOLUTION|>--- conflicted
+++ resolved
@@ -4,64 +4,13 @@
 
 Unity is one of the leading real-time development platforms on the market, with underlying runtime code written in C++ and all development scripting is done in C#.
 
-<<<<<<< HEAD
 Whether you're looking to build games, movies and animation cinematics, or even render architectural or engineering concepts in a virtual world, Unity has the infrastructure to support you.
-=======
-## Available hardware platforms
-
-You have several hardware and emulator options when building Mixed Reality apps with Unity. While our developer documentation focuses on HoloLens devices, you'll find device support sections with details on immersive headset deployment when applicable.
-
-**Augmented reality devices**
-* [HoloLens (1st Gen)](/hololens/hololens1-hardware)
-* [HoloLens 2](/hololens/hololens2-hardware)
-
-**Immersive VR headsets**
-* HP Reverb and Reverb G2
-* Samsung Odyssey and Odyssey+
-* HP Windows Mixed Reality headset
-* Lenovo Explorer
-* Acer AH101
-* Dell Visor
-* Asus HC102
-* Acer OJO 500
-
-## Available tools and SDKs
-
-|  Tool/SDK  |  Description  |
-| --- | --- |
-| [Mixed Reality Toolkit for Unity](../unity/mrtk-getting-started.md) | The Mixed Reality Toolkit for Unity is an open source cross-platform development kit built to accelerate development of applications targeting Microsoft HoloLens, Windows Mixed Reality immersive (VR) headsets and OpenVR platform. |
-| [Microsoft World Locking Tools](https://microsoft.github.io/MixedReality-WorldLockingTools-Unity/DocGen/Documentation/GettingStartedWithWorldLocking.html) | Provides a stable coordinate system and camera adjustment that minimizes the visible inconsistencies. |
-| [Microsoft Mesh](/mesh/overview) Private Preview | Complete the [Microsoft Mesh Register Interest](https://aka.ms/meshsignup) form to stay up to date with Mesh announcements and news. With Mesh, you can enhance virtual meetings, conduct virtual design sessions, help others remotely, and host virtual meet-ups. |
-
-## Cloud services
-
-There are several cloud services that can be integrated into Mixed Reality projects built in Unity, specifically **Azure Remote Rendering** and **Azure Spatial Anchors**. These services can add shared holographic content and real-time 3D rendering to your applications, making them more compelling and immersive for your users.
-
-All of these services are covered over the course of the [Unity development for HoloLens journey](../unity/unity-development-overview.md), which is the **strongly recommended path for learning Mixed Reality with Unity**. You're already on this path, so just keep reading and follow the big blue button at the bottom of the article. However, if you're at a more advanced development stage and already know you want to jump in, check out our [cloud services overview](../mixed-reality-cloud-services.md) or go directly to the [services resources](../unity/unity-development-overview.md#5-adding-services).
-
-## Dynamics 365 Guides
-
-You can use **Microsoft Dynamics 365 Guides** to visually tether holographic instructions to your apps virtual environment, giving your users important information when and where it's needed. This feature is also covered in the Unity development for HoloLens journey, but if you want to jump ahead you can see what's on offer by selecting the **Dynamics 365** tab [here](../unity/unity-development-overview.md#5-adding-services).
-
-## Examples
-
-We have several open source [sample apps](../features-and-samples.md) for you to download and play around with to get a feel for a Mixed Reality end product in Unity. There are also MRTK example scenes available for you to test out specific features:
-
-* [Hand interaction examples scene (MRTK) for Unity](/windows/mixed-reality/mrtk-unity/features/example-scenes/hand-interaction-examples) -
-The HandInteractionExamples.unity example scene contains various types of interactions and UI controls that highlight articulated hand input.
-
-* [Eye tracking examples (MRTK) for Unity](/windows/mixed-reality/mrtk-unity/features/example-scenes/eye-tracking-examples-overview) - 
-This page covers how to get quickly started with using eye tracking in MRTK by building on our provided MRTK eye tracking examples.
-
->[!NOTE]
->Both of the MRTK example scenes require MRTK Foundation and Example Unity packages to be installed.
->>>>>>> 9ae76b33
 
 # [Unreal](#tab/unreal)
 
 ![Unreal banner](../images/unreal_logo_banner.png)
 
-Unreal Engine 4 is a powerful, open source creation engine with full support for mixed reality in both C++ and Blueprints. As of Unreal Engine 4.25, HoloLens support is full-featured and production-ready. 
+Unreal Engine 4 is a powerful, open source creation engine with full support for mixed reality in both C++ and Blueprints. As of Unreal Engine 4.25, HoloLens support is full-featured and production-ready.
 
 With capabilities such as the flexible Blueprints Visual Scripting system, designers can virtually use the full range of concepts and tools generally only available to programmers. Creators across industries can leverage the freedom and control to deliver cutting-edge content, interactive experiences, and immersive virtual worlds.
 
@@ -69,7 +18,7 @@
 
 ![Web](../images/javascript_logo_banner.png)
 
-The WebXR Device API is an open specification that allows you to experience Mixed Reality apps in your browser on any platform. 
+The WebXR Device API is an open specification that allows you to experience Mixed Reality apps in your browser on any platform.
 
 # [Native (OpenXR)](#tab/native)
 
