---
title: Choosing your engine
description: Get introduced to the engine choices available for Mixed Reality development for HoloLens and VR. 
<<<<<<< HEAD
author: qianw211
=======
author: qianw211    
>>>>>>> 197af41f
ms.author: v-qianwen
ms.date: 11/10/2021
ms.topic: article
keywords: mixedrealitytoolkit, mixedrealitytoolkit-unity, mixed reality headset, windows mixed reality headset, virtual reality headset, unity
---

# Choosing your engine

There are several development paths you can take through our documentation. The first step is finding the technology that's right for you. If you already have one in mind, go ahead and jump right to its respective tab below. If you're on the fence or just starting out, take a look through each one and understand what they offer, the available platforms and tools, and start creating!

> [!IMPORTANT]
> Take a look at our **[porting guides overview](porting-apps/porting-overview.md)** if you have existing projects that you want to bring over to HoloLens 2 or immmersive VR headsets like the Reverb G2. We have guides for projects that are using HTK, MRTK v1, SteamVR or were developed for immersive headsets such as the Oculus Rift or HTC Vive.

## Engine overview

* **Unity** is one of the leading real-time development platforms on the market, with underlying runtime code written in C++ and all development scripting is done in C#. Whether you're looking to build games, movies and animation cinematics, or even render architectural or engineering concepts in a virtual world, Unity has the infrastructure to support you.

    >[!Note]
    >Please avoid Unity 2020.3.21f and 2020.3.22f, which cause flashing and strobing effect on HoloLens 2. For more information, see [here](https://github.com/microsoft/MixedRealityToolkit-Unity/issues/10288). 

* **Unreal Engine 4** is a powerful, open source creation engine with full support for mixed reality in both C++ and Blueprints. As of Unreal Engine 4.25, HoloLens support is full-featured and production-ready. With capabilities such as the flexible Blueprints Visual Scripting system, designers can virtually use the full range of concepts and tools generally only available to programmers. Creators across industries can leverage the freedom and control to deliver cutting-edge content, interactive experiences, and immersive virtual worlds.

* **Native** developers with experience writing their own 3D renderers can build a custom engine using OpenXR. OpenXR is an open royalty-free API standard from Khronos that provides engines native access to a wide range of devices from vendors across the mixed reality spectrum. You can develop using OpenXR on a HoloLens 2 or Windows Mixed Reality immersive headset on the desktop.

* **Web** developers creating compelling cross-browser AR/VR web experiences can use **WebXR**.

## Features and devices

<br>

| Logistics | Unity | Unreal | JavaScript | Custom engine <br>(using OpenXR) |
|---|---|---|---|---|
| Language | C# | C++ | JavaScript | C/C++ |
| Pricing | [Unity pricing](https://store.unity.com/#plans-individual) | [Unreal pricing](https://www.unrealengine.com/download) | Free | Free |

<br>

| Device features | Unity | Unreal | JavaScript | Custom engine <br>(using OpenXR) |
|---|---|---|---|---|
| Device/display tracking | ✔️ | ✔️ | ✔️ | ✔️ |
| Hand input | ✔️ | ✔️ | ✔️ | ✔️ |
| Eye input | ✔️ | ✔️ | ❌ | ✔️ |
| Voice input | ✔️ | ✔️ | ✔️ | ✔️ |
| Motion controllers | ✔️ | ✔️ | ✔️ | ✔️ |
| Plane/mesh hit testing | ✔️ | ✔️ | ✔️ | ✔️ |
| Scene understanding | ✔️ | ✔️ | ❌ | ✔️ |
| Spatial sound | ✔️ | ✔️ | ✔️ | ✔️ |
| QR code detection | ✔️ | ✔️ | ❌ | ✔️ |

<br>

| Hardware | Unity | Unreal | JavaScript | Custom engine <br>(using OpenXR) |
|---|---|---|---|---|
| HoloLens 2 | ✔️ | ✔️ | ✔️ | ✔️ |
| HoloLens (1st gen) | ✔️ | ✔️ | ❌ | WinRT (Legacy) only |
| [Windows Mixed Reality headsets](../discover/immersive-headset-hardware-details.md) | ✔️ | ✔️ | ✔️ | ✔️ |
| SteamVR headsets | ✔️ | ✔️ | ✔️ | ✔️ |
| Oculus Quest/Rift | ✔️ | ✔️ | ✔️ | ✔️ |
| Mobile (ARCore/ARKit) | ✔️ | ✔️ | ✔️ | ❌ |

<br>

| Tools | Unity | Unreal | JavaScript | Custom engine <br>(using OpenXR) |
|---|---|---|---|---|
| Mixed Reality Toolkit | ✔️ | ✔️ | ❌  | ❌ |
| World Locking Tools | ✔️ | ❌ | ❌  | ❌ |
<!-- | Mesh | ❌ | ❌ | ❌ | ❌ | -->

<br>

| Cloud services | Unity | Unreal | JavaScript | Custom engine <br>(using OpenXR) |
|---|---|---|---|---|
| Azure Spatial Anchors | ✔️ | ✔️ | ❌ | ✔️ |
| Azure Object Anchors | ✔️ | ❌ | ❌ | ✔️ |
| Azure Remote Rendering | ✔️ * | ❌ | ❌ | ✔️ * |

> [!NOTE]
> * Azure Remote Rendering is currently supported in apps using the legacy WinRT APIs (Windows XR plugin in Unity). ARR support for OpenXR apps is coming soon.

## Next steps

[!INCLUDE[](includes/tools-next-steps.md)]<|MERGE_RESOLUTION|>--- conflicted
+++ resolved
@@ -1,11 +1,7 @@
 ---
 title: Choosing your engine
 description: Get introduced to the engine choices available for Mixed Reality development for HoloLens and VR. 
-<<<<<<< HEAD
 author: qianw211
-=======
-author: qianw211    
->>>>>>> 197af41f
 ms.author: v-qianwen
 ms.date: 11/10/2021
 ms.topic: article
