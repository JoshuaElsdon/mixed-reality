---
title: Unity development for HoloLens
<<<<<<< HEAD
description: Getting started building mixed reality apps in Unity for HoloLens.
=======
description: Getting started building mixed reality apps in Unity and HoloLens.
>>>>>>> 030639f6
author: hferrone
ms.author: kurtie
ms.date: 12/9/2020
ms.topic: article
ms.localizationpriority: high
keywords: Unity, mixed reality, development, getting started, new project, porting, capability, camera, simulation, emulation, documentation, mixed reality headset, windows mixed reality headset, virtual reality headset, what is virtual reality, what is augmented reality, MRTK, mixed reality toolkit, spatial mapping, voice input, locatable camera, emulator, Azure, tutorials
---

<<<<<<< HEAD

=======
>>>>>>> 030639f6
# Unity development for HoloLens 

![Unity banner logo](../images/unity_logo_banner.png)

The fastest path to building a HoloLens [mixed reality app](../../design/app-views.md) in [Unity](https://unity.com) is with the Mixed Reality Toolkit. If you're brand new to Unity, we recommend that you explore the beginner level [tutorials](https://unity3d.com/learn/tutorials) on the Unity Learn platform before continuing. It's also a good idea to visit the comprehensive [Asset Store](https://www.assetstore.unity3d.com/) and the [Unity Mixed Reality forums](https://forum.unity3d.com/forums/hololens.102/) to engage with the online community building mixed reality apps. You never know what cool assets or solutions you might find out in the wild. When you're ready to get started with MRTK head to the development checkpoints below!

> [!IMPORTANT]
> Take a look at our **[porting guides](../porting-apps/porting-overview.md)** if you have an existing Unity project that you want to bring over to HoloLens 2. We have guides for projects that are using HTK, MRTK v1, or SteamVR.

## Development checkpoints

Use the following checkpoints to bring your Unity games and applications into the world of mixed reality. If you haven't already explored the [Designing Holograms sample application](https://www.microsoft.com/p/designing-holograms/9nxwnjklrzwd), we recommend downloading and using it to familiarize yourself with the basics of Mixed Reality UX. 

### 1. Getting started

The easiest way to develop in Unity is with the Mixed Reality Toolkit. MRTK will help you automatically setup a project for Mixed Reality and provide a set of features to accelerate your development process. By the end of this section, you'll have a basic understanding of the Mixed Reality Toolkit, a properly configured development environment for Mixed Reality apps, and a working MRTK project in Unity that you built yourself.

|  Checkpoint  |  Outcome  |
| --- | --- |
| [What is MRTK?](mrtk-getting-started.md) | Begin your journey by getting acquainted with the Mixed Reality Toolkit and what it has to offer |
| [Install the latest tools](../install-the-tools.md) | Download and install the latest Unity package and setup your project for mixed reality |
| [HoloLens 2 tutorial series](tutorials/mr-learning-base-01.md) | Dive into beginner level MRTK tutorials for HoloLens 2 hardware |

> [!IMPORTANT]
> If you'd like to create a new Unity project without importing Mixed Reality Toolkit, there are a small set of Unity settings you'll need to manually change for Windows Mixed Reality. These are broken down into two categories: per-project and per-scene. Take a look at our configuration guide for the step-by-step process.

> [!NOTE]
> Once you've setup MRTK V2 in your project, standard Unity game objects like the camera will light up immediately for a seated-scale experience. You can find instructions on changing the experience scale of your application on the coordinate systems page.

### 2. Core building blocks

All of the core building blocks for mixed reality applications are exposed in a manner consistent with other Unity APIs. These building blocks are available as standalone features and through the Mixed Reality Toolkit. You might not need all of them at once, but we recommend exploring early on. After diving into the core building blocks listed below, you'll have a toolbox full of features you can integrate into a Mixed Reality project by themselves or through MRTK.

[!INCLUDE[](../includes/unity-building-blocks.md)]

### 3. Platform capabilities and APIs

Other key features that play a role in mixed reality applications are available through Unity APIs without any extra packages or setup. These features can be added to Unity projects with or without MRTK installed. After diving into the more advanced capabilities that Unity offers, you'll be able to build deeper, complex Mixed Reality apps.

|  Feature  |  Capabilities  |
| --- | --- |
| [Shared experiences](shared-experiences-in-unity.md) | View and interact collectively with the same hologram at a fixed point in space using spatial anchor sharing |
| [Locatable camera](locatable-camera-in-unity.md) | Capture photos and video content in your Mixed Reality application |
| [Focus point](focus-point-in-unity.md) | Provide HoloLens a hint about how to best perform stabilization on the holograms currently being displayed |
| [Tracking loss](tracking-loss-in-unity.md) | Handle scenarios where your device can't locate itself in the applications world space |
| [Keyboard input](keyboard-input-in-unity.md) | Get input from real-world and Mixed Reality keyboards in your apps |

### 4. Deploying to a device or emulator

Once you've got your holographic Unity project ready for testing, your next step is to export and build a Unity Visual Studio solution. With that VS solution in hand, you can run your application in one of three ways on a real or simulated device. By the end of this section, you'll be able to deploy your application on whichever device or emulator fits your development needs.

* [HoloLens or Windows Mixed Reality immersive headset](../platform-capabilities-and-apis/using-visual-studio.md)
* [HoloLens emulator](../platform-capabilities-and-apis/using-the-hololens-emulator.md)
* [Windows Mixed Reality immersive headset simulator](../platform-capabilities-and-apis/using-the-windows-mixed-reality-simulator.md)

### 5. Adding services

At this point in your development journey you might be looking to add services or for a helping hand with commercial deployment. Integrating [Azure Cloud Services](../mixed-reality-cloud-services.md) and Dynamics 365 features can level up your projects in a major way. We've compiled a few starting points for you to explore and expand your Mixed Reality knowledge.

[!INCLUDE[](../includes/unity-cloud-services-d365.md)]

We also have a [comprehensive list of support documentation for additional Azure services](../mixed-reality-cloud-services.md#standalone-unity-services) that you can add to your Unity projects on a self-serve basis.

## What's next?

A developers job is never done, especially when learning a new tool or SDK. The following sections can take you into areas beyond the beginner level material you've already completed, along with helpful resources if you get stuck. Note that these topics and resources aren't in any sequential order, so feel free to jump around and explore!

### Porting

If you have existing apps that you'd like to port over, the articles listed below are your next stop/

* [HoloToolkit/MRTK to MRTK v2](mrtk-porting-guide.md)
* [Porting guide for immersive apps](../porting-apps/porting-guides.md)
* [Input porting guide](../platform-capabilities-and-apis/using-the-windows-mixed-reality-simulator.md)

### Tutorials

If you're looking to add specific Mixed Reality features to your applications, we have several curated tutorials that can run you through the process from end-to-end. Our most popular HoloLens 2 and HoloLens (1st Gen) content is listed below, but you can find the entire collection by visiting the tutorials overview.

[!INCLUDE[](../includes/unity-tutorials.md)]

### Additional resources

Before going out into the world of mixed reality on your own, we recommend taking a look at the MRTK-related documentation listed below. These articles are great jumping off points for understanding how MRTK works in greater detail and will give you insight into making your app more performant.

|  Topic  |  Description  |
| --- | --- |
| [MRTK Architecture overview](https://microsoft.github.io/MixedRealityToolkit-Unity/Documentation/Architecture/Overview.html) | Get a deeper understanding of how the MRTK SDK works in your projects |
| [Settings and performance](https://microsoft.github.io/MixedRealityToolkit-Unity/Documentation/Performance/PerfGettingStarted.html) | Profile your app, update your Unity settings, and get the best hologram stabilization performance available |
| [Getting started with MRTK + XR](https://microsoft.github.io/MixedRealityToolkit-Unity/Documentation/GettingStartedWithMRTKAndXRSDK.html) | Transfer over to the alternative XR pipeline provided by Unity |

### Unity resources

In addition to this documentation available on docs.microsoft.com, Unity installs documentation for Windows Mixed Reality functionality alongside the Unity Editor. The Unity provided documentation includes two separate sections.

|  Resource  |  Description  |
| --- | --- |
| [Scripting reference](https://docs.unity3d.com/ScriptReference/) | This section of the documentation contains details of the scripting API that Unity provides and is accessible online from the Unity Editor by clicking **Help > Scripting Reference** |
| [Manual](https://docs.unity3d.com/Manual/index.html) | This manual is designed to help you learn how to use Unity, from basic to advanced techniques, and is accessible online or from the Unity Editor by clicking **Help > Manual** |


> [!div class="nextstepaction"]
> [Explore MRTK](mrtk-getting-started.md)

## See also
* [Mixed Reality Toolkit v2](mrtk-getting-started.md)
* [MR Basics 100: Getting started with Unity](tutorials/holograms-100.md)
* [Recommended settings for Unity](recommended-settings-for-unity.md)
* [Performance recommendations for Unity](performance-recommendations-for-unity.md)
* [Exporting and building a Unity Visual Studio solution](exporting-and-building-a-unity-visual-studio-solution.md)
* [Using the Windows namespace with Unity apps for HoloLens](using-the-windows-namespace-with-unity-apps-for-hololens.md)
* [Best practices for working with Unity and Visual Studio](best-practices-for-working-with-unity-and-visual-studio.md)
* [Unity Play Mode](unity-play-mode.md)
* [Porting guides](../porting-apps/porting-guides.md)<|MERGE_RESOLUTION|>--- conflicted
+++ resolved
@@ -1,10 +1,6 @@
 ---
 title: Unity development for HoloLens
-<<<<<<< HEAD
-description: Getting started building mixed reality apps in Unity for HoloLens.
-=======
 description: Getting started building mixed reality apps in Unity and HoloLens.
->>>>>>> 030639f6
 author: hferrone
 ms.author: kurtie
 ms.date: 12/9/2020
@@ -13,11 +9,7 @@
 keywords: Unity, mixed reality, development, getting started, new project, porting, capability, camera, simulation, emulation, documentation, mixed reality headset, windows mixed reality headset, virtual reality headset, what is virtual reality, what is augmented reality, MRTK, mixed reality toolkit, spatial mapping, voice input, locatable camera, emulator, Azure, tutorials
 ---
 
-<<<<<<< HEAD
-
-=======
->>>>>>> 030639f6
-# Unity development for HoloLens 
+# Unity development for HoloLens
 
 ![Unity banner logo](../images/unity_logo_banner.png)
 
@@ -28,7 +20,7 @@
 
 ## Development checkpoints
 
-Use the following checkpoints to bring your Unity games and applications into the world of mixed reality. If you haven't already explored the [Designing Holograms sample application](https://www.microsoft.com/p/designing-holograms/9nxwnjklrzwd), we recommend downloading and using it to familiarize yourself with the basics of Mixed Reality UX. 
+Use the following checkpoints to bring your Unity games and applications into the world of mixed reality. If you haven't already explored the [Designing Holograms sample application](https://www.microsoft.com/p/designing-holograms/9nxwnjklrzwd), we recommend downloading and using it to familiarize yourself with the basics of Mixed Reality UX.
 
 ### 1. Getting started
 
