---
title: Using the Mixed Reality OpenXR Plugin
description: Learn how to enable the Mixed Reality OpenXR plugin for Unity projects.
author: hferrone
ms.author: alexturn
ms.date: 01/11/2021
ms.topic: article
keywords: openxr, unity, hololens, hololens 2, mixed reality, MRTK, Mixed Reality Toolkit, augmented reality, virtual reality, mixed reality headsets, learn, tutorial, getting started
---

# Using the Mixed Reality OpenXR Plugin

For developers targeting Unity 2020 to build HoloLens 2 or Mixed Reality applications, OpenXR plugin can be used instead of WindowsXR plugin for better cross platform compatibilities.  The Mixed Reality OpenXR Plugin also works well with latest [Mixed Reality Toolkit 2.7](/windows/mixed-reality/mrtk-unity).

## Prerequisites

<<<<<<< HEAD
* Latest Unity 2020.3 LTS, (we recommend 2020.3.8f1 or above)
* Latest Unity OpenXR plugin, (we recommend 1.2 or later)
* Latest [tools for HoloLens 2 development](/windows/mixed-reality/develop/install-the-tools?tabs=unity#installation-checklist)
* Latest MRTK (optional), (we recommend version 2.7 or later)
* Latest Mixed Reality OpenXR Plugin, (we recommend version 1.0.0-preview.1 or later)

![Screenshot of the open xr unity basic sample running on a HoloLens](images/openxr-example.png)
=======
* Latest Unity 2020.3 LTS, recommend 2020.3.6f1 or above.
* Latest Unity OpenXR plugin, recommend 1.2 or later
* Latest [tools for HoloLens 2 development](../install-the-tools.md?tabs=unity#installation-checklist)
* Latest MRTK (optional), recommend version 2.6 or later
* Latest Mixed Reality OpenXR Plugin, recommend version 0.9.5 or later
>>>>>>> 85ba3af6

> [!NOTE]
> If you're building VR applications on Windows PC, the Mixed Reality OpenXR plugin is not necessarily required. However, you'll want to install the plugin if you're customizing controller mapping for HP Reverb G2 controllers or building apps that work on both HoloLens 2 and VR headsets.

## Setting up your project with MRTK

MRTK for Unity provides a cross-platform input system, foundational components, and common building blocks for spatial interactions. MRTK version 2 intends to speed up application development for Microsoft HoloLens, Windows Mixed Reality immersive (VR) headsets, and OpenVR platform. The project is aimed at reducing barriers to entry, creating mixed reality applications, and contributing back to the community as we all grow.

> [!div class="nextstepaction"]
> [Set up your project using MRTK](./tutorials/mr-learning-base-02.md?tabs=openxr)

Take a look at [MRTK's documentation](/windows/mixed-reality/mrtk-unity) for more feature details.

## Manual setup without MRTK

Install the OpenXR plugin with the new Mixed Reality Feature Tool application. Follow the [installation and usage instructions](welcome-to-mr-feature-tool.md) and select the **Mixed Reality OpenXR Plugin** package in the Mixed Reality Toolkit category:

![Mixed Reality Feature Tool packages window with open xr plugin highlighted](images/feature-tool-openxr.png)

## Setting your build target

If you're targeting Desktop VR, we suggest using the PC Standalone Platform selected by default on a new Unity project:

![Screenshot of Build Settings window open in the unity editor with PC, Mac & Standalone platform highlighted](images/wmr-config-img-3.png)

If you're targeting HoloLens 2, you need to switch to the Universal Windows Platform:

1. Select **File > Build Settings...**
2. Select **Universal Windows Platform** in the Platform list and select **Switch Platform**
3. Set **Architecture** to **ARM 64**
4. Set **Target device** to **HoloLens**
5. Set **Build Type** to **D3D**
6. Set **UWP SDK** to **Latest installed**

![Screenshot of Build Settings window open in unity editor with Universal Windows Platform highlighted](images/wmr-config-img-4.png)

## Configuring XR Plugin Management for OpenXR

To set OpenXR as the the runtime in Unity:

1. In the Unity Editor, navigate to **Edit > Project Settings**
2. In the list of Settings, select **XR Plugin Management**
3. Check the **Initialize XR on Startup** and **OpenXR** boxes
4. If targeting HoloLens 2, make sure you're on the UWP platform and select **Microsoft HoloLens Feature Set**

![Screenshot of the project settings panel open in the Unity editor with XR Plug-in management highlighted](images/openxr-img-05.png)

## Optimization

If you're developing for HoloLens 2, navigate to **Mixed Reality> OpenXR > Apply recommended project settings for HoloLens 2** to get better app performance.

![Screenshot of the mixed reality menu item open with OpenXR selected](images/openxr-img-08.png)

> [!IMPORTANT]
> If you see a red warning icon next to **OpenXR Plugin**, click the icon and select **Fix all** before continuing. The Unity Editor may need to restart itself for the changes to take effect.

![Screenshot of the OpenXR project validation window](images/openxr-img-06.png)

You're now ready to begin developing with OpenXR in Unity!  Continue on to the next section to learn how to use the OpenXR samples.

## Unity sample projects for OpenXR and HoloLens 2

Check out the [OpenXR Mixed Reality samples repo](https://github.com/microsoft/OpenXR-Unity-MixedReality-Samples) for sample unity projects showcasing how to build Unity applications for HoloLens 2 or Mixed Reality headsets using the Mixed Reality OpenXR plugin.

## Using MRTK with OpenXR support

MRTK for Unity version 2.7 now officially supports the Mixed Reality OpenXR plugin.

Open the [Mixed Reality Feature Tool](welcome-to-mr-feature-tool.md) again to install the Mixed Reality Toolkit, if you haven't already. OpenXR support is in the **Foundation** package.

![Mixed reality feature tool discover features window with standard assets highlighted](images/mrft-install-openxr.png)

> [!NOTE]
> When upgrading from a previous version of MRTK, ensure the following line is in the **Assets/MixedRealityToolkit.Generated/link.xml** file:
>
> ```xml
> <assembly fullname = "Microsoft.MixedReality.Toolkit.Providers.OpenXR" preserve="all"/>
> ```
>
> This line will be added by default if you started with MRTK 2.5.4 or newer.

## Next steps

Now that you have your project configured for OpenXR and have access to samples, check out what [features](openxr-supported-features.md) are currently supported in our OpenXR plugin.

## Have Feedback?

OpenXR is still experimental, so we’d appreciate any feedback you can give us to help make it better. You'll find us on the [Unity Forums](https://aka.ms/unityforums) by tagging your forum post with **Microsoft** + **OpenXR** and either **HoloLens 2** or **Windows Mixed Reality**.

## See also

* [Configuring your project without MRTK](configure-unity-project.md)
* [Recommended settings for Unity](recommended-settings-for-unity.md)
* [Performance recommendations for Unity](performance-recommendations-for-unity.md#how-to-profile-with-unity)<|MERGE_RESOLUTION|>--- conflicted
+++ resolved
@@ -14,7 +14,6 @@
 
 ## Prerequisites
 
-<<<<<<< HEAD
 * Latest Unity 2020.3 LTS, (we recommend 2020.3.8f1 or above)
 * Latest Unity OpenXR plugin, (we recommend 1.2 or later)
 * Latest [tools for HoloLens 2 development](/windows/mixed-reality/develop/install-the-tools?tabs=unity#installation-checklist)
@@ -22,13 +21,6 @@
 * Latest Mixed Reality OpenXR Plugin, (we recommend version 1.0.0-preview.1 or later)
 
 ![Screenshot of the open xr unity basic sample running on a HoloLens](images/openxr-example.png)
-=======
-* Latest Unity 2020.3 LTS, recommend 2020.3.6f1 or above.
-* Latest Unity OpenXR plugin, recommend 1.2 or later
-* Latest [tools for HoloLens 2 development](../install-the-tools.md?tabs=unity#installation-checklist)
-* Latest MRTK (optional), recommend version 2.6 or later
-* Latest Mixed Reality OpenXR Plugin, recommend version 0.9.5 or later
->>>>>>> 85ba3af6
 
 > [!NOTE]
 > If you're building VR applications on Windows PC, the Mixed Reality OpenXR plugin is not necessarily required. However, you'll want to install the plugin if you're customizing controller mapping for HP Reverb G2 controllers or building apps that work on both HoloLens 2 and VR headsets.
