--- conflicted
+++ resolved
@@ -11,10 +11,6 @@
 # Unity Play Mode
 
 A fast way to work on your Unity project is to use "Play Mode", which runs your app locally in the Unity editor on your PC. Unity uses Holographic Remoting to provide a fast way to preview your content on a real HoloLens device. Play Mode can also be used with a Windows Mixed Reality headset attached to your development PC.
-
-## Available features
-
-TBD
 
 ## Holographic Remoting setup
 
@@ -52,14 +48,6 @@
 
 For best results, make sure your app properly sets the [focus point](focus-point-in-unity.md). This helps Holographic Remoting to best adapt your scene to the latency of your wireless connection.
 
-## Known issues
-
-TBD
-
 ## See Also
 
-<<<<<<< HEAD
-* [Holographic Remoting Player](../platform-capabilities-and-apis/holographic-remoting-player.md)
-=======
-- [Holographic Remoting Player](../platform-capabilities-and-apis/holographic-remoting-player.md)
->>>>>>> 85ba3af6
+* [Holographic Remoting Player](../platform-capabilities-and-apis/holographic-remoting-player.md)