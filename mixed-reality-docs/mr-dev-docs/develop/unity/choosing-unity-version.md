--- conflicted
+++ resolved
@@ -10,11 +10,7 @@
 
 # Choosing a Unity version and XR plugin
 
-<<<<<<< HEAD
 While we currently **recommend installing Unity 2020.3 LTS with the latest Mixed Reality OpenXR plugin** for Mixed Reality development, you can build apps with other Unity configurations as well.
-=======
-While we currently **recommend installing Unity 2019.4 LTS and using the  XR** for Mixed Reality development, you can build apps with other Unity configurations as well.
->>>>>>> 91aedbb1
 
 ## Unity 2020.3 LTS (Recommended)
 
@@ -33,7 +29,7 @@
 ![Unity hub instal new version](images/unity-hub-img-01.png)
 
 3. Check following components under **'Platforms'**
-    * **Universal Windows Platform Build Support** 
+    * **Universal Windows Platform Build Support**
     * **Windows Build Support (IL2CPP)**
 
 ![Unity Universal Windows Platform Build Support option](../images/Unity_Install_Option_UWP.png)
@@ -46,24 +42,14 @@
 > [Using the OpenXR plugin](/windows/mixed-reality/develop/unity/xr-project-setup?tabs=openxr)
 
 > [!NOTE]
-> While we recommend using OpenXR for all new projects, Unity 2020.3 LTS also supports the **[Windows XR plugin](/windows/mixed-reality/develop/unity/xr-project-setup?tabs=windowsxr)**. Known issues that affect hologram stability and other features on HoloLens 2 include: 
+> While we recommend using OpenXR for all new projects, Unity 2020.3 LTS also supports the **[Windows XR plugin](/windows/mixed-reality/develop/unity/xr-project-setup?tabs=windowsxr)**. Known issues that affect hologram stability and other features on HoloLens 2 include:
 >
 > * Holographic app remoting applications using the Universal Windows Platform build target are not working.
 > * The Unity graphics jobs system is defaulted on, even though it is not compatible with HoloLens projects.
 
 ## Unity 2019.4 LTS
 
-<<<<<<< HEAD
 If you need to use Unity 2019, you can use **Unity 2019 LTS with Legacy Built-in XR**. To get started with Legacy Built-in XR in Unity 2019.4 LTS, click here:
-=======
-* Holographic app remoting applications using the Universal Windows Platform build target are not working.
-* The Unity graphics jobs system is defaulted on, even though it is not compatible with HoloLens projects.
-
-> [!NOTE]
-> If you're developing apps for HoloLens (1st gen), these headsets remain supported in Unity 2019 LTS with Legacy Built-in XR for the full lifecycle of Unity 2019 LTS through mid-2022.
-
-If you choose to use Unity 2020, be sure to upgrade to Unity 2020.3.6f1 or later versions to ensure your user experience proper hologram stability.
->>>>>>> 91aedbb1
 
 > [!div class="nextstepaction"]
 > [Set up Legacy Built-in XR](/windows/mixed-reality/develop/unity/xr-project-setup?tabs=legacy)
