--- conflicted
+++ resolved
@@ -38,11 +38,7 @@
 * [Windows 10 SDK](https://developer.microsoft.com/windows/downloads/windows-10-sdk/) 10.0.18362.0 or later
 * A HoloLens 2 device [configured for development](../../platform-capabilities-and-apis/using-visual-studio.md#enabling-developer-mode)
 
-<<<<<<< HEAD
-* <a href="https://docs.unity3d.com/Manual/GettingStartedInstallingHub.html" target="_blank">Unity Hub</a> with Unity 2020 LTS(currently 2020.3.x) or Unity 2019 LTS (currently 2019.4.x)  installed and the Universal Windows Platform Build Support module added (**OpenXR requires 2020.3.8 or later to prevent bugs**)
-=======
 * <a href="https://docs.unity3d.com/Manual/GettingStartedInstallingHub.html" target="_blank">Unity Hub</a> with Unity 2020.3 LTS or Unity 2019.4 LTS installed and the Universal Windows Platform Build Support module added
->>>>>>> 12ea3fb2
 
 When installing Unity, please make sure to check following components under **'Platforms'**.
 
