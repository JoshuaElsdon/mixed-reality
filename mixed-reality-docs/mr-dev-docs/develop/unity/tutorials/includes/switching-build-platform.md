# [Unity 2020 + OpenXR](#tab/openxr)
<<<<<<< HEAD

In the Unity menu, select **File** > **Build Settings...** to open the Build Settings window:

![Unity Build Settings... menu path](../images/mr-learning-base/base-02-section2-step1-1.png)

In the Build Settings window, select **Universal Windows Platform** and:
1. Set **Target device** to **HoloLens**
2. Set **Architecture** to **ARM 64**
3. Set **Build Type** to **D3D Project**
4. Set **Target SDK Version** to **Latest Installed**
5. Set **Minimum Platform Version** to **10.0.18362**
6. Set **Visual Studio Version** to **Latest installed**
7. Set **Build and Run on** to **USB Device**
8. Set **Build configuration** to **Release** because there are known performance issues with Debug
9. Click the Switch Platform button

![Unity Build Settings with Universal Windows Platform settings set](../images/mr-learning-base/base-02-section2-step1-2-openxr.png)

When Unity has finished switching the platform, click the red **x** icon to close the Build Settings window.

# [Unity 2019/2020 + Windows XR Plugin](#tab/winxr)
=======
>>>>>>> 85ba3af6

In the Unity menu, select **File** > **Build Settings...** to open the Build Settings window:

![Unity Build Settings... menu path](../images/mr-learning-base/base-02-section2-step1-1.png)

In the Build Settings window, select **Universal Windows Platform** and:

1. Set **Target device** to **HoloLens**
2. Set **Architecture** to **ARM 64**
3. Set **Build Type** to **D3D Project**
4. Set **Target SDK Version** to **Latest Installed**
5. Set **Minimum Platform Version** to **10.0.1024.0**
6. Set **Visual Studio Version** to **Latest installed**
7. Set **Build and Run on** to **USB Device**
8. Set **Build configuration** to **Release** because there are known performance issues with Debug
9. Click the Switch Platform button

![Unity Build Settings with Universal Windows Platform settings set](../images/mr-learning-base/base-02-section2-step1-2-openxr.png)

Wait for Unity to finish switching the platform:

![Unity switching platform in progress](../images/mr-learning-base/base-02-section2-step1-3-openxr.png)

When Unity has finished switching the platform, click the  **x** icon to close the Build Settings window:

![Unity Build Window with close icon highlighted](../images/mr-learning-base/base-02-section2-step1-4-openxr.png)

<<<<<<< HEAD
=======
# [Unity 2019/2020 + Windows XR Plugin](#tab/winxr)

In the Unity menu, select **File** > **Build Settings...** to open the Build Settings window:

![Unity Build Settings... menu path](../images/mr-learning-base/base-02-section2-step1-1.png)

In the Build Settings window, select **Universal Windows Platform** and click the **Switch Platform** button:

![Unity Build Settings window with UWP selected to switch platform from Standalone](../images/mr-learning-base/base-02-section2-step1-2.png)

Wait for Unity to finish switching the platform:

![Unity switching platform in progress](../images/mr-learning-base/base-02-section2-step1-3.png)

When Unity has finished switching the platform, click the **x** icon to close the Build Settings window:

![Unity Build Window with close icon highlighted](../images/mr-learning-base/base-02-section2-step1-4.png)

>>>>>>> 85ba3af6
# [Legacy WSA](#tab/wsa)

In the Unity menu, select **File** > **Build Settings...** to open the Build Settings window:

![Unity Build Settings... menu path](../images/mr-learning-base/base-02-section2-step1-1.png)

In the Build Settings window, select **Universal Windows Platform** and click the **Switch Platform** button:

![Unity Build Settings window with UWP selected to switch platform from Standalone](../images/mr-learning-base/base-02-section2-step1-2.png)

Wait for Unity to finish switching the platform:

![Unity switching platform in progress](../images/mr-learning-base/base-02-section2-step1-3.png)

When Unity has finished switching the platform, click the red **x** icon to close the Build Settings window:

![Unity Build Window with close icon highlighted](../images/mr-learning-base/base-02-section2-step1-4.png)<|MERGE_RESOLUTION|>--- conflicted
+++ resolved
@@ -1,28 +1,4 @@
 # [Unity 2020 + OpenXR](#tab/openxr)
-<<<<<<< HEAD
-
-In the Unity menu, select **File** > **Build Settings...** to open the Build Settings window:
-
-![Unity Build Settings... menu path](../images/mr-learning-base/base-02-section2-step1-1.png)
-
-In the Build Settings window, select **Universal Windows Platform** and:
-1. Set **Target device** to **HoloLens**
-2. Set **Architecture** to **ARM 64**
-3. Set **Build Type** to **D3D Project**
-4. Set **Target SDK Version** to **Latest Installed**
-5. Set **Minimum Platform Version** to **10.0.18362**
-6. Set **Visual Studio Version** to **Latest installed**
-7. Set **Build and Run on** to **USB Device**
-8. Set **Build configuration** to **Release** because there are known performance issues with Debug
-9. Click the Switch Platform button
-
-![Unity Build Settings with Universal Windows Platform settings set](../images/mr-learning-base/base-02-section2-step1-2-openxr.png)
-
-When Unity has finished switching the platform, click the red **x** icon to close the Build Settings window.
-
-# [Unity 2019/2020 + Windows XR Plugin](#tab/winxr)
-=======
->>>>>>> 85ba3af6
 
 In the Unity menu, select **File** > **Build Settings...** to open the Build Settings window:
 
@@ -50,8 +26,6 @@
 
 ![Unity Build Window with close icon highlighted](../images/mr-learning-base/base-02-section2-step1-4-openxr.png)
 
-<<<<<<< HEAD
-=======
 # [Unity 2019/2020 + Windows XR Plugin](#tab/winxr)
 
 In the Unity menu, select **File** > **Build Settings...** to open the Build Settings window:
@@ -70,7 +44,6 @@
 
 ![Unity Build Window with close icon highlighted](../images/mr-learning-base/base-02-section2-step1-4.png)
 
->>>>>>> 85ba3af6
 # [Legacy WSA](#tab/wsa)
 
 In the Unity menu, select **File** > **Build Settings...** to open the Build Settings window:
