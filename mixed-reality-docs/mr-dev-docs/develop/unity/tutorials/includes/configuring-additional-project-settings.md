--- conflicted
+++ resolved
@@ -16,11 +16,7 @@
 
 In the MRTK Project Configurator window, use the **Audio spatializer** dropdown to select the **MS HRTF Spatializer**, then click the **Apply** button to apply the setting:
 
-<<<<<<< HEAD
-![MRTK Configuration Window](../images/mr-learning-base/base-02-section5-step2-2-2.png)
-=======
 ![Unity XR Settings with Windows Mixed Reality SDK selected](../images/mr-learning-base/base-02-section5-step2-2-2.png)
->>>>>>> 3bc6ac43
 
 > [!TIP]
 >Setting the Audio spatializer property is optional but may improve the audio experience in your project. If you set it to MS HRTF Spatializer, this spatializer plugin will be used when Unity's AudioSource.spatialize property is enabled. To learn more about this topic, you can refer to the  <a href="https://docs.microsoft.com/windows/mixed-reality/develop/unity/tutorials/unity-spatial-audio-ch1" target="_blank"> Spatial audio tutorials</a>.
