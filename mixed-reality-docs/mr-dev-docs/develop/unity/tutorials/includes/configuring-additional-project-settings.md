--- conflicted
+++ resolved
@@ -20,23 +20,17 @@
 
 ![Mixed Reality menu with OpenXR and Apply recommended project settings for HoloLens 2 selected](../images/mr-learning-base/base-02-section5-step2-openxr-2.png)
 
-<<<<<<< HEAD
 After Unity has finished importing necessary files, the MRTK Project Configurator window should appear again. If it doesn't, use the Unity menu to open it.
-=======
+
 > [!TIP]
 >Setting the Audio spatializer property is optional but may improve the audio experience in your project. If you set it to MS HRTF Spatializer, this spatializer plugin will be used when Unity's AudioSource.spatialize property is enabled. To learn more about this topic, you can refer to the  <a href="/windows/mixed-reality/develop/unity/tutorials/unity-spatial-audio-ch1" target="_blank"> Spatial audio tutorials</a>.
->>>>>>> 85ba3af6
 
 In the MRTK Project Configurator window, use the **Audio spatializer** dropdown to select the **MS HRTF Spatializer**, then click the **Apply** button to apply the setting:
 
 ![MRTK Configuration window with default options selected](../images/mr-learning-base/base-02-section5-step2-2-2.png)
 
 > [!TIP]
-<<<<<<< HEAD
->Setting the Audio spatializer property is optional but may improve the audio experience in your project. If you set it to MS HRTF Spatializer, this spatializer plugin will be used when Unity's AudioSource.spatialize property is enabled. To learn more about this topic, you can refer to the  <a href="https://docs.microsoft.com/windows/mixed-reality/develop/unity/tutorials/unity-spatial-audio-ch1" target="_blank"> Spatial audio tutorials</a>.
-=======
 > Reducing the Depth Format to 16-bit is optional but my help improve graphics performance in your project. To learn more about this topic, you can refer to the   <a href="/windows/mixed-reality/mrtk-unity/performance/perf-getting-started#depth-buffer-sharing-hololens" target="_blank">  Depth buffer sharing (HoloLens) </a> section of MRTK's  <a href="/windows/mixed-reality/mrtk-unity/performance/perf-getting-started" target="_blank"> Performance </a> documentation.
->>>>>>> 85ba3af6
 
 In the Project Settings window, select **Player** > **Publishing Settings**, then in the **Package name** field, enter a suitable name, for example, _MRTKTutorials-GettingStarted_:
 
