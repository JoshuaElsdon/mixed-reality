# [Unity 2019/2020 + Windows XR Plugin](#tab/winxr)

### 4. Clone the default Spatial Awareness Mesh Observer Profile

With the **Spatial Awareness** tab still selected, expand the **XR SDK Windows Mixed Reality Spatial Mesh Observer** section, then click the **Clone** button to open the Clone Profile window:

![Unity MixedRealityToolkit component with Windows Mixed Reality Spatial Mesh Observer section expanded](../images/mr-learning-base/base-03-section1-step4-1xrsdk.png)

> [!NOTE]
> above screenshot is from **Unity 2020** If you are using **Unity 2019**, there will be two tabs, one for Legacy XR and one for XRSDK, ensure that you are in XRSDK tab and clone the **XR SDK Windows Mixed Reality Spatial Mesh Observer**.

In the Clone Profile window, enter a suitable **Profile Name**, for example, _GettingStarted_MixedRealitySpatialAwarenessMeshObserverProfile_, then click the **Clone** button to create an editable copy of the **DefaultMixedRealitySpatialAwarenessMeshObserverProfile**:

![Unity MixedRealityToolkit clone Spatial Mesh Observer Profile popup window](../images/mr-learning-base/base-03-section1-step4-2xrsdk.png)

The newly created Spatial Awareness Mesh Observer Profile is now automatically assigned to your Spatial Awareness System Profile:

![Unity MixedRealityToolkit component with newly created custom MixedRealitySpatialAwarenessMeshObserverProfile applied](../images/mr-learning-base/base-03-section1-step4-3xrsdk.png)

<<<<<<< HEAD
### 5. Change the visibility of the spatial awareness mesh

In the **Spatial Mesh Observer Settings**, change the **Display Option** to **Occlusion** to make the spatial mapping mesh invisible while still functional:

![Unity MixedRealityToolkit component with Spatial Mesh Observer Display Option set to Occlusion](../images/mr-learning-base/base-03-section1-step5-1xrsdk.png)

> [!NOTE]
> Although the spatial mapping mesh is not visible, it is still present and functional. For example, any holograms behind the spatial mapping mesh, such as a hologram behind a physical wall, will not be visible.

You just learned how to modify a setting in the MRTK profile. As you can see, to customize the MRTK settings, you first need to create copies of the default profiles. Because the default profiles are not editable, you will always have them as references if you want to revert to the default settings. To learn more about MRTK profiles and their architecture, you can refer to the [MRTK profile configuration guide](/windows/mixed-reality/mrtk-unity/configuration/mixed-reality-configuration-guide) in the [MRTK Documentation Portal](/windows/mixed-reality/mrtk-unity).
=======
>>>>>>> 830b356c

# [Unity 2020 + OpenXR](#tab/openxr)

### 4. Clone the default Spatial Awareness Mesh Observer Profile

With the **Spatial Awareness** tab still selected, expand the **XR SDK Windows Mixed Reality Spatial Mesh Observer** section, then click the **Clone** button to open the Clone Profile window:

![Unity MixedRealityToolkit component with Windows Mixed Reality Spatial Mesh Observer section expanded](../images/mr-learning-base/base-03-section1-step4-1xrsdk.png)

In the Clone Profile window, enter a suitable **Profile Name**, for example, _GettingStarted_MixedRealitySpatialAwarenessMeshObserverProfile_, then click the **Clone** button to create an editable copy of the **DefaultMixedRealitySpatialAwarenessMeshObserverProfile**:

![Unity MixedRealityToolkit clone Spatial Mesh Observer Profile popup window](../images/mr-learning-base/base-03-section1-step4-2xrsdk.png)

The newly created Spatial Awareness Mesh Observer Profile is now automatically assigned to your Spatial Awareness System Profile:

![Unity MixedRealityToolkit component with newly created custom MixedRealitySpatialAwarenessMeshObserverProfile applied](../images/mr-learning-base/base-03-section1-step4-3xrsdk.png)

<<<<<<< HEAD
### 5. Change the visibility of the spatial awareness mesh

In the **Spatial Mesh Observer Settings**, change the **Display Option** to **Occlusion** to make the spatial mapping mesh invisible while still functional:

![Unity MixedRealityToolkit component with Spatial Mesh Observer Display Option set to Occlusion](../images/mr-learning-base/base-03-section1-step5-1xrsdk.png)

> [!NOTE]
> Although the spatial mapping mesh is not visible, it is still present and functional. For example, any holograms behind the spatial mapping mesh, such as a hologram behind a physical wall, will not be visible.

You just learned how to modify a setting in the MRTK profile. As you can see, to customize the MRTK settings, you first need to create copies of the default profiles. Because the default profiles are not editable, you will always have them as references if you want to revert to the default settings. To learn more about MRTK profiles and their architecture, you can refer to the [MRTK profile configuration guide](/windows/mixed-reality/mrtk-unity/configuration/mixed-reality-configuration-guide) in the [MRTK Documentation Portal](/windows/mixed-reality/mrtk-unity).

=======
>>>>>>> 830b356c

# [Legacy WSA](#tab/wsa)

### 4. Clone the default Spatial Awareness Mesh Observer Profile

With the **Spatial Awareness** tab still selected, ensure that you are in **Legacy XR** tab and expand the **Windows Mixed Reality Spatial Mesh Observer** section, then click the **Clone** button to open the Clone Profile window:

![Unity MixedRealityToolkit component with Windows Mixed Reality Spatial Mesh Observer section expanded](../images/mr-learning-base/base-03-section1-step4-1.png)

In the Clone Profile window, enter a suitable **Profile Name**, for example, _GettingStarted_MixedRealitySpatialAwarenessMeshObserverProfile_, then click the **Clone** button to create an editable copy of the **DefaultMixedRealitySpatialAwarenessMeshObserverProfile**:

![Unity MixedRealityToolkit clone Spatial Mesh Observer Profile popup window](../images/mr-learning-base/base-03-section1-step4-2.png)

The newly created Spatial Awareness Mesh Observer Profile is now automatically assigned to your Spatial Awareness System Profile:

<<<<<<< HEAD
![Unity MixedRealityToolkit component with newly created custom MixedRealitySpatialAwarenessMeshObserverProfile applied](../images/mr-learning-base/base-03-section1-step4-3.png)

### 5. Change the visibility of the spatial awareness mesh

In the **Spatial Mesh Observer Settings**, change the **Display Option** to **Occlusion** to make the spatial mapping mesh invisible while still functional:

![Unity MixedRealityToolkit component with Spatial Mesh Observer Display Option set to Occlusion](../images/mr-learning-base/base-03-section1-step5-1.png)

> [!NOTE]
> Although the spatial mapping mesh is not visible, it is still present and functional. For example, any holograms behind the spatial mapping mesh, such as a hologram behind a physical wall, will not be visible.

You just learned how to modify a setting in the MRTK profile. As you can see, to customize the MRTK settings, you first need to create copies of the default profiles. Because the default profiles are not editable, you will always have them as references if you want to revert to the default settings. To learn more about MRTK profiles and their architecture, you can refer to the [MRTK profile configuration guide](/windows/mixed-reality/mrtk-unity/configuration/mixed-reality-configuration-guide) in the [MRTK Documentation Portal](/windows/mixed-reality/mrtk-unity).
=======
![Unity MixedRealityToolkit component with newly created custom MixedRealitySpatialAwarenessMeshObserverProfile applied](../images/mr-learning-base/base-03-section1-step4-3.png)
>>>>>>> 830b356c
<|MERGE_RESOLUTION|>--- conflicted
+++ resolved
@@ -17,7 +17,6 @@
 
 ![Unity MixedRealityToolkit component with newly created custom MixedRealitySpatialAwarenessMeshObserverProfile applied](../images/mr-learning-base/base-03-section1-step4-3xrsdk.png)
 
-<<<<<<< HEAD
 ### 5. Change the visibility of the spatial awareness mesh
 
 In the **Spatial Mesh Observer Settings**, change the **Display Option** to **Occlusion** to make the spatial mapping mesh invisible while still functional:
@@ -28,8 +27,6 @@
 > Although the spatial mapping mesh is not visible, it is still present and functional. For example, any holograms behind the spatial mapping mesh, such as a hologram behind a physical wall, will not be visible.
 
 You just learned how to modify a setting in the MRTK profile. As you can see, to customize the MRTK settings, you first need to create copies of the default profiles. Because the default profiles are not editable, you will always have them as references if you want to revert to the default settings. To learn more about MRTK profiles and their architecture, you can refer to the [MRTK profile configuration guide](/windows/mixed-reality/mrtk-unity/configuration/mixed-reality-configuration-guide) in the [MRTK Documentation Portal](/windows/mixed-reality/mrtk-unity).
-=======
->>>>>>> 830b356c
 
 # [Unity 2020 + OpenXR](#tab/openxr)
 
@@ -47,7 +44,6 @@
 
 ![Unity MixedRealityToolkit component with newly created custom MixedRealitySpatialAwarenessMeshObserverProfile applied](../images/mr-learning-base/base-03-section1-step4-3xrsdk.png)
 
-<<<<<<< HEAD
 ### 5. Change the visibility of the spatial awareness mesh
 
 In the **Spatial Mesh Observer Settings**, change the **Display Option** to **Occlusion** to make the spatial mapping mesh invisible while still functional:
@@ -58,9 +54,6 @@
 > Although the spatial mapping mesh is not visible, it is still present and functional. For example, any holograms behind the spatial mapping mesh, such as a hologram behind a physical wall, will not be visible.
 
 You just learned how to modify a setting in the MRTK profile. As you can see, to customize the MRTK settings, you first need to create copies of the default profiles. Because the default profiles are not editable, you will always have them as references if you want to revert to the default settings. To learn more about MRTK profiles and their architecture, you can refer to the [MRTK profile configuration guide](/windows/mixed-reality/mrtk-unity/configuration/mixed-reality-configuration-guide) in the [MRTK Documentation Portal](/windows/mixed-reality/mrtk-unity).
-
-=======
->>>>>>> 830b356c
 
 # [Legacy WSA](#tab/wsa)
 
@@ -76,7 +69,6 @@
 
 The newly created Spatial Awareness Mesh Observer Profile is now automatically assigned to your Spatial Awareness System Profile:
 
-<<<<<<< HEAD
 ![Unity MixedRealityToolkit component with newly created custom MixedRealitySpatialAwarenessMeshObserverProfile applied](../images/mr-learning-base/base-03-section1-step4-3.png)
 
 ### 5. Change the visibility of the spatial awareness mesh
@@ -89,6 +81,3 @@
 > Although the spatial mapping mesh is not visible, it is still present and functional. For example, any holograms behind the spatial mapping mesh, such as a hologram behind a physical wall, will not be visible.
 
 You just learned how to modify a setting in the MRTK profile. As you can see, to customize the MRTK settings, you first need to create copies of the default profiles. Because the default profiles are not editable, you will always have them as references if you want to revert to the default settings. To learn more about MRTK profiles and their architecture, you can refer to the [MRTK profile configuration guide](/windows/mixed-reality/mrtk-unity/configuration/mixed-reality-configuration-guide) in the [MRTK Documentation Portal](/windows/mixed-reality/mrtk-unity).
-=======
-![Unity MixedRealityToolkit component with newly created custom MixedRealitySpatialAwarenessMeshObserverProfile applied](../images/mr-learning-base/base-03-section1-step4-3.png)
->>>>>>> 830b356c
