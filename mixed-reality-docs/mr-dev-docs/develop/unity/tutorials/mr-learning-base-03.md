---
title: Getting started tutorials - 3. Configuring the MRTK profiles
description: This course shows you how to configure the Mixed Reality Toolkit (MRTK) profiles.
author: jessemcculloch
ms.author: jemccull
ms.date: 02/05/2021
ms.topic: article
keywords: mixed reality, unity, tutorial, hololens, MRTK, mixed reality toolkit, UWP, spatial awareness
ms.localizationpriority: high
---

# 3. Configuring the MRTK profiles

## Overview

In this tutorial, you will learn how to customize and configure the MRTK profiles.

The <a href="/windows/mixed-reality/mrtk-unity/features/profiles/profiles.md" target="_blank">MRTK profiles</a> is a tree of nested profiles that make up the configuration information for how the MRTK systems and features should be initialized. The top-level profile, the Configuration Profile, contains nested profiles for each of the primary core systems. Each nested profile is designed to configure the behavior of their corresponding system.

This particular example will show you how to hide the spatial awareness mesh by changing the settings of the Spatial Mesh Observer. However, you may follow these same principles to customize any setting or value in the MRTK profiles.

As you experienced when you deployed your project to your HoloLens 2 during the [previous tutorial](mr-learning-base-02.md#congratulations), the <a href="/windows/mixed-reality/mrtk-unity/features/spatial-awareness/spatial-awareness-getting-started.md" target="_blank">Spatial Awareness</a> mesh is a collection of meshes representing the geometry of the environment. It's a helpful visualization to see initially but it's typically turned off to avoid the visual distraction and the additional performance hit of having it on.

## Objectives

* Learn how to customize and configure MRTK profiles
* Hide the spatial awareness mesh

[!INCLUDE[](includes/configuring-profile.md)]

## Changing the Spatial Awareness Display Option

The main steps you will take to hide the spatial awareness mesh are:

1. Clone the default Configuration Profile
2. Enable the Spatial Awareness System
3. Clone the default Spatial Awareness System Profile
4. Clone the default Spatial Awareness Mesh Observer Profile
5. Change the visibility of the spatial awareness mesh

> [!NOTE]
> By default, the MRTK profiles are not editable. These are default profile templates that you have to clone before they can be edited. There are several nested layers of profiles. Therefore, it is common to clone and edit several profiles when configuring one or more settings.

<<<<<<< HEAD
### 1. Clone the default Configuration Profile

> [!NOTE]
> The Configuration Profile is the top-level profile. Consequently, to be able to edit any other profiles, you first have to clone the Configuration Profile.

In the Hierarchy window, select the **MixedRealityToolkit** object, then in the Inspector window, change the **MixedRealityToolkit** Configuration Profile to the **DefaultHoloLens2ConfigurationProfile**:

![Unity MixedRealityToolkit component with DefaultHoloLens2ConfigurationProfile selected](images/mr-learning-base/base-03-section1-step1-1.png)

With the **MixedRealityToolkit** object still selected, in the Inspector window, click the **Copy & Customize** button to open the Clone Profile window:

![Unity MixedRealityToolkit component Copy & Customize button](images/mr-learning-base/base-03-section1-step1-2.png)

In the Clone Profile window, enter a suitable **Profile Name**, for example, _GettingStarted_HoloLens2ConfigurationProfile_, then click the **Clone** button to create an editable copy of the **DefaultHololens2ConfigurationProfile**:

![Unity MixedRealityToolkit clone Configuration Profile popup window](images/mr-learning-base/base-03-section1-step1-3.png)

The newly created Configuration Profile is now assigned as the Configuration Profile for your scene:

![Unity MixedRealityToolkit component with newly created custom HoloLens2ConfigurationProfile applied](images/mr-learning-base/base-03-section1-step1-4.png)

In the Unity menu, select **File** > **Save** to save your scene.

> [!TIP]
> Remember to save your work throughout the tutorials.

### 2. Enable the Spatial Awareness System

In the Hierarchy window, select the **MixedRealityToolkit** object, then in the Inspector window, select the **Spatial Awareness** tab, and then check the **Enable Spatial Awareness System** checkbox:

![Unity MixedRealityToolkit component with Spatial Awareness System enabled](images/mr-learning-base/base-03-section1-step2-1.png)

> [!NOTE]
> For future projects, if your app doesn't need to respond to or interact with the environment, it's recommended to keep the spatial awareness turned off to reduce performance cost.

### 3. Clone the default Spatial Awareness System Profile

In the **Spatial Awareness** tab, click the **Clone** button to open the Clone Profile window:

![Unity MixedRealityToolkit component with Spatial Awareness tab selected](images/mr-learning-base/base-03-section1-step3-1.png)

In the Clone Profile window, enter a suitable **Profile Name**, for example, _GettingStarted_MixedRealitySpatialAwarenessSystemProfile_, then click the **Clone** button to create an editable copy of the **DefaultMixedRealitySpatialAwarenessSystemProfile**:

![Unity MixedRealityToolkit clone Spatial Awareness System Profile popup window](images/mr-learning-base/base-03-section1-step3-2.png)

The newly created Spatial Awareness System Profile is now automatically assigned to your Configuration Profile:

![Unity MixedRealityToolkit component with newly created custom MixedRealitySpatialAwarenessSystemProfile applied](images/mr-learning-base/base-03-section1-step3-3.png)

### 4. Clone the default Spatial Awareness Mesh Observer Profile

With the **Spatial Awareness** tab still selected, expand the **Windows Mixed Reality Spatial Mesh Observer** section, then click the **Clone** button to open the Clone Profile window:

![Unity MixedRealityToolkit component with Windows Mixed Reality Spatial Mesh Observer section expanded](images/mr-learning-base/base-03-section1-step4-1.png)

In the Clone Profile window, enter a suitable **Profile Name**, for example, _GettingStarted_MixedRealitySpatialAwarenessMeshObserverProfile_, then click the **Clone** button to create an editable copy of the **DefaultMixedRealitySpatialAwarenessMeshObserverProfile**:

![Unity MixedRealityToolkit clone Spatial Mesh Observer Profile popup window](images/mr-learning-base/base-03-section1-step4-2.png)

The newly created Spatial Awareness Mesh Observer Profile is now automatically assigned to your Spatial Awareness System Profile:

![Unity MixedRealityToolkit component with newly created custom MixedRealitySpatialAwarenessMeshObserverProfile applied](images/mr-learning-base/base-03-section1-step4-3.png)

### 5. Change the visibility of the spatial awareness mesh

In the **Spatial Mesh Observer Settings**, change the **Display Option** to **Occlusion** to make the spatial mapping mesh invisible while still functional:

![Unity MixedRealityToolkit component with Spatial Mesh Observer Display Option set to Occlusion](images/mr-learning-base/base-03-section1-step5-1.png)

> [!NOTE]
> Although the spatial mapping mesh is not visible, it is still present and functional. For example, any holograms behind the spatial mapping mesh, such as a hologram behind a physical wall, will not be visible.

You just learned how to modify a setting in the MRTK profile. As you can see, to customize the MRTK settings, you first need to create copies of the default profiles. Because the default profiles are not editable, you will always have them as references if you want to revert to the default settings. To learn more about MRTK profiles and their architecture, you can refer to the [MRTK profile configuration guide](https://docs.microsoft.com/windows/mixed-reality/mrtk-unity/configuration/mixed-reality-configuration-guide.md) in the [MRTK Documentation Portal](https://docs.microsoft.com/windows/mixed-reality/mrtk-unity).

=======
>>>>>>> 399ddd6d
## Congratulations

In this tutorial, you learned how to clone, customize, and configure MRTK profiles and settings.

> [!div class="nextstepaction"]
> [Next Tutorial: 4. Positioning objects in the scene](mr-learning-base-04.md)<|MERGE_RESOLUTION|>--- conflicted
+++ resolved
@@ -41,7 +41,6 @@
 > [!NOTE]
 > By default, the MRTK profiles are not editable. These are default profile templates that you have to clone before they can be edited. There are several nested layers of profiles. Therefore, it is common to clone and edit several profiles when configuring one or more settings.
 
-<<<<<<< HEAD
 ### 1. Clone the default Configuration Profile
 
 > [!NOTE]
@@ -114,11 +113,7 @@
 > [!NOTE]
 > Although the spatial mapping mesh is not visible, it is still present and functional. For example, any holograms behind the spatial mapping mesh, such as a hologram behind a physical wall, will not be visible.
 
-You just learned how to modify a setting in the MRTK profile. As you can see, to customize the MRTK settings, you first need to create copies of the default profiles. Because the default profiles are not editable, you will always have them as references if you want to revert to the default settings. To learn more about MRTK profiles and their architecture, you can refer to the [MRTK profile configuration guide](https://docs.microsoft.com/windows/mixed-reality/mrtk-unity/configuration/mixed-reality-configuration-guide.md) in the [MRTK Documentation Portal](https://docs.microsoft.com/windows/mixed-reality/mrtk-unity).
-
-=======
->>>>>>> 399ddd6d
-## Congratulations
+You just learned how to modify a setting in the MRTK profile. As you can see, to customize the MRTK settings, you first need to create copies of the default profiles. Because the default profiles are not editable, you will always have them as references if you want to revert to the default settings. To learn more about MRTK profiles and their architecture, you can refer to the [MRTK profile configuration guide](https://docs.microsoft.com/windows/mixed-reality/mrtk-unity/configuration/mixed-reality-configuration-guide.md) in the [MRTK Documentation Portal](https://docs.microsoft.com/windows/mixed-reality/mrtk-unity).## Congratulations
 
 In this tutorial, you learned how to clone, customize, and configure MRTK profiles and settings.
 
