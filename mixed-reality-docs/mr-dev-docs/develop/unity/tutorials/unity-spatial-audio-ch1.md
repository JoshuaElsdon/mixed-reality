--- conflicted
+++ resolved
@@ -19,11 +19,7 @@
 For an understanding about what it means to spatialize sounds using HRTF-based spatialization technologies and recommendations for when it can be helpful, see [spatial sound design](https://docs.microsoft.com/windows/mixed-reality/spatial-sound-design).
 
 ## What is HRTF offload?
-<<<<<<< HEAD
-Processing audio using HRTF-based algorithms requires a large amount of specialized computation. HoloLens 2 includes dedicated hardware that can be utilized to avoid burdening the application processor, thus "offloading" the processing of HRTF-based algorithms.  This plugin provides an easy way for your application to take advantage of the dedicated HRTF hardware and your application can use more of the application processor for operations other than spatial audio.
-=======
 Processing audio using HRTF-based algorithms requires a large amount of specialized computation. HoloLens 2 includes dedicated hardware that can be utilized to avoid burdening the application processor, thus "offloading" the processing of HRTF-based algorithms.  The Microsoft spatializer plugin provides an easy way for your application to take advantage of the dedicated HRTF hardware so your application can use more of the application processor for operations other than spatial audio.
->>>>>>> eac12f00
 
 ## Objectives
 In this first chapter, you'll:
