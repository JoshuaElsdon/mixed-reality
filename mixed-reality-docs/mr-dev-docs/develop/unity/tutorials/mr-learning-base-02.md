--- conflicted
+++ resolved
@@ -13,9 +13,6 @@
 
 In this tutorial, you'll learn how to create a new Unity project, configure it for <a href="https://github.com/microsoft/MixedRealityToolkit-Unity" target="_blank">Mixed Reality Toolkit (MRTK)</a> development, and import MRTK. You'll also walk through configuring, building, and deploying a basic Unity scene from Visual Studio to your HoloLens 2. Once you have deployed it to your HoloLens 2 you should be able to see and interact with the cube and also see a spatial mapping mesh covering the surfaces that are perceived by the HoloLens. Additionally, you should see indicators on your hands and fingers for hand tracking and a frame rate counter for keeping an eye on app performance.
 
-![MRTK](../../../develop/images/Unity_MRTK_MRFT_Flow.png)
-
-
 ## Objectives
 
 * Learn how to configure Unity for HoloLens development
@@ -84,11 +81,7 @@
 
 ## Importing the Mixed Reality Toolkit
 
-<<<<<<< HEAD
-To Import Mixed Reality Toolkit into the Unity Project you will have to use [Mixed Reality Feature Tool](https://docs.microsoft.com//windows/mixed-reality/develop/unity/welcome-to-mr-feature-tool) which allows  developers to discover, update, and add Mixed Reality feature packages into Unity projects. You can search packages by name or category, see their dependencies, and even view proposed changes to your projects manifest file before importing.
-=======
 To Import Mixed Reality Toolkit into the Unity Project you will have to use [Mixed Reality Feature Tool](https://docs.microsoft.com/windows/mixed-reality/develop/unity/welcome-to-mr-feature-tool) which allows  developers to discover, update, and add Mixed Reality feature packages into Unity projects. You can search packages by name or category, see their dependencies, and even view proposed changes to your projects manifest file before importing.
->>>>>>> c72a1bd2
 
 Download the latest version of the Mixed Reality Feature Tool from the [Microsoft Download Center](https://aka.ms/MRFeatureTool), When the download is complete, unzip the file and save it to your desktop.
 
@@ -98,10 +91,6 @@
 > [!NOTE]
 > The Mixed Reality Feature Tool currently only runs on Windows, For MacOS please follow this [procedure](https://microsoft.github.io/MixedRealityToolkit-Unity/Documentation/Installation.html#1-get-the-latest-mrtk-unity-packages) to download and import the Mixed Reality Toolkit into the unity project.
 
-> [!NOTE]
-> You can also manually download MRTK packages from [MRTK Github's release page](https://github.com/Microsoft/MixedRealityToolkit-Unity/releases). Import MRTK packages using Unity's Asset -> Import Package -> Custom Package menu. 
-
-
 Open the executable file **MixedRealityFeatureTool** from the downloaded folder to launch the Mixed Reality Feature Tool.  
 
 ![Opening MixedRealityFeatureTool](images/mr-learning-base/base-02-section4-step1-1.png)
@@ -110,20 +99,18 @@
 
 ![MixedRealityFeatureTool](images/mr-learning-base/base-02-section4-step1-2.png)
 
-You need to set the location of the target unity project to provide the **Project path**, click on the **Three dots** next to the Project path and browse to your project folder in the explorer for example _D:\MixedRealityLearning\MRTK Tutorials_. Click 'Discover Features' for the next step.
-
-![MixedRealityFeatureTool project path](images/mr-learning-base/base-02-section4-step1-2b.png)
-
 Features are grouped by category to make things easier to find, click on **Mixed Reality Toolkit** dropdown to find packages relating to the Mixed Reality Toolkit.
 
 ![MixedRealityFeatureTool window](images/mr-learning-base/base-02-section4-step1-3.png)
 
-Check the **Mixed Reality Toolkit Foundation**, and click on the dropdown next to it to select the required MRTK version, for this tutorial series please select **2.5.3**. then click on **Get features** button to download the selected packages.
+check the **Mixed Reality Toolkit Foundation**, and click on the dropdown next to it to select the required MRTK version, for this tutorial series please select **2.5.3**. then click on **Get features** button to download the selected packages.
 
 ![Selecting Mixed reality foundation](images/mr-learning-base/base-02-section4-step1-4.png)
 
 Selected package **Mixed Reality Toolkit Foundation 2.5.3** is presented, along with its dependence package **Mixed Reality Toolkit Standard Assets 2.5.3** in the **Import Features** window.
 
+You also need to set the location of the target unity project to provide the **Project path**, click on the **Three dots** next to the Project path and browse to your project folder in the explorer for example _D:\MixedRealityLearning\MRTK Tutorials_.
+
 > [!NOTE]
 > The dialog that's displayed when browsing for the Unity project folder contains '_' as the file name. There must be a value for the file name to enable the folder to be selected.
 
@@ -135,8 +122,6 @@
 
 ![Approve Mixed reality foundation](images/mr-learning-base/base-02-section4-step1-6.png)
 
-When you close Mixed Reality Feature Tool and return to Unity, new packages will be loaded.
-
 ## Configuring the Unity project
 
 ### 1. Apply the MRTK Project Configurator settings
@@ -152,14 +137,14 @@
 > [!TIP]
 > Applying the MRTK Default Settings is optional but strongly recommended as it will help configure some recommended Unity settings:
 
-> * Set Single Pass Instanced rendering path: Improves graphics performance by executing the render pipeline for both eyes in the same draw call. To learn more about this topic, you can refer to the [Single-Pass Instanced rendering](https://docs.microsoft.com/windows/mixed-reality/mrtk-docs/performance/perf-getting-started.md#single-pass-instanced-rendering) section of MRTK's [Performance](https://docs.microsoft.com/windows/mixed-reality/mrtk-docs/performance/perf-getting-started.md#single-pass-instanced-rendering) documentation.
+> * Set Single Pass Instanced rendering path: Improves graphics performance by executing the render pipeline for both eyes in the same draw call. To learn more about this topic, you can refer to the [Single-Pass Instanced rendering](https://microsoft.github.io/MixedRealityToolkit-Unity/Documentation/Performance/PerfGettingStarted.html#single-pass-instanced-rendering) section of MRTK's [Performance](https://microsoft.github.io/MixedRealityToolkit-Unity/Documentation/Performance/PerfGettingStarted.html) documentation.
 > * Set default Spatial Awareness layer: Creates a Unity Layer named Spatial Awareness and configures MRTK to use this layer for the spatial awareness mesh. To learn more about Unity Layers, you can refer to Unity's <a href="https://docs.unity3d.com/Manual/Layers.html" target="_blank">Customizing Your Workspace</a> documentation.
 
 ### 2. Configure additional project settings
 
 In the Unity menu, select **Edit** > **Project Settings...** to open the Project Settings window:
 
-In the Project Settings window, select **Player** > **XR Settings** and check the **Virtual Reality Supported** checkbox. This process takes some time. Once **Virtual Reality Supported** is checked, click the **+** icon, and select **Windows Mixed Reality** to add the Windows Mixed Reality SDK:
+In the Project Settings window, select **Player** > **XR Settings** and check the **Virual Reality Supported** checkbox then click the **+** icon, and select Windows Mixed Reality to add the Windows Mixed Reality SDK:
 
 ![Unity XR Settings with add Windows Mixed Reality SDK selected](images/mr-learning-base/base-02-section5-step2-4.png)
 
@@ -167,17 +152,17 @@
 
 In the MRTK Project Configurator window, use the **Audio spatializer** dropdown to select the **MS HRTF Spatializer**, then click the **Apply** button to apply the setting:
 
-![Unity XR Settings with the add Windows Mixed Reality SDK option selected](images/mr-learning-base/base-02-section5-step2-5.png)
-
-> [!TIP]
->Setting the Audio spatializer property is optional but may improve the audio experience in your project. If you set it to MS HRTF Spatializer, this spatializer plugin will be used when Unity's AudioSource.spatialize property is enabled. To learn more about this topic, you can refer to the  <a href="https://docs.microsoft.com//windows/mixed-reality/develop/unity/tutorials/unity-spatial-audio-ch1" target="_blank"> Spatial audio tutorials</a>.
+![Unity XR Settings with add Windows Mixed Reality SDK selected](images/mr-learning-base/base-02-section5-step2-5.png)
+
+> [!TIP]
+>Setting the Audio spatializer property is optional but may improve the audio experience in your project. If you set it to MS HRTF Spatializer, this spatializer plugin will be used when Unity's AudioSource.spatialize property is enabled. To learn more about this topic, you can refer to the  <a href="https://docs.microsoft.com/en-us/windows/mixed-reality/develop/unity/tutorials/unity-spatial-audio-ch1" target="_blank"> Spatial audio tutorials</a>.
 
 In the Project Settings window, select **Player** > **XR Settings**, then use the **Depth Format** dropdown to select **16-bit depth**:
 
 ![Unity Enable 16 Depth](images/mr-learning-base/base-02-section5-step2-6.png)
 
 > [!TIP]
-> Reducing the Depth Format to 16-bit is optional but my help improve graphics performance in your project. To learn more about this topic, you can refer to the   <a href="https://docs.microsoft.com/windows/mixed-reality/mrtk-docs/performance/perf-getting-started.md#single-pass-instanced-rendering#depth-buffer-sharing-hololens" target="_blank">  Depth buffer sharing (HoloLens) </a> section of MRTK's  <a href="https://docs.microsoft.com/windows/mixed-reality/mrtk-docs/performance/perf-getting-started.md#single-pass-instanced-rendering" target="_blank"> Performance </a> documentation.
+> Reducing the Depth Format to 16-bit is optional but my help improve graphics performance in your project. To learn more about this topic, you can refer to the   <a href="https://microsoft.github.io/MixedRealityToolkit-Unity/Documentation/Performance/PerfGettingStarted.html#depth-buffer-sharing-hololens" target="_blank">  Depth buffer sharing (HoloLens) </a> section of MRTK's  <a href="https://microsoft.github.io/MixedRealityToolkit-Unity/Documentation/Performance/PerfGettingStarted.html" target="_blank"> Performance </a> documentation.
 
 In the Project Settings window, select **Player** > **Publishing Settings**, then in the **Package name** field, enter a suitable name, for example, _MRTKTutorials-GettingStarted_:
 
@@ -296,14 +281,7 @@
 
 Configure Visual Studio for HoloLens by selecting the **Master** or **Release** configuration, the **ARM64** architecture, and **Device** as target:
 
-<<<<<<< HEAD
-> [!NOTE]
-> Choose your target depending on your deployment method.
-
-![Visual Studio configured for deploy to HoloLens 2](images/mr-learning-base/base-02-section8-step1-2.png)
-=======
 ![Visual Studio configured for deploy to HoloLens 2](images/mr-learning-base/base-02-section10-step1-2.png)
->>>>>>> c72a1bd2
 
 > [!TIP]
 > If you're deploying to HoloLens (1st generation), select the **x86** architecture.
@@ -314,7 +292,7 @@
 > [!NOTE]
 > If you don't see Device as a target option, you may need to change the startup project for the Visual Studio solution from the IL2CPP project to the UWP project. To do this, in the Solution Explorer, right-click on YourProjectName (Universal Windows) and select **Set as StartUp Project**.
 
-Connect your HoloLens to your computer using a USB-C cable, then select **Debug** > **Start Without Debugging** to build and deploy to your device:
+Connect your HoloLens to your computer, then select **Debug** > **Start Without Debugging** to build and deploy to your device:
 
 ![Visual Studio Start Without Debugging menu path](images/mr-learning-base/base-02-section10-step1-3.png)
 
