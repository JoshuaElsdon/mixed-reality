---
title: Initializing your project and deploying your first application
description: This course shows you how to configure your Unity project for the Mixed Reality Toolkit (MRTK) and how to deploy it to your HoloLens 2.
author: jessemcculloch
ms.author: jemccull
ms.date: 02/05/2021
ms.topic: article
keywords: mixed reality, unity, tutorial, hololens, MRTK, mixed reality toolkit, UWP, TextMeshPro, 
ms.localizationpriority: high
---

# 2. Initializing your project and deploying your first application

<<<<<<< HEAD
In this tutorial, you'll learn how to create a new Unity project, configure it for <a href="https://docs.microsoft.com/windows/mixed-reality/mrtk-unity/" target="_blank">Mixed Reality Toolkit (MRTK)</a> development, and import MRTK. You'll also walk through configuring, building, and deploying a basic Unity scene from Visual Studio to your HoloLens 2. Once you have deployed it to your HoloLens 2, you should see a spatial mapping mesh covering the surfaces that are perceived by the HoloLens. Additionally, you should see indicators on your hands and fingers for hand tracking and a frame rate counter for keeping an eye on app performance.
=======
In this tutorial, you'll learn how to create a new Unity project, configure it for <a href="https://github.com/microsoft/MixedRealityToolkit-Unity" target="_blank">Mixed Reality Toolkit (MRTK)</a> development, and import MRTK. You'll also walk through configuring, building, and deploying a basic Unity scene from Visual Studio to your HoloLens 2. Once you have deployed it to your HoloLens 2 you should be able to see and interact with the cube and also see a spatial mapping mesh covering the surfaces that are perceived by the HoloLens. Additionally, you should see indicators on your hands and fingers for hand tracking and a frame rate counter for keeping an eye on app performance.
>>>>>>> 399ddd6d

![MRTK](../../../develop/images/Unity_MRTK_MRFT_Flow.png)

## Objectives

* Learn how to configure Unity for HoloLens development
* Learn how to build and deploy your app to HoloLens
* Experience the spatial mapping mesh, hand meshes, and the framerate counter on HoloLens 2 device

## Creating the Unity project

Launch **Unity Hub**, select the **Projects** tab, and click the **down arrow** next to the **New** button:

![Unity Hub with New button highlighted](images/mr-learning-base/base-02-section1-step1-1.png)

In the dropdown, select the Unity **version** specified in the [Prerequisites](mr-learning-base-01.md#prerequisites):

![Unity Hub with NEW version selector dropdown](images/mr-learning-base/base-02-section1-step1-2.png)

> [!TIP]
> If the particular Unity version is not available in Unity Hub, you can initiate the installation from Unity's <a href="https://unity3d.com/get-unity/download/archive" target="_blank">Download Archive</a>.

In the Create a new project window:

* Ensure **Templates** is set to **3D**
* Enter a suitable **Project Name**, for example, _MRTK Tutorials_
* Choose a suitable **Location** to store your project, for example, _D:\MixedRealityLearning_
* Click the **Create** button to create and launch your new Unity project

![Unity Hub with Create a new project window filled out](images/mr-learning-base/base-02-section1-step1-3.png)

> [!CAUTION]
> When working on Windows, there is a MAX_PATH limit of 255 characters. Consequently, you should save the Unity project close to the root of the drive.

Wait for Unity to create the project:

![Unity create new project in progress](images/mr-learning-base/base-02-section1-step1-4.png)

## Switching the build platform

In the Unity menu, select **File** > **Build Settings...** to open the Build Settings window:

![Unity Build Settings... menu path](images/mr-learning-base/base-02-section2-step1-1.png)

In the Build Settings window, select **Universal Windows Platform** and click the **Switch Platform** button:

![Unity Build Settings window with UWP selected to switch platform from Standalone](images/mr-learning-base/base-02-section2-step1-2.png)

Wait for Unity to finish switching the platform:

![Unity switching platform in progress](images/mr-learning-base/base-02-section2-step1-3.png)

When Unity has finished switching the platform, click the red **x** icon to close the Build Settings window:

![Unity Build Window with close icon highlighted](images/mr-learning-base/base-02-section2-step1-4.png)

## Importing the TextMeshPro Essential Resources

In the Unity menu, select **Window** > **TextMeshPro** > **Import TMP Essential Resources** to open the Import Unity Package window:

![Unity Import TMP Essential Resources menu path](images/mr-learning-base/base-02-section3-step1-1.png)

In the Import Unity Package window, click the **All** button to ensure all the assets are selected, then click the **Import** button to import the assets:

![Unity TMP Essential Resources import window](images/mr-learning-base/base-02-section3-step1-2.png)

> [!TIP]
> The TextMeshPro Essential Resources are required by MRTK's UI elements. You can skip this step if you are not planning to use MRTK's UI elements in your project.

## Importing the Mixed Reality Toolkit

To Import Mixed Reality Toolkit into the Unity Project you will have to use [Mixed Reality Feature Tool](../welcome-to-mr-feature-tool.md) which allows  developers to discover, update, and add Mixed Reality feature packages into Unity projects. You can search packages by name or category, see their dependencies, and even view proposed changes to your projects manifest file before importing.

Download the latest version of the Mixed Reality Feature Tool from the [Microsoft Download Center](https://aka.ms/MRFeatureTool), When the download is complete, unzip the file and save it to your desktop.

> [!NOTE]
> Before you can run the Mixed Reality Feature Tool please install [.NET 5.0 runtime](https://dotnet.microsoft.com/download/dotnet/5.0)

> [!NOTE]
> The Mixed Reality Feature Tool currently only runs on Windows, For MacOS please follow this [procedure](https://microsoft.github.io/MixedRealityToolkit-Unity/Documentation/Installation.html#1-get-the-latest-mrtk-unity-packages) to download and import the Mixed Reality Toolkit into the unity project.

Open the executable file **MixedRealityFeatureTool** from the downloaded folder to launch the Mixed Reality Feature Tool.  

![Opening MixedRealityFeatureTool](images/mr-learning-base/base-02-section4-step1-1.png)

Once **MixedRealityFeatureTool** is opened click on start to get started with Mixed Reality Feature Tool.

![MixedRealityFeatureTool](images/mr-learning-base/base-02-section4-step1-2.png)

Features are grouped by category to make things easier to find, click on **Mixed Reality Toolkit** dropdown to find packages relating to the Mixed Reality Toolkit.

![MixedRealityFeatureTool window](images/mr-learning-base/base-02-section4-step1-3.png)

check the **Mixed Reality Toolkit Foundation**, and click on the dropdown next to it to select the required MRTK version, for this tutorial series please select **2.5.3**. then click on **Get features** button to download the selected packages.

![Selecting Mixed reality foundation](images/mr-learning-base/base-02-section4-step1-4.png)

Selected package **Mixed Reality Toolkit Foundation 2.5.3** is presented, along with its dependence package **Mixed Reality Toolkit Standard Assets 2.5.3** in the **Import Features** window.

You also need to set the location of the target unity project to provide the **Project path**, click on the **Three dots** next to the Project path and browse to your project folder in the explorer for example _D:\MixedRealityLearning\MRTK Tutorials_.

> [!NOTE]
> The dialog that's displayed when browsing for the Unity project folder contains '_' as the file name. There must be a value for the file name to enable the folder to be selected.

Next click on the **Validate** button to validate the selected package, you will get a popup with message **No validation issues were detected** click on **OK** to close the popup and click on **Import** button.

![Validating Mixed reality foundation](images/mr-learning-base/base-02-section4-step1-5.png)

Click on **Approve** Button to add the **Mixed Reality Toolkit** into the project.

![Approve Mixed reality foundation](images/mr-learning-base/base-02-section4-step1-6.png)

## Configuring the Unity project

### 1. Apply the MRTK Project Configurator settings

After Unity has finished importing the package from the previous section, the MRTK Project Configurator window should appear. If it doesn't, you can manually open it by going to **Mixed Reality Toolkit** > **Utilities** > **Configure Unity Project**:

![Unity Configure Unity Project menu path](images/mr-learning-base/base-02-section5-step1-1.png)

In the MRTK Project Configurator window, expand the **Modify Configurations** section, ensure all options are checked, and click the **Apply** button to apply the settings:

![Unity MRTK Project Configurator window](images/mr-learning-base/base-02-section5-step1-2.png)

> [!TIP]
> Applying the MRTK Default Settings is optional but strongly recommended as it will help configure some recommended Unity settings:

<<<<<<< HEAD
> * Set Single Pass Instanced rendering path: Improves graphics performance by executing the render pipeline for both eyes in the same draw call. To learn more about this topic, you can refer to the [Single-Pass Instanced rendering](https://docs.microsoft.com/windows/mixed-reality/mrtk-unity/performance/perf-getting-started.md#single-pass-instanced-rendering) section of MRTK's [Performance](https://docs.microsoft.com/windows/mixed-reality/mrtk-unity/performance/perf-getting-started.md#single-pass-instanced-rendering) documentation.
=======
> * Set Single Pass Instanced rendering path: Improves graphics performance by executing the render pipeline for both eyes in the same draw call. To learn more about this topic, you can refer to the [Single-Pass Instanced rendering](https://microsoft.github.io/MixedRealityToolkit-Unity/Documentation/Performance/PerfGettingStarted.html#single-pass-instanced-rendering) section of MRTK's [Performance](https://microsoft.github.io/MixedRealityToolkit-Unity/Documentation/Performance/PerfGettingStarted.html) documentation.
>>>>>>> 399ddd6d
> * Set default Spatial Awareness layer: Creates a Unity Layer named Spatial Awareness and configures MRTK to use this layer for the spatial awareness mesh. To learn more about Unity Layers, you can refer to Unity's <a href="https://docs.unity3d.com/Manual/Layers.html" target="_blank">Customizing Your Workspace</a> documentation.

### 2. Configure additional project settings

[!INCLUDE[](includes/configuring-additional-project-settings.md)]

## Creating the scene and configuring MRTK

In the Unity menu, select **File** > **New Scene** to create a new scene:

![Unity New Scene menu path](images/mr-learning-base/base-02-section6-step1-1.png)

In the Unity menu, select **Mixed Reality Toolkit** > **Add to Scene and Configure...** to add the MRTK to your current scene:

![Unity Add to Scene and Configure... menu path](images/mr-learning-base/base-02-section6-step1-2.png)

[!INCLUDE[](includes/changing-profile.md)]

In the Unity menu, select **File** > **Save As...** to open the Save Scene window:

![Unity Save As... menu path](images/mr-learning-base/base-02-section6-step1-4.png)

<<<<<<< HEAD
> [!TIP]
> Reducing the Depth Format to 16-bit is optional but my help improve graphics performance in your project. To learn more about this topic, you can refer to the   <a href="/windows/mixed-reality/mrtk-unity/performance/perf-getting-started.md#single-pass-instanced-rendering" target="_blank">  Depth buffer sharing (HoloLens) </a> section of MRTK's  <a href="/windows/mixed-reality/mrtk-unity/performance/perf-getting-started.md#single-pass-instanced-rendering" target="_blank"> Performance </a> documentation.
=======
In the Save Scene window, navigate to your project's **Scenes** folder, give your scene a suitable name, for example, _GettingStarted_, and click the **Save** button to save the scene:
>>>>>>> 399ddd6d

![Unity save scene Save prompt window](images/mr-learning-base/base-02-section6-step1-5.png)

## Importing the tutorial assets

Download the following Unity custom package:

* [MRTK.HoloLens2.Unity.Tutorials.Assets.GettingStarted.2.5.0.1.unitypackage](https://github.com/microsoft/MixedRealityLearning/releases/download/getting-started-v2.5.0/MRTK.HoloLens2.Unity.Tutorials.Assets.GettingStarted.2.5.0.1.unitypackage)

To Import a Unity custom package, In the Unity menu, select **Assets** > **Import Package** > **Custom Package...** to open the Import package... window:

![Unity Hierarchy, Scene, and Project windows after importing the tutorial assets](images/mr-learning-base/base-02-section7-step1-1.png)

In the Import package... window, select the **MRTK.HoloLens2.Unity.Tutorials.Assets.GettingStarted.2.5.0.1.unitypackage** you downloaded and click the Open button:

![Unity Hierarchy, Scene, and Project windows after importing the tutorial assets](images/mr-learning-base/base-02-section7-step1-2.png)

In the Import Unity Package window, click the All button to ensure all the assets are selected, then click the Import button to import the assets:

![Unity Hierarchy, Scene, and Project windows after importing the tutorial assets](images/mr-learning-base/base-02-section7-step1-3.png)

After you have imported the tutorial assets your Project window should look similar to this:

![Unity Hierarchy, Scene, and Project windows after importing the tutorial assets](images/mr-learning-base/base-02-section7-step1-4.png)

## Configuring the Scene

In the Project window, navigate to the Assets > MRTK.Tutorials.GettingStarted > Prefabs folder:

From the Project window, click-and-drag the **Cube** prefab on to the Hierarchy window, then in the Inspector window configure its **Transform** component as follows

* **Position**: X = 0, Y = 0, Z = 0.5
* **Rotation**: X = 0, Y = 0, Z = 0
* **Scale**: X = 1, Y = 1, Z = 1

![Adding cube to the Scene](images/mr-learning-base/base-02-section8-step1-1.png)

To focus in on the objects in the scene, you can double-click on the **Cube** object, and then zoom slightly in again:

To interact and grab an object with tracked hands, the object must have Collider component for example a **Box Collider**,  **Object Manipulator (Script)** component and **NearInteractionGrabbable(Script)** component.

With the **Cube** still selected in the Hierarchy window, in the Inspector window ,click on **Add Component** button, then search and select **Object Manipulator** script to add the Object Manipulator script to the cube object.

![adding Object manupulator to the cube](images/mr-learning-base/base-02-section8-step1-2.png)

Repeat the same to add **Near Interaction Grabbable script** to the cube

![adding Near Interaction Grabable to the cube](images/mr-learning-base/base-02-section8-step1-3.png)

> [!NOTE]
> When you add a Object Manipulator (Script), in this case, the Constraint Manager (Script) is automatically added because Object Manipulator (Script) depends on it.

> [!NOTE]
> For the purpose of this tutorial, colliders have already been added to the Cube Object. To learn more about colliders, you can visit Unity's <a href="https://docs.unity3d.com/Manual/CollidersOverview.html" target="_blank">Collider</a> documentation.

To test this in the Unity editor, you can enter the play mode and hold the **LeftShift** or **Space** key to enable the controller, Mouse movement will move the controller and also it can be moved further or closer to the camera using the mouse wheel. Once the pointer is on the Cube  press and hold **Right Mouse Button** to move the the Cube object.

![Game Mode](images/mr-learning-base/base-02-section8-step1-4.png)

## Building your application to your HoloLens 2

### 1. Build the Unity project

In the Unity menu, select **File** > **Build Settings...** to open the Build Settings window.

In the Build Settings window, click the **Add Open Scenes** button to add your current scene to the **Scenes In Build** list, then click the **Build** button to open the Build Universal Windows Platform window:

![Unity Build Settings window with UWP selected](images/mr-learning-base/base-02-section9-step1-1.png)

In the Build Universal Windows Platform window, choose a suitable location to store your build, for example, _D:\MixedRealityLearning\Builds_, create a new folder and give it a suitable name, for example, _GettingStarted_, and then click the **Select Folder** button to start the build process:

![Unity Build Settings window with Select Folder prompt window](images/mr-learning-base/base-02-section9-step1-2.png)

Wait for Unity to finish the build process:

![Unity build process in progress](images/mr-learning-base/base-02-section9-step1-3.png)

### 2. Build and deploy the application

When the build process has completed, Unity will prompt Windows File Explorer to open the location you stored the build. Navigate inside the folder, and double-click the solution file to open it in Visual Studio:

![Windows Explorer with newly created Visual Studio solution selected](images/mr-learning-base/base-02-section10-step1-1.png)

> [!NOTE]
> If Visual Studio asks you to install new components, take a moment to check that you have all the prerequisite components in the **[Install the Tools](../../install-the-tools.md)** documentation.

Configure Visual Studio for HoloLens by selecting the **Master** or **Release** configuration, the **ARM64** architecture, and **Device** as target:

![Visual Studio configured for deploy to HoloLens 2](images/mr-learning-base/base-02-section10-step1-2.png)

> [!TIP]
> If you're deploying to HoloLens (1st generation), select the **x86** architecture.

> [!NOTE]
> For HoloLens, you will typically build for the ARM architecture. However, there is a  <a href="https://github.com/microsoft/MixedRealityToolkit-Unity" target="_blank"><strong>known issue</strong></a> in Unity 2019.3 that causes errors when selecting ARM as the build architecture in Visual Studio. The recommended workaround is to build for ARM64. If that is not an option, go to **Edit > Project Settings > Player > Other Settings** and disable **Graphics Jobs**.

> [!NOTE]
> If you don't see Device as a target option, you may need to change the startup project for the Visual Studio solution from the IL2CPP project to the UWP project. To do this, in the Solution Explorer, right-click on YourProjectName (Universal Windows) and select **Set as StartUp Project**.

Connect your HoloLens to your computer, then select **Debug** > **Start Without Debugging** to build and deploy to your device:

![Visual Studio Start Without Debugging menu path](images/mr-learning-base/base-02-section10-step1-3.png)

> [!IMPORTANT]
> Before building to your device, the device must be in Developer Mode and paired with your development computer. Both of these steps can be completed by following [these instructions](../../platform-capabilities-and-apis/using-visual-studio.md).

> [!TIP]
> You can also deploy to the [HoloLens Emulator](../../platform-capabilities-and-apis/using-the-hololens-emulator.md) or create an [App Package](/windows/uwp/packaging/packaging-uwp-apps) for sideloading.

Using Start Without Debugging automatically starts the app on your device without the Visual Studio debugger attached.

Select **Build > Deploy Solution** to deploy to your device without having the app start automatically.

> [!NOTE]
>You may notice the Diagnostics profiler in the app, which you can toggle on or off by using the speech command **Toggle Diagnostics**. It's recommended that you keep the profiler visible most of the time during development to understand when changes to the app may impact performance. For example, HoloLens apps should [continuously run at 60 FPS](../../platform-capabilities-and-apis/understanding-performance-for-mixed-reality.md).

## Congratulations

You've now deployed your first HoloLens app. Once the app is opened you should see a Cube object in front of you and should be able to interact with the cube by moving it and also as you walk around, you should see a spatial mapping mesh covering the surfaces that are perceived by the HoloLens. Additionally, you should see indicators on your hands and fingers for hand tracking and a frame rate counter for keeping an eye on app performance. These features are just a few foundational pieces included with MRTK. In the upcoming tutorials, you'll add content to your scene to explore the capabilities of HoloLens and the MRTK.

> [!div class="nextstepaction"]
> [Next Tutorial: 3. Configuring the MRTK profiles](mr-learning-base-03.md)<|MERGE_RESOLUTION|>--- conflicted
+++ resolved
@@ -11,11 +11,7 @@
 
 # 2. Initializing your project and deploying your first application
 
-<<<<<<< HEAD
 In this tutorial, you'll learn how to create a new Unity project, configure it for <a href="https://docs.microsoft.com/windows/mixed-reality/mrtk-unity/" target="_blank">Mixed Reality Toolkit (MRTK)</a> development, and import MRTK. You'll also walk through configuring, building, and deploying a basic Unity scene from Visual Studio to your HoloLens 2. Once you have deployed it to your HoloLens 2, you should see a spatial mapping mesh covering the surfaces that are perceived by the HoloLens. Additionally, you should see indicators on your hands and fingers for hand tracking and a frame rate counter for keeping an eye on app performance.
-=======
-In this tutorial, you'll learn how to create a new Unity project, configure it for <a href="https://github.com/microsoft/MixedRealityToolkit-Unity" target="_blank">Mixed Reality Toolkit (MRTK)</a> development, and import MRTK. You'll also walk through configuring, building, and deploying a basic Unity scene from Visual Studio to your HoloLens 2. Once you have deployed it to your HoloLens 2 you should be able to see and interact with the cube and also see a spatial mapping mesh covering the surfaces that are perceived by the HoloLens. Additionally, you should see indicators on your hands and fingers for hand tracking and a frame rate counter for keeping an eye on app performance.
->>>>>>> 399ddd6d
 
 ![MRTK](../../../develop/images/Unity_MRTK_MRFT_Flow.png)
 
@@ -143,11 +139,7 @@
 > [!TIP]
 > Applying the MRTK Default Settings is optional but strongly recommended as it will help configure some recommended Unity settings:
 
-<<<<<<< HEAD
 > * Set Single Pass Instanced rendering path: Improves graphics performance by executing the render pipeline for both eyes in the same draw call. To learn more about this topic, you can refer to the [Single-Pass Instanced rendering](https://docs.microsoft.com/windows/mixed-reality/mrtk-unity/performance/perf-getting-started.md#single-pass-instanced-rendering) section of MRTK's [Performance](https://docs.microsoft.com/windows/mixed-reality/mrtk-unity/performance/perf-getting-started.md#single-pass-instanced-rendering) documentation.
-=======
-> * Set Single Pass Instanced rendering path: Improves graphics performance by executing the render pipeline for both eyes in the same draw call. To learn more about this topic, you can refer to the [Single-Pass Instanced rendering](https://microsoft.github.io/MixedRealityToolkit-Unity/Documentation/Performance/PerfGettingStarted.html#single-pass-instanced-rendering) section of MRTK's [Performance](https://microsoft.github.io/MixedRealityToolkit-Unity/Documentation/Performance/PerfGettingStarted.html) documentation.
->>>>>>> 399ddd6d
 > * Set default Spatial Awareness layer: Creates a Unity Layer named Spatial Awareness and configures MRTK to use this layer for the spatial awareness mesh. To learn more about Unity Layers, you can refer to Unity's <a href="https://docs.unity3d.com/Manual/Layers.html" target="_blank">Customizing Your Workspace</a> documentation.
 
 ### 2. Configure additional project settings
@@ -170,12 +162,8 @@
 
 ![Unity Save As... menu path](images/mr-learning-base/base-02-section6-step1-4.png)
 
-<<<<<<< HEAD
 > [!TIP]
 > Reducing the Depth Format to 16-bit is optional but my help improve graphics performance in your project. To learn more about this topic, you can refer to the   <a href="/windows/mixed-reality/mrtk-unity/performance/perf-getting-started.md#single-pass-instanced-rendering" target="_blank">  Depth buffer sharing (HoloLens) </a> section of MRTK's  <a href="/windows/mixed-reality/mrtk-unity/performance/perf-getting-started.md#single-pass-instanced-rendering" target="_blank"> Performance </a> documentation.
-=======
-In the Save Scene window, navigate to your project's **Scenes** folder, give your scene a suitable name, for example, _GettingStarted_, and click the **Save** button to save the scene:
->>>>>>> 399ddd6d
 
 ![Unity save scene Save prompt window](images/mr-learning-base/base-02-section6-step1-5.png)
 
