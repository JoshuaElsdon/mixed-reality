- name: Introduction to Mixed Reality development
  href: development.md
<<<<<<< HEAD
- name: Azure mixed reality cloud services overview 
  href: mixed-reality-cloud-services.md
- name: Samples and feature apps 
=======
- name: Azure mixed reality cloud services overview
  href: mixed-reality-cloud-services.md
- name: Samples and feature apps
>>>>>>> 030639f6
  href: features-and-samples.md
- name: Install the tools
  href: install-the-tools.md
- name: Porting apps
  items:
  - name: Porting overview
    href: porting-apps/porting-overview.md
  - name: Porting HoloLens (1st Gen) apps to HoloLens 2
    href: porting-apps/porting-hl1-hl2.md
  - name: Porting VR apps to Windows Mixed Reality
    href: porting-apps/porting-guides.md
  - name: Updating SteamVR apps for Windows Mixed Reality
    href: porting-apps/updating-your-steamvr-application-for-windows-mixed-reality.md
  - name: Updating 2D UWP apps for Windows Mixed Reality
    href: porting-apps/building-2d-apps.md
- name: Unity
  items:
  - name: Unity development for HoloLens 
    href: unity/unity-development-overview.md
<<<<<<< HEAD
  - name: Unity development for VR 
    href: unity/unity-development-wmr-overview.md
  - name: Getting started
    items: 
      - name: Getting started with MRTK
=======
  - name: Project configurations
    items:
      - name: Introducing MRTK
>>>>>>> 030639f6
        href: unity/mrtk-getting-started.md
      - name: Configuring your project without MRTK
        href: unity/configure-unity-project.md
      - name: Using the Mixed Reality OpenXR Plugin
        href: unity/openxr-getting-started.md
      - name: OpenXR plugin Supported Features 
        href: unity/openxr-supported-features.md 
  - name: Tutorials
    items:
      - name: Overview
        href: unity/tutorials.md
      - name: HoloLens 2 tutorials
        items:
          - name: MRTK tutorials
            items:
              - name: 1. Introduction
                href: unity/tutorials/mr-learning-base-01.md
              - name: 2. Initializing your project and first application
                href: unity/tutorials/mr-learning-base-02.md
              - name: 3. Configuring the Mixed Reality Toolkit profiles
                href: unity/tutorials/mr-learning-base-03.md
              - name: 4. Positioning objects in the scene
                href: unity/tutorials/mr-learning-base-04.md
              - name: 5. Creating dynamic content using Solvers
                href: unity/tutorials/mr-learning-base-05.md
              - name: 6. Creating user interfaces
                href: unity/tutorials/mr-learning-base-06.md
              - name: 7. Interacting with 3D objects
                href: unity/tutorials/mr-learning-base-07.md
              - name: 8. Using eye tracking
                href: unity/tutorials/mr-learning-base-08.md
              - name: 9. Using voice commands
                href: unity/tutorials/mr-learning-base-09.md
          - name: Azure Spatial Anchor tutorials
            items:
              - name: 1. Introduction
                href: unity/tutorials/mr-learning-asa-01.md
              - name: 2. Getting started with Azure Spatial Anchors
                href: unity/tutorials/mr-learning-asa-02.md
              - name: 3. Saving, retrieving and sharing Azure Spatial Anchors
                href: unity/tutorials/mr-learning-asa-03.md
              - name: 4. Displaying Azure Spatial Anchor feedback
                href: unity/tutorials/mr-learning-asa-04.md
              - name: 5. Azure Spatial Anchors for Android and iOS
                href: unity/tutorials/mr-learning-asa-05.md
          - name: Multi-user capabilities tutorials
            items:
              - name: 1. Introduction
                href: unity/tutorials/mr-learning-sharing-01.md
              - name: 2. Setting up Photon Unity Networking
                href: unity/tutorials/mr-learning-sharing-02.md
              - name: 3. Connecting multiple users
                href: unity/tutorials/mr-learning-sharing-03.md
              - name: 4. Sharing object movements with multiple users
                href: unity/tutorials/mr-learning-sharing-04.md
              - name: 5. Integrating Azure Spatial Anchors into a shared experience
                href: unity/tutorials/mr-learning-sharing-05.md
          - name: Azure Speech Services tutorials
            items:
              - name: 1. Integrating and using speech recognition and transcription
                href: unity/tutorials/mrlearning-speechsdk-ch1.md
              - name: 2. Adding an offline mode for local speech-to-text translation
                href: unity/tutorials/mrlearning-speechsdk-ch2.md
              - name: 3. Adding the Azure Cognition Services speech translation component
                href: unity/tutorials/mrlearning-speechsdk-ch3.md
              - name: 4. Setting up intent and natural language understanding
                href: unity/tutorials/mrlearning-speechsdk-ch4.md
          - name: Spatial audio tutorials
            items:
              - name: 1. Adding spatial audio in your project
                href: unity/tutorials/unity-spatial-audio-ch1.md
              - name: 2.Spatializing button interaction sounds
                href: unity/tutorials/unity-spatial-audio-ch2.md
              - name: 3. Spatializing audio from a video
                href: unity/tutorials/unity-spatial-audio-ch3.md
              - name: 4. Enabling and disabling spatial audio at runtime
                href: unity/tutorials/unity-spatial-audio-ch4.md
              - name: 5. Using reverb to add distance to spatial audio
                href: unity/tutorials/unity-spatial-audio-ch5.md
          - name: Azure Cloud Services tutorials
            items:
              - name: 1. Azure Cloud Services for HoloLens 2
                href: unity/tutorials/mr-learning-azure-01.md
              - name: 2. Integrating Azure Storage
                href: unity/tutorials/mr-learning-azure-02.md
              - name: 3. Integrating Azure Custom Vision
                href: unity/tutorials/mr-learning-azure-03.md
              - name: 4. Integrating Azure Spatial Anchors
                href: unity/tutorials/mr-learning-azure-04.md
              - name: 5. Integrating Azure Bot Service
                href: unity/tutorials/mr-learning-azure-05.md
          - name: PC Holographic Remoting tutorials
            items:
              - name: 1. Getting started with PC Holographic Remoting
                href: unity/tutorials/mr-learning-pc-holographic-remoting-01.md
              - name: 2. Creating a Holographic Remoting PC application
                href: unity/tutorials/mr-learning-pc-holographic-remoting-02.md
      - name: HoloLens (1st Gen) and immersive headset tutorials
        items:
          - name: MR Basics 100 - Getting started with Unity
            href: unity/tutorials/holograms-100.md
          - name: MR Basics 101 - Complete project with device
            href: unity/tutorials/holograms-101.md
          - name: MR Basics 101E - Complete project with emulator
            href: unity/tutorials/holograms-101e.md
          - name: MR Input 210 - Gaze
            href: unity/tutorials/holograms-210.md
          - name: MR Input 211 - Gesture
            href: unity/tutorials/holograms-211.md
          - name: MR Input 212 - Voice
            href: unity/tutorials/holograms-212.md
          - name: MR Spatial 220 - Spatial sound
            href: unity/tutorials/holograms-220.md
          - name: MR Spatial 230 - Spatial mapping
            href: unity/tutorials/holograms-230.md
          - name: MR Sharing 240 - Mulitple HoloLens devices
            href: unity/tutorials/holograms-240.md
      - name: Mixed Reality and Azure Services tutorials
        items:
          - name: MR and Azure 301 - Language translation
            href: unity/tutorials/mr-azure-301.md
          - name: MR and Azure 302 - Computer vision
            href: unity/tutorials/mr-azure-302.md
          - name: MR and Azure 302b - Custom vision
            href: unity/tutorials/mr-azure-302b.md
          - name: MR and Azure 303 - Natural language understanding
            href: unity/tutorials/mr-azure-303.md
          - name: MR and Azure 304 - Face recognition
            href: unity/tutorials/mr-azure-304.md
          - name: MR and Azure 305 - Functions and storage
            href: unity/tutorials/mr-azure-305.md
          - name: MR and Azure 306 - Streaming video
            href: unity/tutorials/mr-azure-306.md
          - name: MR and Azure 307 - Maching learning
            href: unity/tutorials/mr-azure-307.md
          - name: MR and Azure 308 - Cross-device notifications
            href: unity/tutorials/mr-azure-308.md
          - name: MR and Azure 309 - Applicaiton insights
            href: unity/tutorials/mr-azure-309.md
          - name: MR and Azure 310 - Object detection
            href: unity/tutorials/mr-azure-310.md
          - name: MR and Azure 311 - Microsoft Graph
            href: unity/tutorials/mr-azure-311.md
          - name: MR and Azure 312 - Bot integration
            href: unity/tutorials/mr-azure-312.md
          - name: MR and Azure 313 - IoT Hub Service
            href: unity/tutorials/mr-azure-301.md
  - name: Core building blocks
    items:
      - name: MRTK 101 - Building core interactions using Mixed Reality Toolkit Unity
        href: unity/mrtk-101.md
      - name: Camera in Unity
        href: unity/camera-in-unity.md
      - name: Coordinate systems in Unity
        href: unity/coordinate-systems-in-unity.md
      - name: Persistence in Unity
        href: unity/persistence-in-unity.md
      - name: Gaze in Unity
        href: unity/gaze-in-unity.md
      - name: Text in Unity
        href: unity/text-in-unity.md
      - name: Gestures and motion controllers in Unity
        href: unity/gestures-and-motion-controllers-in-unity.md
      - name: Hand and Eye tracking in Unity
        href: unity/hand-eye-in-unit.md
      - name: Voice input in Unity
        href: unity/voice-input-in-unity.md
      - name: Spatial mapping in Unity
        href: unity/spatial-mapping-in-unity.md
      - name: Spatial sound in Unity
        href: unity/spatial-sound-in-unity.md
  - name: Platform capabilities and APIs
    items:
      - name: Shared experiences in Unity
        href: unity/shared-experiences-in-unity.md
      - name: Locatable camera in Unity
        href: unity/locatable-camera-in-unity.md
      - name: Focus point in Unity
        href: unity/focus-point-in-unity.md
      - name: Tracking loss in Unity
        href: unity/tracking-loss-in-unity.md
      - name: Keyboard input in Unity
        href: unity/keyboard-input-in-unity.md
      - name: Using the Windows namespace with Unity apps for HoloLens
        href: unity/using-the-windows-namespace-with-unity-apps-for-hololens.md
      - name: Mixed Reality native objects in Unity
        href: unity/unity-xrdevice-advanced.md
      - name: Using Vuforia with Unity
        href: unity/vuforia-development-overview.md
  - name: Immersive VR
    items:
      - name: HP Reverb G2 controllers in Unity
        href: unity/unity-reverb-g2-controllers.md
  - name: Sample apps
    items:
      - name: HoloLens 2
        items:
          - name: Surfaces
            href: unity/sampleapp-surfaces.md
          - name: Periodic Table of the Elements 2.0
            href: https://medium.com/@dongyoonpark/bringing-the-periodic-table-of-the-elements-app-to-hololens-2-with-mrtk-v2-a6e3d8362158
          - name: Galaxy Explorer 2.0
            href: unity/galaxy-explorer-update.md
      - name: HoloLens (1st Gen)
        items:
          - name: Periodic Table of the Elements
            href: unity/periodic-table-of-the-elements.md
          - name: Galaxy Explorer 1.0
            href: unity/galaxy-explorer.md
          - name: Lunar Module
            href: unity/lunar-module.md
  - name: Settings and debugging
    items:
      - name: Managed debugging with Unity IL2CPP
        href: unity/managed-debugging-with-unity-il2cpp.md
      - name: Recommended settings for Unity
        href: unity/recommended-settings-for-unity.md
      - name: Unity Play Mode
        href: unity/unity-play-mode.md
  - name: Visual Studio solutions
    items:
      - name: Exporting and building a Unity Visual Studio solution
        href: unity/exporting-and-building-a-unity-visual-studio-solution.md
      - name: Best practices for working with Unity and Visual Studio
        href: unity/best-practices-for-working-with-unity-and-visual-studio.md
- name: Unreal
  items:
  - name: Unreal development overview
    href: unreal/unreal-development-overview.md
  - name: Upgrading projects in Unreal
    href: unreal/unreal-porting.md
  - name: Tutorials
    items:
      - name: Build a chess app with MRTK UX Tools
        items:
          - name: Getting started
            href: unreal/tutorials/unreal-uxt-ch1.md
          - name: Initializing your project
            href: unreal/tutorials/unreal-uxt-ch2.md
          - name: Mixed Reality setup
            href: unreal/tutorials/unreal-uxt-ch3.md
          - name: Adding interactivity
            href: unreal/tutorials/unreal-uxt-ch4.md
          - name: UI and functions
            href: unreal/tutorials/unreal-uxt-ch5.md
          - name: Packaging and deploying
            href: unreal/tutorials/unreal-uxt-ch6.md
  - name: Core building blocks
    items:
      - name: Gaze input in Unreal
        href: unreal/unreal-gaze-input.md
      - name: Hand tracking in Unreal
        href: unreal/unreal-hand-tracking.md
      - name: Spatial mapping in Unreal
        href: unreal/unreal-spatial-mapping.md
      - name: Spatial audio in Unreal
        href: unreal/unreal-spatial-audio.md
      - name: Local spatial anchors in Unreal
        href: unreal/unreal-spatial-anchors.md
      - name: Azure spatial anchors in Unreal
        href: unreal/unreal-azure-spatial-anchors.md
      - name: Voice input in Unreal
        href: unreal/unreal-voice-input.md
  - name: Platform capabilities and APIs
    items:
      - name: HoloLens Photo/Video Camera in Unreal
        href: unreal/unreal-hololens-camera.md
      - name: QR codes in Unreal
        href: unreal/unreal-qr-codes.md
      - name: UMG and keyboard in Unreal
        href: unreal/unreal-umg-keyboard.md
      - name: WinRT in Unreal
        href: unreal/unreal-winrt.md
  - name: Immersive VR
    items:
      - name: HP Reverb G2 controllers in Unreal
        href: unreal/unreal-reverb-g2-controllers.md
  - name: Sample apps
    items:
      - name: Kippy's Escape
        href: unreal/unreal-kippys-escape.md
  - name: Deployment and performance
    items:
      - name: Deploy to device in Unreal
        href: unreal/unreal-deploying.md
      - name: Publishing to the Microsoft Store
        href: unreal/unreal-publishing-to-store.md
      - name: Performance recommendations for Unreal
        href: unreal/performance-recommendations-for-unreal.md
      - name: Material recommendations in Unreal
        href: unreal/unreal-materials.md
      - name: Profiling with Unreal Insights
        href: unreal/unreal-insights.md
      - name: Material recommendations in Unreal
        href: unreal/unreal-materials.md
      - name: Streaming in Unreal
        href: unreal/unreal-streaming.md
- name: Web
  items:
  - name: Web development overview
    href: web/javascript-development-overview.md
  - name: WebXR
    href: web/webxr-overview.md
  - name: WebVR
    href: web/webvr-overview.md
- name: Native
  items:
  - name: Native development overview
    href: native/directx-development-overview.md
  - name: OpenXR
    items:
      - name: OpenXR overview
        href: native/openxr.md
      - name: Getting started with OpenXR
        href: native/openxr-getting-started.md
      - name: OpenXR best practices
        href: native/openxr-best-practices.md
      - name: OpenXR performance
        href: native/openxr-performance.md
      - name: OpenXR troubleshooting
        href: native/openxr-troubleshooting.md
  - name: WinRT (Legacy)
    items:
      - name: Getting started
        items:
          - name: Creating a native holographic project
            href: native/creating-a-holographic-directx-project.md
          - name: Getting a HolographicSpace
            href: native/getting-a-holographicspace.md
          - name: Native rendering
            href: native/rendering-in-directx.md
          - name: Coordinate systems
            href: native/coordinate-systems-in-directx.md
      - name: Core building blocks
        items:
          - name: Head and eye gaze
            href: native/gaze-in-directx.md
          - name: Hands and motion controllers
            href: native/hands-and-motion-controllers-in-directx.md
          - name: Voice input
            href: native/voice-input-in-directx.md
          - name: Spatial mapping
            href: native/spatial-mapping-in-directx.md
- name: Platform capabilities and APIs
  items:
    - name: Core building blocks
      items:
        - name: Scene understanding
          href: platform-capabilities-and-apis/scene-understanding-sdk.md
        - name: Shared spatial anchors
          href: platform-capabilities-and-apis/shared-spatial-anchors-in-directx.md
        - name: Keyboard, mouse, and controller input
          href: platform-capabilities-and-apis/keyboard-mouse-and-controller-input-in-directx.md
        - name: Using XAML with holographic DirectX apps
          href: platform-capabilities-and-apis/using-xaml-with-holographic-directx-apps.md
        - name: QR code tracking
          href: platform-capabilities-and-apis/qr-code-tracking.md
    - name: Shared experiences in Mixed Reality
      items:
        - name: Shared experiences in Mixed Reality
          href: platform-capabilities-and-apis/shared-experiences-in-mixed-reality.md
        - name: Azure Spatial Anchors
          href: https://docs.microsoft.com/azure/spatial-anchors/
        - name: Spectator view
          href: platform-capabilities-and-apis/spectator-view.md
        - name: WebRTC
          href: https://github.com/microsoft/MixedReality-WebRTC
    - name: Camera and capture
      items:
        - name: Locatable camera
          href: platform-capabilities-and-apis/locatable-camera.md
        - name: Mixed Reality capture for developers
          href: platform-capabilities-and-apis/mixed-reality-capture-for-developers.md
        - name: How it works - Mixed Reality Capture Studios
          href: platform-capabilities-and-apis/how-it-works-mixed-reality-capture-studios.md
        - name: Installing PIX for HoloLens 2
          href: platform-capabilities-and-apis/installing-pix-hololens.md
    - name: Holographic remoting
      items:
        - name: Holographic Remoting Player
          href: platform-capabilities-and-apis/holographic-remoting-player.md
        - name: Writing a Holographic Remoting remote app
          items:
            - name: HolographicSpace API
              href: platform-capabilities-and-apis/holographic-remoting-create-remote-wmr.md
            - name: OpenXR API
              href: platform-capabilities-and-apis/holographic-remoting-create-remote-openxr.md
        - name: Writing a custom Holographic Remoting player app
          href: platform-capabilities-and-apis/holographic-remoting-create-player.md
        - name: Custom Holographic Remoting data channels
          href: platform-capabilities-and-apis/holographic-remoting-custom-data-channels.md
        - name: Secure Connection with Holographic Remoting
          href: platform-capabilities-and-apis/holographic-remoting-secure-connection.md
        - name: Troubleshooting and limitations
          href: platform-capabilities-and-apis/holographic-remoting-troubleshooting.md
        - name: Version history
          href: platform-capabilities-and-apis/holographic-remoting-version-history.md
        - name: Holographic Remoting software license terms
          href: https://docs.microsoft.com/legal/mixed-reality/microsoft-holographic-remoting-software-license-terms
        - name: Holographic Remoting for HoloLens (1st Gen)
          href: https://docs.microsoft.com
        - name: Adding Holographic Remoting
          href: platform-capabilities-and-apis/add-holographic-remoting.md
    - name: App quality and testing
      items:
        - name: App quality criteria
          href: platform-capabilities-and-apis/app-quality-criteria.md
        - name: Holographic rendering
          href: platform-capabilities-and-apis/rendering.md
        - name: Volume rendering
          href: platform-capabilities-and-apis/volume-rendering.md
        - name: Hologram stability
          href: platform-capabilities-and-apis/hologram-stability.md
        - name: Using the stabilization plane to reduce holographic turbulence
          href: platform-capabilities-and-apis/case-study-using-the-stabilization-plane-to-reduce-holographic-turbulence.md
        - name: Understanding performance for Mixed Reality
          href: platform-capabilities-and-apis/understanding-performance-for-mixed-reality.md
        - name: Performance recommendations for Unity
          href: unity/performance-recommendations-for-unity.md
        - name: Using Visual Studio to deploy and debug
          href: platform-capabilities-and-apis/using-visual-studio.md
        - name: Testing your app on HoloLens
          href: platform-capabilities-and-apis/testing-your-app-on-hololens.md
        - name: Using the HoloLens Emulator
          href: platform-capabilities-and-apis/using-the-hololens-emulator.md
        - name: Using the Windows Mixed Reality simulator
          href: platform-capabilities-and-apis/using-the-windows-mixed-reality-simulator.md
        - name: Advanced HoloLens Emulator and Mixed Reality Simulator input
          href: platform-capabilities-and-apis/advanced-hololens-emulator-and-mixed-reality-simulator-input.md
        - name: HoloLens Emulator archive
          href: platform-capabilities-and-apis/hololens-emulator-archive.md
        - name: Perception simulation
          href: platform-capabilities-and-apis/perception-simulation.md
    - name: Device Portal
      items:
        - name: Using the Windows Device Portal
          href: platform-capabilities-and-apis/using-the-windows-device-portal.md
        - name: Device portal API reference
          href: platform-capabilities-and-apis/device-portal-api-reference.md
    - name: Research tools
      items:
        - name: HoloLens Research Mode
          href: platform-capabilities-and-apis/research-mode.md<|MERGE_RESOLUTION|>--- conflicted
+++ resolved
@@ -1,14 +1,8 @@
 - name: Introduction to Mixed Reality development
   href: development.md
-<<<<<<< HEAD
-- name: Azure mixed reality cloud services overview 
-  href: mixed-reality-cloud-services.md
-- name: Samples and feature apps 
-=======
 - name: Azure mixed reality cloud services overview
   href: mixed-reality-cloud-services.md
 - name: Samples and feature apps
->>>>>>> 030639f6
   href: features-and-samples.md
 - name: Install the tools
   href: install-the-tools.md
@@ -26,26 +20,20 @@
     href: porting-apps/building-2d-apps.md
 - name: Unity
   items:
-  - name: Unity development for HoloLens 
+  - name: Unity development for HoloLens
     href: unity/unity-development-overview.md
-<<<<<<< HEAD
-  - name: Unity development for VR 
+  - name: Unity development for VR
     href: unity/unity-development-wmr-overview.md
-  - name: Getting started
-    items: 
-      - name: Getting started with MRTK
-=======
   - name: Project configurations
     items:
       - name: Introducing MRTK
->>>>>>> 030639f6
         href: unity/mrtk-getting-started.md
       - name: Configuring your project without MRTK
         href: unity/configure-unity-project.md
       - name: Using the Mixed Reality OpenXR Plugin
         href: unity/openxr-getting-started.md
-      - name: OpenXR plugin Supported Features 
-        href: unity/openxr-supported-features.md 
+      - name: OpenXR plugin Supported Features
+        href: unity/openxr-supported-features.md
   - name: Tutorials
     items:
       - name: Overview
