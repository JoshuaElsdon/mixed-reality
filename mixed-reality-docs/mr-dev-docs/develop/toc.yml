- name: Introduction to Mixed Reality development
  href: development.md
- name: Azure mixed reality cloud services overview
  href: mixed-reality-cloud-services.md
- name: Samples and feature apps
  href: features-and-samples.md
- name: Install the tools 
  href: install-the-tools.md
- name: Porting apps
  items:
  - name: Porting overview
    href: porting-apps/porting-overview.md
  - name: Porting HoloLens (1st Gen) apps to HoloLens 2
    href: porting-apps/porting-hl1-hl2.md
  - name: Porting VR apps to Windows Mixed Reality
    href: porting-apps/porting-guides.md
  - name: Updating SteamVR apps for Windows Mixed Reality
    href: porting-apps/updating-your-steamvr-application-for-windows-mixed-reality.md
  - name: Updating 2D UWP apps for Windows Mixed Reality
    href: porting-apps/building-2d-apps.md
- name: Unity
  items:
  - name: Unity development for HoloLens
    href: unity/unity-development-overview.md
  - name: Unity development for VR
    href: unity/unity-development-wmr-overview.md
  - name: Introducing MRTK
    href: unity/mrtk-getting-started.md
  - name: Introducing World Locking Tools
    href: unity/world-locking-tools.md
  - name: Tutorials
    items:
      - name: Overview
        href: unity/tutorials.md
      - name: HoloLens 2 tutorials
        items:
          - name: Beginner MRTK tutorials
            items:
              - name: 1. Introduction
                href: unity/tutorials/mr-learning-base-01.md
              - name: 2. Initializing your project and first application
                href: unity/tutorials/mr-learning-base-02.md
              - name: 3. Configuring the Mixed Reality Toolkit profiles
                href: unity/tutorials/mr-learning-base-03.md
              - name: 4. Positioning objects in the scene
                href: unity/tutorials/mr-learning-base-04.md
              - name: 5. Creating dynamic content using Solvers
                href: unity/tutorials/mr-learning-base-05.md
              - name: 6. Creating user interfaces
                href: unity/tutorials/mr-learning-base-06.md
              - name: 7. Interacting with 3D objects
                href: unity/tutorials/mr-learning-base-07.md
              - name: 8. Using eye tracking
                href: unity/tutorials/mr-learning-base-08.md
              - name: 9. Using voice commands
                href: unity/tutorials/mr-learning-base-09.md
          - name: Azure Spatial Anchor tutorials
            items:
              - name: 1. Introduction
                href: unity/tutorials/mr-learning-asa-01.md
              - name: 2. Getting started with Azure Spatial Anchors
                href: unity/tutorials/mr-learning-asa-02.md
              - name: 3. Saving, retrieving and sharing Azure Spatial Anchors
                href: unity/tutorials/mr-learning-asa-03.md
              - name: 4. Displaying Azure Spatial Anchor feedback
                href: unity/tutorials/mr-learning-asa-04.md
              - name: 5. Azure Spatial Anchors for Android and iOS
                href: unity/tutorials/mr-learning-asa-05.md
          - name: Multi-user capabilities tutorials
            items:
              - name: 1. Introduction
                href: unity/tutorials/mr-learning-sharing-01.md
              - name: 2. Setting up Photon Unity Networking
                href: unity/tutorials/mr-learning-sharing-02.md
              - name: 3. Connecting multiple users
                href: unity/tutorials/mr-learning-sharing-03.md
              - name: 4. Sharing object movements with multiple users
                href: unity/tutorials/mr-learning-sharing-04.md
              - name: 5. Integrating Azure Spatial Anchors into a shared experience
                href: unity/tutorials/mr-learning-sharing-05.md
          - name: Azure Speech Services tutorials
            items:
              - name: 1. Integrating and using speech recognition and transcription
                href: unity/tutorials/mrlearning-speechsdk-ch1.md
              - name: 2. Adding an offline mode for local speech-to-text translation
                href: unity/tutorials/mrlearning-speechsdk-ch2.md
              - name: 3. Adding the Azure Cognition Services speech translation component
                href: unity/tutorials/mrlearning-speechsdk-ch3.md
              - name: 4. Setting up intent and natural language understanding
                href: unity/tutorials/mrlearning-speechsdk-ch4.md
          - name: Spatial audio tutorials
            items:
              - name: 1. Adding spatial audio in your project
                href: unity/tutorials/unity-spatial-audio-ch1.md
              - name: 2.Spatializing button interaction sounds
                href: unity/tutorials/unity-spatial-audio-ch2.md
              - name: 3. Spatializing audio from a video
                href: unity/tutorials/unity-spatial-audio-ch3.md
              - name: 4. Enabling and disabling spatial audio at runtime
                href: unity/tutorials/unity-spatial-audio-ch4.md
              - name: 5. Using reverb to add distance to spatial audio
                href: unity/tutorials/unity-spatial-audio-ch5.md
          - name: Azure Cloud Services tutorials
            items:
              - name: 1. Azure Cloud Services for HoloLens 2
                href: unity/tutorials/mr-learning-azure-01.md
              - name: 2. Integrating Azure Storage
                href: unity/tutorials/mr-learning-azure-02.md
              - name: 3. Integrating Azure Custom Vision
                href: unity/tutorials/mr-learning-azure-03.md
              - name: 4. Integrating Azure Spatial Anchors
                href: unity/tutorials/mr-learning-azure-04.md
              - name: 5. Integrating Azure Bot Service
                href: unity/tutorials/mr-learning-azure-05.md
          - name: PC Holographic Remoting tutorials
            items:
              - name: 1. Getting started with PC Holographic Remoting
                href: unity/tutorials/mr-learning-pc-holographic-remoting-01.md
              - name: 2. Creating a Holographic Remoting PC application
                href: unity/tutorials/mr-learning-pc-holographic-remoting-02.md
      - name: HoloLens (1st Gen) and immersive headset tutorials
        items:
          - name: Mixed Reality features 
            items: 
              - name: HoloLens (1st gen) Basics 100 - Getting started with Unity
                href: unity/tutorials/holograms-100.md
              - name: HoloLens (1st gen) Basics 101 - Complete project with device
                href: unity/tutorials/holograms-101.md
              - name: HoloLens (1st gen) Basics 101E - Complete project with emulator
                href: unity/tutorials/holograms-101e.md
              - name: HoloLens (1st gen) Input 210 - Gaze
                href: unity/tutorials/holograms-210.md
              - name: HoloLens (1st gen) Input 211 - Gesture
                href: unity/tutorials/holograms-211.md
              - name: HoloLens (1st gen) Input 212 - Voice
                href: unity/tutorials/holograms-212.md
              - name: HoloLens (1st gen) Spatial 220 - Spatial sound
                href: unity/tutorials/holograms-220.md
              - name: HoloLens (1st gen) Spatial 230 - Spatial mapping
                href: unity/tutorials/holograms-230.md
              - name: HoloLens (1st gen) Sharing 240 - Multiple HoloLens devices
                href: unity/tutorials/holograms-240.md
          - name: Mixed Reality and Azure Services
            items:
              - name: HoloLens (1st gen) and Azure 301 - Language translation
                href: unity/tutorials/mr-azure-301.md
              - name: HoloLens (1st gen) and Azure 302 - Computer vision
                href: unity/tutorials/mr-azure-302.md
              - name: HoloLens (1st gen) and Azure 302b - Custom vision
                href: unity/tutorials/mr-azure-302b.md
              - name: HoloLens (1st gen) and Azure 303 - Natural language understanding
                href: unity/tutorials/mr-azure-303.md
              - name: HoloLens (1st gen) and Azure 304 - Face recognition
                href: unity/tutorials/mr-azure-304.md
              - name: HoloLens (1st gen) and Azure 305 - Functions and storage
                href: unity/tutorials/mr-azure-305.md
              - name: HoloLens (1st gen) and Azure 306 - Streaming video
                href: unity/tutorials/mr-azure-306.md
              - name: HoloLens (1st gen) and Azure 307 - Maching learning
                href: unity/tutorials/mr-azure-307.md
              - name: HoloLens (1st gen) and Azure 308 - Cross-device notifications
                href: unity/tutorials/mr-azure-308.md
              - name: HoloLens (1st gen) and Azure 309 - Applicaiton insights
                href: unity/tutorials/mr-azure-309.md
              - name: HoloLens (1st gen) and Azure 310 - Object detection
                href: unity/tutorials/mr-azure-310.md
              - name: HoloLens (1st gen) and Azure 311 - Microsoft Graph
                href: unity/tutorials/mr-azure-311.md
              - name: HoloLens (1st gen) and Azure 312 - Bot integration
                href: unity/tutorials/mr-azure-312.md
              - name: HoloLens (1st gen) and Azure 313 - IoT Hub Service
                href: unity/tutorials/mr-azure-301.md
  - name: Setting up your project
    items:
<<<<<<< HEAD
    - name: Configuring your project without MRTK
      href: unity/configure-unity-project.md
    - name: Using the Mixed Reality OpenXR Plugin
=======
    - name: Choosing a Unity version and XR plugin
      href: unity/choosing-unity-version.md
    - name: Using the Legacy built-in XR support
      href: unity/legacy-xr-support.md
    - name: Using the Windows XR plugin
      href: unity/windows-xr-plugin.md
    - name: Using the OpenXR Plugin
>>>>>>> 3236abcb
      href: unity/openxr-getting-started.md
    - name: OpenXR plugin supported features
      href: unity/openxr-supported-features.md
    - name: Mixed Reality Feature Tool
      items: 
        - name: Welcome to the MR Feature Tool
          href: unity/welcome-to-mr-feature-tool.md
        - name: Configure 
          href: unity/configuring-feature-tool.md
        - name: Discover
          href: unity/discovering-features.md
        - name: Import 
          href: unity/importing-features.md
        - name: Package details
          href: unity/viewing-package-details.md
        - name: Reviewing changes 
          href: unity/reviewing-changes.md
  - name: Basic building blocks
    items:
      - name: Camera setup
        href: unity/camera-in-unity.md
      - name: Spatial anchors
        href: unity/spatial-anchors-in-unity.md
      - name: Interactions 
        items: 
          - name: Motion controllers 
            href: unity/motion-controllers-in-unity.md
          - name: Gestures 
            href: unity/gestures-in-unity.md
          - name: Hand and Eye tracking  
            href: unity/hand-eye-in-unity.md
          - name: Head gaze
            href: unity/gaze-in-unity.md
          - name: Voice input
            href: unity/voice-input-in-unity.md
      - name: Text
        href: unity/text-in-unity.md
      - name: Spatial mapping
        href: unity/spatial-mapping-in-unity.md
      - name: Spatial sound
        href: unity/spatial-sound-in-unity.md
  - name: Advanced features
    items:
      - name: Shared experiences
        href: unity/shared-experiences-in-unity.md
      - name: Photo Video camera in Unity
        href: unity/locatable-camera-in-unity.md
      - name: Holographic Remoting in desktop app
        href: unity/holographic-remoting-desktop.md
      - name: Focus point
        href: unity/focus-point-in-unity.md
      - name: Tracking loss
        href: unity/tracking-loss-in-unity.md
      - name: Keyboard input
        href: unity/keyboard-input-in-unity.md
      - name: UDP packets in UWP apps 
        href: unity/udp-packets-in-unity.md
      - name: Using the Windows namespace with Unity apps for HoloLens
        href: unity/using-the-windows-namespace-with-unity-apps-for-hololens.md
      - name: Mixed Reality native objects
        href: unity/unity-xrdevice-advanced.md
      - name: Using Vuforia
        href: unity/vuforia-development-overview.md
  - name: Immersive VR
    items:
      - name: HP Reverb G2 controllers
        href: unity/unity-reverb-g2-controllers.md
  - name: Sample apps
    items:
      - name: HoloLens 2
        items:
          - name: Surfaces
            href: unity/sampleapp-surfaces.md
          - name: Periodic Table of the Elements 2.0
            href: https://medium.com/@dongyoonpark/bringing-the-periodic-table-of-the-elements-app-to-hololens-2-with-mrtk-v2-a6e3d8362158
          - name: Galaxy Explorer 2.0
            href: unity/galaxy-explorer-update.md
      - name: HoloLens (1st Gen)
        items:
          - name: Periodic Table of the Elements
            href: unity/periodic-table-of-the-elements.md
          - name: Galaxy Explorer 1.0
            href: unity/galaxy-explorer.md
          - name: Lunar Module
            href: unity/lunar-module.md
  - name: Debugging and performance
    items:
      - name: Managed debugging with Unity IL2CPP
        href: unity/managed-debugging-with-unity-il2cpp.md
      - name: Recommended settings for Unity
        href: unity/recommended-settings-for-unity.md
      - name: Unity Play Mode
        href: unity/unity-play-mode.md
  - name: Visual Studio solutions
    items:
      - name: Exporting and building a Unity Visual Studio solution
        href: unity/exporting-and-building-a-unity-visual-studio-solution.md
      - name: Best practices for working with Unity and Visual Studio
        href: unity/best-practices-for-working-with-unity-and-visual-studio.md
- name: Unreal
  items:
  - name: Unreal development overview
    href: unreal/unreal-development-overview.md
  - name: Introducing MRTK
    href: unreal/unreal-mrtk-introduction.md
  - name: Upgrading projects in Unreal
    href: unreal/unreal-porting.md
  - name: Quickstarts
    items:
      - name: Creating your first HoloLens Unreal application
        href: unreal/unreal-quickstart.md
  - name: Tutorials
    items:
      - name: Build a chess app with MRTK UX Tools
        items:
          - name: Getting started
            href: unreal/tutorials/unreal-uxt-ch1.md
          - name: Initializing your project
            href: unreal/tutorials/unreal-uxt-ch2.md
          - name: Mixed Reality setup
            href: unreal/tutorials/unreal-uxt-ch3.md
          - name: Adding interactivity
            href: unreal/tutorials/unreal-uxt-ch4.md
          - name: UI and functions
            href: unreal/tutorials/unreal-uxt-ch5.md
          - name: Packaging and deploying
            href: unreal/tutorials/unreal-uxt-ch6.md
  - name: Basic building blocks
    items:
      - name: Gaze input
        href: unreal/unreal-gaze-input.md
      - name: Hand tracking
        href: unreal/unreal-hand-tracking.md
      - name: Spatial mapping
        href: unreal/unreal-spatial-mapping.md
      - name: Spatial audio
        href: unreal/unreal-spatial-audio.md
      - name: Local spatial anchors
        href: unreal/unreal-spatial-anchors.md
      - name: Azure spatial anchors
        href: unreal/unreal-azure-spatial-anchors.md
      - name: Voice input
        href: unreal/unreal-voice-input.md
  - name: Best practices
    items:
      - name: General best practices
        href: unreal/unreal-best-practices.md
      - name: Performance recommendations for Unreal
        href: unreal/performance-recommendations-for-unreal.md
      - name: Material recommendations in Unreal
        href: unreal/unreal-materials.md
      - name: Profiling with Unreal Insights
        href: unreal/unreal-insights.md
      - name: Editor extensions in Unreal
        href: unreal/unreal-editor-extensions.md
  - name: Platform capabilities and APIs
    items:
      - name: HoloLens Photo/Video Camera
        href: unreal/unreal-hololens-camera.md
      - name: QR codes
        href: unreal/unreal-qr-codes.md
      - name: UMG and keyboard
        href: unreal/unreal-umg-keyboard.md
      - name: WinRT
        href: unreal/unreal-winrt.md
      - name: Streaming in Unreal
        href: unreal/unreal-streaming.md
  - name: Immersive VR
    items:
      - name: HP Reverb G2 controllers
        href: unreal/unreal-reverb-g2-controllers.md
  - name: Sample apps
    items:
      - name: Kippy's Escape
        href: unreal/unreal-kippys-escape.md
      - name: Ford GT40 experience
        href: unreal/unreal-ford-gt40.md
  - name: Deployment and publishing
    items:
      - name: Deploy to device
        href: unreal/unreal-deploying.md
      - name: Publishing to the Microsoft Store
        href: unreal/unreal-publishing-to-store.md
- name: JavaScript
  items:
  - name: JavaScript development overview
    href: javascript/javascript-development-overview.md
  - name: WebXR
    href: javascript/webxr-overview.md
  - name: Tutorials
    items:
      - name: Hello World using BabylonJS
        items:
        - name: 1. Introduction
          href: javascript/tutorials/babylonjs-webxr-helloworld/introduction-01.md
        - name: 2. Prepare a scene with basic 3D object
          href: javascript/tutorials/babylonjs-webxr-helloworld/prepare-scene-02.md
        - name: 3. Interact with 3D object
          href: javascript/tutorials/babylonjs-webxr-helloworld/interact-03.md
- name: Native
  items:
  - name: Native development overview
    href: native/directx-development-overview.md
  - name: OpenXR
    items:
      - name: OpenXR overview
        href: native/openxr.md
      - name: Getting started with OpenXR
        href: native/openxr-getting-started.md
      - name: OpenXR best practices
        href: native/openxr-best-practices.md
      - name: OpenXR performance
        href: native/openxr-performance.md
      - name: OpenXR troubleshooting
        href: native/openxr-troubleshooting.md
  - name: WinRT (Legacy)
    items:
      - name: Getting started
        items:
          - name: Creating a native holographic project
            href: native/creating-a-holographic-directx-project.md
          - name: Getting a HolographicSpace
            href: native/getting-a-holographicspace.md
          - name: Native rendering
            href: native/rendering-in-directx.md
          - name: Coordinate systems
            href: native/coordinate-systems-in-directx.md
      - name: Core building blocks
        items:
          - name: Head and eye gaze
            href: native/gaze-in-directx.md
          - name: Hands and motion controllers
            href: native/hands-and-motion-controllers-in-directx.md
          - name: Voice input
            href: native/voice-input-in-directx.md
          - name: Spatial mapping
            href: native/spatial-mapping-in-directx.md
- name: Platform capabilities and APIs
  items:
    - name: Core building blocks
      items:
        - name: Scene understanding
          href: platform-capabilities-and-apis/scene-understanding-sdk.md
        - name: Shared spatial anchors
          href: platform-capabilities-and-apis/shared-spatial-anchors-in-directx.md
        - name: Keyboard, mouse, and controller input
          href: platform-capabilities-and-apis/keyboard-mouse-and-controller-input-in-directx.md
        - name: Using XAML with holographic DirectX apps
          href: platform-capabilities-and-apis/using-xaml-with-holographic-directx-apps.md
        - name: QR code tracking
          href: platform-capabilities-and-apis/qr-code-tracking.md
    - name: Shared experiences in Mixed Reality
      items:
        - name: Shared experiences in Mixed Reality
          href: platform-capabilities-and-apis/shared-experiences-in-mixed-reality.md
        - name: Azure Spatial Anchors
          href: /azure/spatial-anchors/
        - name: Spectator view
          href: platform-capabilities-and-apis/spectator-view.md
        - name: WebRTC
          href: https://github.com/microsoft/MixedReality-WebRTC
    - name: Camera and capture
      items:
        - name: Locatable camera
          href: platform-capabilities-and-apis/locatable-camera.md
        - name: Mixed Reality capture for developers
          href: platform-capabilities-and-apis/mixed-reality-capture-for-developers.md
        - name: How it works - Mixed Reality Capture Studios
          href: platform-capabilities-and-apis/how-it-works-mixed-reality-capture-studios.md
        - name: Installing PIX for HoloLens 2
          href: platform-capabilities-and-apis/installing-pix-hololens.md
    - name: Holographic remoting
      items:
        - name: Holographic Remoting Player
          href: platform-capabilities-and-apis/holographic-remoting-player.md
        - name: Writing a Holographic Remoting remote app
          items:
            - name: HolographicSpace API
              href: platform-capabilities-and-apis/holographic-remoting-create-remote-wmr.md
            - name: OpenXR API
              href: platform-capabilities-and-apis/holographic-remoting-create-remote-openxr.md
        - name: Writing a custom Holographic Remoting player app
          href: platform-capabilities-and-apis/holographic-remoting-create-player.md
        - name: Custom Holographic Remoting data channels
          href: platform-capabilities-and-apis/holographic-remoting-custom-data-channels.md
        - name: Secure Connection with Holographic Remoting
          href: platform-capabilities-and-apis/holographic-remoting-secure-connection.md
        - name: Troubleshooting and limitations
          href: platform-capabilities-and-apis/holographic-remoting-troubleshooting.md
        - name: Version history
          href: platform-capabilities-and-apis/holographic-remoting-version-history.md
        - name: Holographic Remoting software license terms
          href: /legal/mixed-reality/microsoft-holographic-remoting-software-license-terms
        - name: Holographic Remoting for HoloLens (1st Gen)
          href: 
        - name: Adding Holographic Remoting
          href: platform-capabilities-and-apis/add-holographic-remoting.md
    - name: App quality and testing
      items:
        - name: App quality criteria
          href: platform-capabilities-and-apis/app-quality-criteria.md
        - name: Holographic rendering
          href: platform-capabilities-and-apis/rendering.md
        - name: Volume rendering
          href: platform-capabilities-and-apis/volume-rendering.md
        - name: Hologram stability
          href: platform-capabilities-and-apis/hologram-stability.md
        - name: Using the stabilization plane to reduce holographic turbulence
          href: platform-capabilities-and-apis/case-study-using-the-stabilization-plane-to-reduce-holographic-turbulence.md
        - name: Understanding performance for Mixed Reality
          href: platform-capabilities-and-apis/understanding-performance-for-mixed-reality.md
        - name: Performance recommendations for Unity
          href: unity/performance-recommendations-for-unity.md
        - name: Using Visual Studio to deploy and debug
          href: platform-capabilities-and-apis/using-visual-studio.md
        - name: Testing your app on HoloLens
          href: platform-capabilities-and-apis/testing-your-app-on-hololens.md
        - name: Using the HoloLens Emulator
          href: platform-capabilities-and-apis/using-the-hololens-emulator.md
        - name: Using the Windows Mixed Reality simulator
          href: platform-capabilities-and-apis/using-the-windows-mixed-reality-simulator.md
        - name: Advanced HoloLens Emulator and Mixed Reality Simulator input
          href: platform-capabilities-and-apis/advanced-hololens-emulator-and-mixed-reality-simulator-input.md
        - name: HoloLens Emulator archive
          href: platform-capabilities-and-apis/hololens-emulator-archive.md
        - name: Perception simulation
          href: platform-capabilities-and-apis/perception-simulation.md
    - name: Device Portal
      items:
        - name: Using the Windows Device Portal
          href: platform-capabilities-and-apis/using-the-windows-device-portal.md
        - name: Device portal API reference
          href: platform-capabilities-and-apis/device-portal-api-reference.md
    - name: Research tools
      items:
        - name: HoloLens Research Mode
          href: platform-capabilities-and-apis/research-mode.md<|MERGE_RESOLUTION|>--- conflicted
+++ resolved
@@ -4,7 +4,7 @@
   href: mixed-reality-cloud-services.md
 - name: Samples and feature apps
   href: features-and-samples.md
-- name: Install the tools 
+- name: Install the tools
   href: install-the-tools.md
 - name: Porting apps
   items:
@@ -120,8 +120,8 @@
                 href: unity/tutorials/mr-learning-pc-holographic-remoting-02.md
       - name: HoloLens (1st Gen) and immersive headset tutorials
         items:
-          - name: Mixed Reality features 
-            items: 
+          - name: Mixed Reality features
+            items:
               - name: HoloLens (1st gen) Basics 100 - Getting started with Unity
                 href: unity/tutorials/holograms-100.md
               - name: HoloLens (1st gen) Basics 101 - Complete project with device
@@ -172,11 +172,6 @@
                 href: unity/tutorials/mr-azure-301.md
   - name: Setting up your project
     items:
-<<<<<<< HEAD
-    - name: Configuring your project without MRTK
-      href: unity/configure-unity-project.md
-    - name: Using the Mixed Reality OpenXR Plugin
-=======
     - name: Choosing a Unity version and XR plugin
       href: unity/choosing-unity-version.md
     - name: Using the Legacy built-in XR support
@@ -184,23 +179,22 @@
     - name: Using the Windows XR plugin
       href: unity/windows-xr-plugin.md
     - name: Using the OpenXR Plugin
->>>>>>> 3236abcb
       href: unity/openxr-getting-started.md
     - name: OpenXR plugin supported features
       href: unity/openxr-supported-features.md
     - name: Mixed Reality Feature Tool
-      items: 
+      items:
         - name: Welcome to the MR Feature Tool
           href: unity/welcome-to-mr-feature-tool.md
-        - name: Configure 
+        - name: Configure
           href: unity/configuring-feature-tool.md
         - name: Discover
           href: unity/discovering-features.md
-        - name: Import 
+        - name: Import
           href: unity/importing-features.md
         - name: Package details
           href: unity/viewing-package-details.md
-        - name: Reviewing changes 
+        - name: Reviewing changes
           href: unity/reviewing-changes.md
   - name: Basic building blocks
     items:
@@ -208,13 +202,13 @@
         href: unity/camera-in-unity.md
       - name: Spatial anchors
         href: unity/spatial-anchors-in-unity.md
-      - name: Interactions 
-        items: 
-          - name: Motion controllers 
+      - name: Interactions
+        items:
+          - name: Motion controllers
             href: unity/motion-controllers-in-unity.md
-          - name: Gestures 
+          - name: Gestures
             href: unity/gestures-in-unity.md
-          - name: Hand and Eye tracking  
+          - name: Hand and Eye tracking
             href: unity/hand-eye-in-unity.md
           - name: Head gaze
             href: unity/gaze-in-unity.md
@@ -240,7 +234,7 @@
         href: unity/tracking-loss-in-unity.md
       - name: Keyboard input
         href: unity/keyboard-input-in-unity.md
-      - name: UDP packets in UWP apps 
+      - name: UDP packets in UWP apps
         href: unity/udp-packets-in-unity.md
       - name: Using the Windows namespace with Unity apps for HoloLens
         href: unity/using-the-windows-namespace-with-unity-apps-for-hololens.md
@@ -479,7 +473,7 @@
         - name: Holographic Remoting software license terms
           href: /legal/mixed-reality/microsoft-holographic-remoting-software-license-terms
         - name: Holographic Remoting for HoloLens (1st Gen)
-          href: 
+          href:
         - name: Adding Holographic Remoting
           href: platform-capabilities-and-apis/add-holographic-remoting.md
     - name: App quality and testing
