--- conflicted
+++ resolved
@@ -20,11 +20,11 @@
     href: porting-apps/building-2d-apps.md
 - name: Unity
   items:
-  - name: Unity development overview  
+  - name: Unity development overview
     href: unity/unity-development-overview.md
   - name: Project configurations
     items:
-      - name: Introducing MRTK 
+      - name: Introducing MRTK
         href: unity/mrtk-getting-started.md
       - name: Configure your project without MRTK
         href: unity/configure-unity-project.md
@@ -312,13 +312,11 @@
         href: unreal/unreal-publishing-to-store.md
       - name: Performance recommendations for Unreal
         href: unreal/performance-recommendations-for-unreal.md
-<<<<<<< HEAD
       - name: Material recommendations in Unreal
-=======
-      - name: Profiling with Unreal Insights  
+        href: unreal/unreal-materials.md
+      - name: Profiling with Unreal Insights
         href: unreal/unreal-insights.md
-      - name: Material recommendations in Unreal 
->>>>>>> 53bde413
+      - name: Material recommendations in Unreal
         href: unreal/unreal-materials.md
       - name: Streaming in Unreal
         href: unreal/unreal-streaming.md
