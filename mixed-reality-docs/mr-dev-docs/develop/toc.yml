- name: Introduction to Mixed Reality development
  href: development.md
<<<<<<< HEAD
- name: Azure Cloud Services
  href: mixed-reality-cloud-services.md
- name: OpenXR overview
  href: openxr-overview.md
- name: Mixed Reality Learning overview
  href: mr-learning-overview.md
=======
>>>>>>> f2782d09
- name: Install the tools
  href: install-the-tools.md
- name: Getting started
  items: 
  - name: Azure mixed reality cloud services overview 
    href: mixed-reality-cloud-services.md
  - name: Samples and feature apps 
    href: features-and-samples.md
- name: Porting apps
  items:
  - name: Porting overview
    href: porting-apps/porting-overview.md
  - name: Porting HoloLens (1st Gen) apps to HoloLens 2
    href: porting-apps/porting-hl1-hl2.md
  - name: Porting VR apps to Windows Mixed Reality
    href: porting-apps/porting-guides.md
  - name: Updating SteamVR apps for Windows Mixed Reality
    href: porting-apps/updating-your-steamvr-application-for-windows-mixed-reality.md
  - name: Updating 2D UWP apps for Windows Mixed Reality
    href: porting-apps/building-2d-apps.md
- name: Unity
  items:
  - name: Unity development overview
    href: unity/unity-development-overview.md
  - name: Getting started
    items: 
      - name: Getting started with MRTK
        href: unity/mrtk-getting-started.md
      - name: Getting started with OpenXR
        href: unity/openxr-getting-started.md
      - name: Configure Unity project for Windows Mixed Reality
        href: unity/configure-unity-project.md
  - name: Tutorials
    items: 
      - name: Overview
        href: unity/tutorials.md
      - name: HoloLens 2 tutorials
        items: 
          - name: Getting started tutorials
            items: 
              - name: 1. Introduction
                href: unity/tutorials/mr-learning-base-01.md
              - name: 2. Initializing your project and first application
                href: unity/tutorials/mr-learning-base-02.md
              - name: 3. Configuring the Mixed Reality Toolkit profiles
                href: unity/tutorials/mr-learning-base-03.md
              - name: 4. Positioning objects in the scene
                href: unity/tutorials/mr-learning-base-04.md
              - name: 5. Creating dynamic content using Solvers
                href: unity/tutorials/mr-learning-base-05.md
              - name: 6. Creating user interfaces
                href: unity/tutorials/mr-learning-base-06.md
              - name: 7. Interacting with 3D objects
                href: unity/tutorials/mr-learning-base-07.md
              - name: 8. Using eye tracking
                href: unity/tutorials/mr-learning-base-08.md
              - name: 9. Using voice commands
                href: unity/tutorials/mr-learning-base-09.md
          - name: Azure Spatial Anchor tutorials
            items: 
              - name: 1. Introduction
                href: unity/tutorials/mr-learning-asa-01.md
              - name: 2. Getting started with Azure Spatial Anchors
                href: unity/tutorials/mr-learning-asa-02.md
              - name: 3. Saving, retrieving and sharing Azure Spatial Anchors
                href: unity/tutorials/mr-learning-asa-03.md
              - name: 4. Displaying Azure Spatial Anchor feedback
                href: unity/tutorials/mr-learning-asa-04.md
              - name: 5. Azure Spatial Anchors for Android and iOS
                href: unity/tutorials/mr-learning-asa-05.md
          - name: Multi-user capabilities tutorials
            items: 
              - name: 1. Introduction
                href: unity/tutorials/mr-learning-sharing-01.md
              - name: 2. Setting up Photon Unity Networking
                href: unity/tutorials/mr-learning-sharing-02.md
              - name: 3. Connecting multiple users
                href: unity/tutorials/mr-learning-sharing-03.md
              - name: 4. Sharing object movements with multiple users
                href: unity/tutorials/mr-learning-sharing-04.md
              - name: 5. Integrating Azure Spatial Anchors into a shared experience
                href: unity/tutorials/mr-learning-sharing-05.md
          - name: Azure Speech Services tutorials
            items: 
              - name: 1. Integrating and using speech recognition and transcription
                href: unity/tutorials/mrlearning-speechsdk-ch1.md
              - name: 2. Adding an offline mode for local speech-to-text translation
                href: unity/tutorials/mrlearning-speechsdk-ch2.md
              - name: 3. Adding the Azure Cognition Services speech translation component
                href: unity/tutorials/mrlearning-speechsdk-ch3.md
              - name: 4. Setting up intent and natural language understanding
                href: unity/tutorials/mrlearning-speechsdk-ch4.md
          - name: Spatial audio tutorials
            items: 
              - name: 1. Adding spatial audio in your project
                href: unity/tutorials/unity-spatial-audio-ch1.md
              - name: 2.Spatializing button interaction sounds
                href: unity/tutorials/unity-spatial-audio-ch2.md
              - name: 3. Spatializing audio from a video
                href: unity/tutorials/unity-spatial-audio-ch3.md
              - name: 4. Enabling and disabling spatial audio at runtime
                href: unity/tutorials/unity-spatial-audio-ch4.md
              - name: 5. Using reverb to add distance to spatial audio
                href: unity/tutorials/unity-spatial-audio-ch5.md
          - name: Azure Cloud Services tutorials
            items: 
              - name: 1. Azure Cloud Services for HoloLens 2
                href: unity/tutorials/mr-learning-azure-01.md
              - name: 2. Integrating Azure Storage
                href: unity/tutorials/mr-learning-azure-02.md
              - name: 3. Integrating Azure Custom Vision
                href: unity/tutorials/mr-learning-azure-03.md
              - name: 4. Integrating Azure Spatial Anchors
                href: unity/tutorials/mr-learning-azure-04.md
              - name: 5. Integrating Azure Bot Service
                href: unity/tutorials/mr-learning-azure-05.md
          - name: PC Holographic Remoting tutorials
            items: 
              - name: 1. Getting started with PC Holographic Remoting
                href: unity/tutorials/mr-learning-pc-holographic-remoting-01.md
              - name: 2. Creating a Holographic Remoting PC application
                href: unity/tutorials/mr-learning-pc-holographic-remoting-02.md
      - name: HoloLens (1st Gen) and immersive headset tutorials 
        items: 
          - name: MR Basics 100 - Getting started with Unity
            href: unity/tutorials/holograms-100.md
          - name: MR Basics 101 - Complete project with device 
            href: unity/tutorials/holograms-101.md
          - name: MR Basics 101E - Complete project with emulator
            href: unity/tutorials/holograms-101e.md
          - name: MR Input 210 - Gaze 
            href: unity/tutorials/holograms-210.md
          - name: MR Input 211 - Gesture 
            href: unity/tutorials/holograms-211.md
          - name: MR Input 212 - Voice
            href: unity/tutorials/holograms-212.md
          - name: MR Spatial 220 - Spatial sound
            href: unity/tutorials/holograms-220.md
          - name: MR Spatial 230 - Spatial mapping 
            href: unity/tutorials/holograms-230.md
          - name: MR Sharing 240 - Mulitple HoloLens devices 
            href: unity/tutorials/holograms-240.md
      - name: Mixed Reality and Azure Services tutorials 
        items: 
          - name: MR and Azure 301 - Language translation
            href: unity/tutorials/mr-azure-301.md
          - name: MR and Azure 302 - Computer vision
            href: unity/tutorials/mr-azure-302.md
          - name: MR and Azure 302b - Custom vision 
            href: unity/tutorials/mr-azure-302b.md
          - name: MR and Azure 303 - Natural language understanding
            href: unity/tutorials/mr-azure-303.md
          - name: MR and Azure 304 - Face recognition
            href: unity/tutorials/mr-azure-304.md
          - name: MR and Azure 305 - Functions and storage
            href: unity/tutorials/mr-azure-305.md
          - name: MR and Azure 306 - Streaming video
            href: unity/tutorials/mr-azure-306.md
          - name: MR and Azure 307 - Maching learning
            href: unity/tutorials/mr-azure-307.md
          - name: MR and Azure 308 - Cross-device notifications
            href: unity/tutorials/mr-azure-308.md
          - name: MR and Azure 309 - Applicaiton insights
            href: unity/tutorials/mr-azure-309.md
          - name: MR and Azure 310 - Object detection
            href: unity/tutorials/mr-azure-310.md
          - name: MR and Azure 311 - Microsoft Graph
            href: unity/tutorials/mr-azure-311.md
          - name: MR and Azure 312 - Bot integration
            href: unity/tutorials/mr-azure-312.md
          - name: MR and Azure 313 - IoT Hub Service 
            href: unity/tutorials/mr-azure-301.md
  - name: Core building blocks
    items: 
      - name: MRTK 101 - Building core interactions using Mixed Reality Toolkit Unity
        href: unity/mrtk-101.md
      - name: Camera in Unity
        href: unity/camera-in-unity.md
      - name: Coordinate systems in Unity
        href: unity/coordinate-systems-in-unity.md
      - name: Persistence in Unity
        href: unity/persistence-in-unity.md
      - name: Gaze in Unity
        href: unity/gaze-in-unity.md
      - name: Text in Unity
        href: unity/text-in-unity.md
      - name: Gestures and motion controllers in Unity
        href: unity/gestures-and-motion-controllers-in-unity.md
      - name: Hand and Eye tracking in Unity
        href: unity/hand-eye-in-unit.md
      - name: Voice input in Unity
        href: unity/voice-input-in-unity.md
      - name: Spatial mapping in Unity
        href: unity/spatial-mapping-in-unity.md
      - name: Spatial sound in Unity
        href: unity/spatial-sound-in-unity.md
  - name: Platform capabilities and APIs
    items: 
      - name: Shared experiences in Unity
        href: unity/shared-experiences-in-unity.md
      - name: Locatable camera in Unity
        href: unity/locatable-camera-in-unity.md
      - name: Focus point in Unity
        href: unity/focus-point-in-unity.md
      - name: Tracking loss in Unity
        href: unity/tracking-loss-in-unity.md
      - name: Keyboard input in Unity
        href: unity/keyboard-input-in-unity.md
      - name: Using the Windows namespace with Unity apps for HoloLens 
        href: unity/using-the-windows-namespace-with-unity-apps-for-hololens.md
      - name: Mixed Reality native objects in Unity
        href: unity/unity-xrdevice-advanced.md
      - name: Using Vuforia with Unity 
        href: unity/vuforia-development-overview.md
  - name: Immersive VR
    items:
      - name: HP Reverb G2 controllers in Unity
        href: unity/unity-reverb-g2-controllers.md
  - name: Sample apps
    items: 
      - name: HoloLens 2 
        items: 
          - name: Surfaces
            href: unity/sampleapp-surfaces.md
          - name: Periodic Table of the Elements 2.0
            href: https://medium.com/@dongyoonpark/bringing-the-periodic-table-of-the-elements-app-to-hololens-2-with-mrtk-v2-a6e3d8362158
          - name: Galaxy Explorer 2.0
            href: unity/galaxy-explorer-update.md
      - name: HoloLens (1st Gen)
        items: 
          - name: Periodic Table of the Elements
            href: unity/periodic-table-of-the-elements.md
          - name: Galaxy Explorer 1.0
            href: unity/galaxy-explorer.md
          - name: Lunar Module
            href: unity/lunar-module.md
  - name: Settings and debugging
    items: 
      - name: Managed debugging with Unity IL2CPP
        href: unity/managed-debugging-with-unity-il2cpp.md 
      - name: Recommended settings for Unity 
        href: unity/recommended-settings-for-unity.md
      - name: Unity Play Mode 
        href: unity/unity-play-mode.md
  - name: Visual Studio solutions
    items: 
      - name: Exporting and building a Unity Visual Studio solution
        href: unity/exporting-and-building-a-unity-visual-studio-solution.md 
      - name: Best practices for working with Unity and Visual Studio
        href: unity/best-practices-for-working-with-unity-and-visual-studio.md
- name: Unreal
  items:
  - name: Unreal development overview 
    href: unreal/unreal-development-overview.md
  - name: Upgrading projects in Unreal
    href: unreal/unreal-porting.md
  - name: Tutorials 
    items:
      - name: Build a chess app with MRTK UX Tools
        items: 
          - name: Getting started
            href: unreal/tutorials/unreal-uxt-ch1.md
          - name: Initializing your project
            href: unreal/tutorials/unreal-uxt-ch2.md
          - name: Mixed Reality setup
            href: unreal/tutorials/unreal-uxt-ch3.md
          - name: Adding interactivity
            href: unreal/tutorials/unreal-uxt-ch4.md
          - name: UI and functions
            href: unreal/tutorials/unreal-uxt-ch5.md
          - name: Packaging and deploying
            href: unreal/tutorials/unreal-uxt-ch6.md
  - name: Core building blocks
    items: 
      - name: Gaze input in Unreal 
        href: unreal/unreal-gaze-input.md
      - name: Hand tracking in Unreal 
        href: unreal/unreal-hand-tracking.md
      - name: Spatial mapping in Unreal 
        href: unreal/unreal-spatial-mapping.md
      - name: Spatial audio in Unreal 
        href: unreal/unreal-spatial-audio.md
      - name: Local spatial anchors in Unreal 
        href: unreal/unreal-spatial-anchors.md
      - name: Azure spatial anchors in Unreal 
        href: unreal/unreal-azure-spatial-anchors.md
      - name: Voice input in Unreal 
        href: unreal/unreal-voice-input.md
  - name: Platform capabilities and APIs 
    items: 
      - name: HoloLens Photo/Video Camera in Unreal
        href: unreal/unreal-hololens-camera.md
      - name: QR codes in Unreal
        href: unreal/unreal-qr-codes.md
      - name: UMG and keyboard in Unreal
        href: unreal/unreal-umg-keyboard.md
      - name: WinRT in Unreal
        href: unreal/unreal-winrt.md
  - name: Immersive VR 
    items: 
      - name: HP Reverb G2 controllers in Unreal
        href: unreal/unreal-reverb-g2-controllers.md
  - name: Sample apps
    items: 
      - name: Kippy's Escape  
        href: unreal/unreal-kippys-escape.md
  - name: Deployment and performance 
    items: 
      - name: Deploy to device in Unreal
        href: unreal/unreal-deploying.md
      - name: Publishing to the Microsoft Store
        href: unreal/unreal-publishing-to-store.md
      - name: Performance recommendations for Unreal
        href: unreal/performance-recommendations-for-unreal.md
      - name: Material recommendations in Unreal 
        href: unreal/unreal-materials.md
      - name: Streaming in Unreal
        href: unreal/unreal-streaming.md
- name: Web
  items:
  - name: Web development overview
    href: web/javascript-development-overview.md
  - name: WebXR
    href: web/webxr-overview.md
  - name: WebVR
    href: web/webvr-overview.md
- name: Native
  items:
  - name: Native development overview 
    href: native/directx-development-overview.md
  - name: OpenXR
    items: 
      - name: OpenXR overview 
        href: native/openxr.md
      - name: Getting started with OpenXR
        href: native/openxr-getting-started.md
      - name: OpenXR best practices  
        href: native/openxr-best-practices.md
      - name: OpenXR performance  
        href: native/openxr-performance.md
      - name: OpenXR troubleshooting 
        href: native/openxr-troubleshooting.md
  - name: WinRT (Legacy)
    items: 
      - name: Getting started 
        items:
          - name: Creating a native holographic project 
            href: native/creating-a-holographic-directx-project.md
          - name: Getting a HolographicSpace 
            href: native/getting-a-holographicspace.md
          - name: Native rendering 
            href: native/rendering-in-directx.md
          - name: Coordinate systems  
            href: native/coordinate-systems-in-directx.md 
      - name: Core building blocks 
        items:
          - name: Head and eye gaze
            href: native/gaze-in-directx.md
          - name: Hands and motion controllers
            href: native/hands-and-motion-controllers-in-directx.md
          - name: Voice input 
            href: native/voice-input-in-directx.md
          - name: Spatial mapping   
            href: native/spatial-mapping-in-directx.md 
- name: Platform capabilities and APIs
  items:
    - name: Core building blocks 
      items: 
        - name: Scene understanding 
          href: platform-capabilities-and-apis/scene-understanding-sdk.md 
        - name: Shared spatial anchors 
          href: platform-capabilities-and-apis/shared-spatial-anchors-in-directx.md 
        - name: Keyboard, mouse, and controller input 
          href: platform-capabilities-and-apis/keyboard-mouse-and-controller-input-in-directx.md 
        - name: Using XAML with holographic DirectX apps 
          href: platform-capabilities-and-apis/using-xaml-with-holographic-directx-apps.md 
        - name: QR code tracking  
          href: platform-capabilities-and-apis/qr-code-tracking.md 
    - name: Shared experiences in Mixed Reality 
      items: 
        - name: Shared experiences in Mixed Reality 
          href: platform-capabilities-and-apis/shared-experiences-in-mixed-reality.md
        - name: Azure Spatial Anchors 
          href: https://docs.microsoft.com/azure/spatial-anchors/
        - name: Spectator view
          href: platform-capabilities-and-apis/spectator-view.md 
        - name: WebRTC 
          href: https://github.com/microsoft/MixedReality-WebRTC 
    - name: Camera and capture  
      items: 
        - name: Locatable camera 
          href: platform-capabilities-and-apis/locatable-camera.md 
        - name: Mixed Reality capture for developers 
          href: platform-capabilities-and-apis/mixed-reality-capture-for-developers.md 
        - name: How it works - Mixed Reality Capture Studios 
          href: platform-capabilities-and-apis/how-it-works-mixed-reality-capture-studios.md 
        - name: Installing PIX for HoloLens 2
          href: platform-capabilities-and-apis/installing-pix-hololens.md
    - name: Holographic remoting  
      items: 
        - name: Holographic Remoting Player 
          href: platform-capabilities-and-apis/holographic-remoting-player.md 
        - name: Writing a Holographic Remoting remote app
          items:
            - name: HolographicSpace API
              href: platform-capabilities-and-apis/holographic-remoting-create-remote-wmr.md
            - name: OpenXR API
              href: platform-capabilities-and-apis/holographic-remoting-create-remote-openxr.md
        - name: Writing a custom Holographic Remoting player app
          href: platform-capabilities-and-apis/holographic-remoting-create-player.md 
        - name: Custom Holographic Remoting data channels
          href: platform-capabilities-and-apis/holographic-remoting-custom-data-channels.md 
        - name: Secure Connection with Holographic Remoting 
          href: platform-capabilities-and-apis/holographic-remoting-secure-connection.md
        - name: Troubleshooting and limitations
          href: platform-capabilities-and-apis/holographic-remoting-troubleshooting.md
        - name: Version history 
          href: platform-capabilities-and-apis/holographic-remoting-version-history.md
        - name: Holographic Remoting software license terms 
          href: https://docs.microsoft.com/legal/mixed-reality/microsoft-holographic-remoting-software-license-terms
        - name: Holographic Remoting for HoloLens (1st Gen)
          href: https://docs.microsoft.com
        - name: Adding Holographic Remoting 
          href: platform-capabilities-and-apis/add-holographic-remoting.md
    - name: App quality and testing  
      items: 
        - name: App quality criteria 
          href: platform-capabilities-and-apis/app-quality-criteria.md
        - name: Holographic rendering 
          href: platform-capabilities-and-apis/rendering.md
        - name: Volume rendering 
          href: platform-capabilities-and-apis/volume-rendering.md
        - name: Hologram stability 
          href: platform-capabilities-and-apis/hologram-stability.md
        - name: Using the stabilization plane to reduce holographic turbulence
          href: platform-capabilities-and-apis/case-study-using-the-stabilization-plane-to-reduce-holographic-turbulence.md 
        - name: Understanding performance for Mixed Reality
          href: platform-capabilities-and-apis/understanding-performance-for-mixed-reality.md 
        - name: Performance recommendations for Unity 
          href: unity/performance-recommendations-for-unity.md 
        - name: Using Visual Studio to deploy and debug
          href: platform-capabilities-and-apis/using-visual-studio.md 
        - name: Testing your app on HoloLens
          href: platform-capabilities-and-apis/testing-your-app-on-hololens.md 
        - name: Using the HoloLens Emulator
          href: platform-capabilities-and-apis/using-the-hololens-emulator.md 
        - name: Using the Windows Mixed Reality simulator
          href: platform-capabilities-and-apis/using-the-windows-mixed-reality-simulator.md
        - name: Advanced HoloLens Emulator and Mixed Reality Simulator input
          href: platform-capabilities-and-apis/advanced-hololens-emulator-and-mixed-reality-simulator-input.md
        - name: HoloLens Emulator archive
          href: platform-capabilities-and-apis/hololens-emulator-archive.md
        - name: Perception simulation 
          href: platform-capabilities-and-apis/perception-simulation.md
    - name: Research tools 
      items: 
        - name: Using the Windows Device Portal
          href: platform-capabilities-and-apis/using-the-windows-device-portal.md 
        - name: Device portal API reference
          href: platform-capabilities-and-apis/device-portal-api-reference.md 
        - name: HoloLens Research Mode
          href: platform-capabilities-and-apis/research-mode.md <|MERGE_RESOLUTION|>--- conflicted
+++ resolved
@@ -1,21 +1,12 @@
 - name: Introduction to Mixed Reality development
   href: development.md
-<<<<<<< HEAD
-- name: Azure Cloud Services
-  href: mixed-reality-cloud-services.md
-- name: OpenXR overview
-  href: openxr-overview.md
-- name: Mixed Reality Learning overview
-  href: mr-learning-overview.md
-=======
->>>>>>> f2782d09
 - name: Install the tools
   href: install-the-tools.md
 - name: Getting started
-  items: 
-  - name: Azure mixed reality cloud services overview 
+  items:
+  - name: Azure mixed reality cloud services overview
     href: mixed-reality-cloud-services.md
-  - name: Samples and feature apps 
+  - name: Samples and feature apps
     href: features-and-samples.md
 - name: Porting apps
   items:
@@ -34,7 +25,7 @@
   - name: Unity development overview
     href: unity/unity-development-overview.md
   - name: Getting started
-    items: 
+    items:
       - name: Getting started with MRTK
         href: unity/mrtk-getting-started.md
       - name: Getting started with OpenXR
@@ -42,13 +33,13 @@
       - name: Configure Unity project for Windows Mixed Reality
         href: unity/configure-unity-project.md
   - name: Tutorials
-    items: 
+    items:
       - name: Overview
         href: unity/tutorials.md
       - name: HoloLens 2 tutorials
-        items: 
+        items:
           - name: Getting started tutorials
-            items: 
+            items:
               - name: 1. Introduction
                 href: unity/tutorials/mr-learning-base-01.md
               - name: 2. Initializing your project and first application
@@ -68,7 +59,7 @@
               - name: 9. Using voice commands
                 href: unity/tutorials/mr-learning-base-09.md
           - name: Azure Spatial Anchor tutorials
-            items: 
+            items:
               - name: 1. Introduction
                 href: unity/tutorials/mr-learning-asa-01.md
               - name: 2. Getting started with Azure Spatial Anchors
@@ -80,7 +71,7 @@
               - name: 5. Azure Spatial Anchors for Android and iOS
                 href: unity/tutorials/mr-learning-asa-05.md
           - name: Multi-user capabilities tutorials
-            items: 
+            items:
               - name: 1. Introduction
                 href: unity/tutorials/mr-learning-sharing-01.md
               - name: 2. Setting up Photon Unity Networking
@@ -92,7 +83,7 @@
               - name: 5. Integrating Azure Spatial Anchors into a shared experience
                 href: unity/tutorials/mr-learning-sharing-05.md
           - name: Azure Speech Services tutorials
-            items: 
+            items:
               - name: 1. Integrating and using speech recognition and transcription
                 href: unity/tutorials/mrlearning-speechsdk-ch1.md
               - name: 2. Adding an offline mode for local speech-to-text translation
@@ -102,7 +93,7 @@
               - name: 4. Setting up intent and natural language understanding
                 href: unity/tutorials/mrlearning-speechsdk-ch4.md
           - name: Spatial audio tutorials
-            items: 
+            items:
               - name: 1. Adding spatial audio in your project
                 href: unity/tutorials/unity-spatial-audio-ch1.md
               - name: 2.Spatializing button interaction sounds
@@ -114,7 +105,7 @@
               - name: 5. Using reverb to add distance to spatial audio
                 href: unity/tutorials/unity-spatial-audio-ch5.md
           - name: Azure Cloud Services tutorials
-            items: 
+            items:
               - name: 1. Azure Cloud Services for HoloLens 2
                 href: unity/tutorials/mr-learning-azure-01.md
               - name: 2. Integrating Azure Storage
@@ -126,38 +117,38 @@
               - name: 5. Integrating Azure Bot Service
                 href: unity/tutorials/mr-learning-azure-05.md
           - name: PC Holographic Remoting tutorials
-            items: 
+            items:
               - name: 1. Getting started with PC Holographic Remoting
                 href: unity/tutorials/mr-learning-pc-holographic-remoting-01.md
               - name: 2. Creating a Holographic Remoting PC application
                 href: unity/tutorials/mr-learning-pc-holographic-remoting-02.md
-      - name: HoloLens (1st Gen) and immersive headset tutorials 
-        items: 
+      - name: HoloLens (1st Gen) and immersive headset tutorials
+        items:
           - name: MR Basics 100 - Getting started with Unity
             href: unity/tutorials/holograms-100.md
-          - name: MR Basics 101 - Complete project with device 
+          - name: MR Basics 101 - Complete project with device
             href: unity/tutorials/holograms-101.md
           - name: MR Basics 101E - Complete project with emulator
             href: unity/tutorials/holograms-101e.md
-          - name: MR Input 210 - Gaze 
+          - name: MR Input 210 - Gaze
             href: unity/tutorials/holograms-210.md
-          - name: MR Input 211 - Gesture 
+          - name: MR Input 211 - Gesture
             href: unity/tutorials/holograms-211.md
           - name: MR Input 212 - Voice
             href: unity/tutorials/holograms-212.md
           - name: MR Spatial 220 - Spatial sound
             href: unity/tutorials/holograms-220.md
-          - name: MR Spatial 230 - Spatial mapping 
+          - name: MR Spatial 230 - Spatial mapping
             href: unity/tutorials/holograms-230.md
-          - name: MR Sharing 240 - Mulitple HoloLens devices 
+          - name: MR Sharing 240 - Mulitple HoloLens devices
             href: unity/tutorials/holograms-240.md
-      - name: Mixed Reality and Azure Services tutorials 
-        items: 
+      - name: Mixed Reality and Azure Services tutorials
+        items:
           - name: MR and Azure 301 - Language translation
             href: unity/tutorials/mr-azure-301.md
           - name: MR and Azure 302 - Computer vision
             href: unity/tutorials/mr-azure-302.md
-          - name: MR and Azure 302b - Custom vision 
+          - name: MR and Azure 302b - Custom vision
             href: unity/tutorials/mr-azure-302b.md
           - name: MR and Azure 303 - Natural language understanding
             href: unity/tutorials/mr-azure-303.md
@@ -179,10 +170,10 @@
             href: unity/tutorials/mr-azure-311.md
           - name: MR and Azure 312 - Bot integration
             href: unity/tutorials/mr-azure-312.md
-          - name: MR and Azure 313 - IoT Hub Service 
+          - name: MR and Azure 313 - IoT Hub Service
             href: unity/tutorials/mr-azure-301.md
   - name: Core building blocks
-    items: 
+    items:
       - name: MRTK 101 - Building core interactions using Mixed Reality Toolkit Unity
         href: unity/mrtk-101.md
       - name: Camera in Unity
@@ -206,7 +197,7 @@
       - name: Spatial sound in Unity
         href: unity/spatial-sound-in-unity.md
   - name: Platform capabilities and APIs
-    items: 
+    items:
       - name: Shared experiences in Unity
         href: unity/shared-experiences-in-unity.md
       - name: Locatable camera in Unity
@@ -217,20 +208,20 @@
         href: unity/tracking-loss-in-unity.md
       - name: Keyboard input in Unity
         href: unity/keyboard-input-in-unity.md
-      - name: Using the Windows namespace with Unity apps for HoloLens 
+      - name: Using the Windows namespace with Unity apps for HoloLens
         href: unity/using-the-windows-namespace-with-unity-apps-for-hololens.md
       - name: Mixed Reality native objects in Unity
         href: unity/unity-xrdevice-advanced.md
-      - name: Using Vuforia with Unity 
+      - name: Using Vuforia with Unity
         href: unity/vuforia-development-overview.md
   - name: Immersive VR
     items:
       - name: HP Reverb G2 controllers in Unity
         href: unity/unity-reverb-g2-controllers.md
   - name: Sample apps
-    items: 
-      - name: HoloLens 2 
-        items: 
+    items:
+      - name: HoloLens 2
+        items:
           - name: Surfaces
             href: unity/sampleapp-surfaces.md
           - name: Periodic Table of the Elements 2.0
@@ -238,7 +229,7 @@
           - name: Galaxy Explorer 2.0
             href: unity/galaxy-explorer-update.md
       - name: HoloLens (1st Gen)
-        items: 
+        items:
           - name: Periodic Table of the Elements
             href: unity/periodic-table-of-the-elements.md
           - name: Galaxy Explorer 1.0
@@ -246,29 +237,29 @@
           - name: Lunar Module
             href: unity/lunar-module.md
   - name: Settings and debugging
-    items: 
+    items:
       - name: Managed debugging with Unity IL2CPP
-        href: unity/managed-debugging-with-unity-il2cpp.md 
-      - name: Recommended settings for Unity 
+        href: unity/managed-debugging-with-unity-il2cpp.md
+      - name: Recommended settings for Unity
         href: unity/recommended-settings-for-unity.md
-      - name: Unity Play Mode 
+      - name: Unity Play Mode
         href: unity/unity-play-mode.md
   - name: Visual Studio solutions
-    items: 
+    items:
       - name: Exporting and building a Unity Visual Studio solution
-        href: unity/exporting-and-building-a-unity-visual-studio-solution.md 
+        href: unity/exporting-and-building-a-unity-visual-studio-solution.md
       - name: Best practices for working with Unity and Visual Studio
         href: unity/best-practices-for-working-with-unity-and-visual-studio.md
 - name: Unreal
   items:
-  - name: Unreal development overview 
+  - name: Unreal development overview
     href: unreal/unreal-development-overview.md
   - name: Upgrading projects in Unreal
     href: unreal/unreal-porting.md
-  - name: Tutorials 
+  - name: Tutorials
     items:
       - name: Build a chess app with MRTK UX Tools
-        items: 
+        items:
           - name: Getting started
             href: unreal/tutorials/unreal-uxt-ch1.md
           - name: Initializing your project
@@ -282,23 +273,23 @@
           - name: Packaging and deploying
             href: unreal/tutorials/unreal-uxt-ch6.md
   - name: Core building blocks
-    items: 
-      - name: Gaze input in Unreal 
+    items:
+      - name: Gaze input in Unreal
         href: unreal/unreal-gaze-input.md
-      - name: Hand tracking in Unreal 
+      - name: Hand tracking in Unreal
         href: unreal/unreal-hand-tracking.md
-      - name: Spatial mapping in Unreal 
+      - name: Spatial mapping in Unreal
         href: unreal/unreal-spatial-mapping.md
-      - name: Spatial audio in Unreal 
+      - name: Spatial audio in Unreal
         href: unreal/unreal-spatial-audio.md
-      - name: Local spatial anchors in Unreal 
+      - name: Local spatial anchors in Unreal
         href: unreal/unreal-spatial-anchors.md
-      - name: Azure spatial anchors in Unreal 
+      - name: Azure spatial anchors in Unreal
         href: unreal/unreal-azure-spatial-anchors.md
-      - name: Voice input in Unreal 
+      - name: Voice input in Unreal
         href: unreal/unreal-voice-input.md
-  - name: Platform capabilities and APIs 
-    items: 
+  - name: Platform capabilities and APIs
+    items:
       - name: HoloLens Photo/Video Camera in Unreal
         href: unreal/unreal-hololens-camera.md
       - name: QR codes in Unreal
@@ -307,23 +298,23 @@
         href: unreal/unreal-umg-keyboard.md
       - name: WinRT in Unreal
         href: unreal/unreal-winrt.md
-  - name: Immersive VR 
-    items: 
+  - name: Immersive VR
+    items:
       - name: HP Reverb G2 controllers in Unreal
         href: unreal/unreal-reverb-g2-controllers.md
   - name: Sample apps
-    items: 
-      - name: Kippy's Escape  
+    items:
+      - name: Kippy's Escape
         href: unreal/unreal-kippys-escape.md
-  - name: Deployment and performance 
-    items: 
+  - name: Deployment and performance
+    items:
       - name: Deploy to device in Unreal
         href: unreal/unreal-deploying.md
       - name: Publishing to the Microsoft Store
         href: unreal/unreal-publishing-to-store.md
       - name: Performance recommendations for Unreal
         href: unreal/performance-recommendations-for-unreal.md
-      - name: Material recommendations in Unreal 
+      - name: Material recommendations in Unreal
         href: unreal/unreal-materials.md
       - name: Streaming in Unreal
         href: unreal/unreal-streaming.md
@@ -337,80 +328,80 @@
     href: web/webvr-overview.md
 - name: Native
   items:
-  - name: Native development overview 
+  - name: Native development overview
     href: native/directx-development-overview.md
   - name: OpenXR
-    items: 
-      - name: OpenXR overview 
+    items:
+      - name: OpenXR overview
         href: native/openxr.md
       - name: Getting started with OpenXR
         href: native/openxr-getting-started.md
-      - name: OpenXR best practices  
+      - name: OpenXR best practices
         href: native/openxr-best-practices.md
-      - name: OpenXR performance  
+      - name: OpenXR performance
         href: native/openxr-performance.md
-      - name: OpenXR troubleshooting 
+      - name: OpenXR troubleshooting
         href: native/openxr-troubleshooting.md
   - name: WinRT (Legacy)
-    items: 
-      - name: Getting started 
-        items:
-          - name: Creating a native holographic project 
+    items:
+      - name: Getting started
+        items:
+          - name: Creating a native holographic project
             href: native/creating-a-holographic-directx-project.md
-          - name: Getting a HolographicSpace 
+          - name: Getting a HolographicSpace
             href: native/getting-a-holographicspace.md
-          - name: Native rendering 
+          - name: Native rendering
             href: native/rendering-in-directx.md
-          - name: Coordinate systems  
-            href: native/coordinate-systems-in-directx.md 
-      - name: Core building blocks 
+          - name: Coordinate systems
+            href: native/coordinate-systems-in-directx.md
+      - name: Core building blocks
         items:
           - name: Head and eye gaze
             href: native/gaze-in-directx.md
           - name: Hands and motion controllers
             href: native/hands-and-motion-controllers-in-directx.md
-          - name: Voice input 
+          - name: Voice input
             href: native/voice-input-in-directx.md
-          - name: Spatial mapping   
-            href: native/spatial-mapping-in-directx.md 
+          - name: Spatial mapping
+            href: native/spatial-mapping-in-directx.md
 - name: Platform capabilities and APIs
   items:
-    - name: Core building blocks 
-      items: 
-        - name: Scene understanding 
-          href: platform-capabilities-and-apis/scene-understanding-sdk.md 
-        - name: Shared spatial anchors 
-          href: platform-capabilities-and-apis/shared-spatial-anchors-in-directx.md 
-        - name: Keyboard, mouse, and controller input 
-          href: platform-capabilities-and-apis/keyboard-mouse-and-controller-input-in-directx.md 
-        - name: Using XAML with holographic DirectX apps 
-          href: platform-capabilities-and-apis/using-xaml-with-holographic-directx-apps.md 
-        - name: QR code tracking  
-          href: platform-capabilities-and-apis/qr-code-tracking.md 
-    - name: Shared experiences in Mixed Reality 
-      items: 
-        - name: Shared experiences in Mixed Reality 
+    - name: Core building blocks
+      items:
+        - name: Scene understanding
+          href: platform-capabilities-and-apis/scene-understanding-sdk.md
+        - name: Shared spatial anchors
+          href: platform-capabilities-and-apis/shared-spatial-anchors-in-directx.md
+        - name: Keyboard, mouse, and controller input
+          href: platform-capabilities-and-apis/keyboard-mouse-and-controller-input-in-directx.md
+        - name: Using XAML with holographic DirectX apps
+          href: platform-capabilities-and-apis/using-xaml-with-holographic-directx-apps.md
+        - name: QR code tracking
+          href: platform-capabilities-and-apis/qr-code-tracking.md
+    - name: Shared experiences in Mixed Reality
+      items:
+        - name: Shared experiences in Mixed Reality
           href: platform-capabilities-and-apis/shared-experiences-in-mixed-reality.md
-        - name: Azure Spatial Anchors 
+        - name: Azure Spatial Anchors
           href: https://docs.microsoft.com/azure/spatial-anchors/
         - name: Spectator view
-          href: platform-capabilities-and-apis/spectator-view.md 
-        - name: WebRTC 
-          href: https://github.com/microsoft/MixedReality-WebRTC 
-    - name: Camera and capture  
-      items: 
-        - name: Locatable camera 
-          href: platform-capabilities-and-apis/locatable-camera.md 
-        - name: Mixed Reality capture for developers 
-          href: platform-capabilities-and-apis/mixed-reality-capture-for-developers.md 
-        - name: How it works - Mixed Reality Capture Studios 
-          href: platform-capabilities-and-apis/how-it-works-mixed-reality-capture-studios.md 
+          href: platform-capabilities-and-apis/spectator-view.md
+        - name: WebRTC
+          href: https://github.com/microsoft/MixedReality-WebRTC
+    - name: Camera and capture
+      items:
+        - name: Locatable camera
+          href: platform-capabilities-and-apis/locatable-camera.md
+        - name: Mixed Reality capture for developers
+          href: platform-capabilities-and-apis/mixed-reality-capture-for-developers.md
+        - name: How it works - Mixed Reality Capture Studios
+          href: platform-capabilities-and-apis/how-it-works-mixed-reality-capture-studios.md
         - name: Installing PIX for HoloLens 2
           href: platform-capabilities-and-apis/installing-pix-hololens.md
-    - name: Holographic remoting  
-      items: 
-        - name: Holographic Remoting Player 
-          href: platform-capabilities-and-apis/holographic-remoting-player.md 
+    - name: Holographic remoting
+      items:
+        - name: Holographic Remoting Player
+          href: platform-capabilities-and-apis/holographic-remoting-player.md
         - name: Writing a Holographic Remoting remote app
           items:
             - name: HolographicSpace API
@@ -418,56 +409,56 @@
             - name: OpenXR API
               href: platform-capabilities-and-apis/holographic-remoting-create-remote-openxr.md
         - name: Writing a custom Holographic Remoting player app
-          href: platform-capabilities-and-apis/holographic-remoting-create-player.md 
+          href: platform-capabilities-and-apis/holographic-remoting-create-player.md
         - name: Custom Holographic Remoting data channels
-          href: platform-capabilities-and-apis/holographic-remoting-custom-data-channels.md 
-        - name: Secure Connection with Holographic Remoting 
+          href: platform-capabilities-and-apis/holographic-remoting-custom-data-channels.md
+        - name: Secure Connection with Holographic Remoting
           href: platform-capabilities-and-apis/holographic-remoting-secure-connection.md
         - name: Troubleshooting and limitations
           href: platform-capabilities-and-apis/holographic-remoting-troubleshooting.md
-        - name: Version history 
+        - name: Version history
           href: platform-capabilities-and-apis/holographic-remoting-version-history.md
-        - name: Holographic Remoting software license terms 
+        - name: Holographic Remoting software license terms
           href: https://docs.microsoft.com/legal/mixed-reality/microsoft-holographic-remoting-software-license-terms
         - name: Holographic Remoting for HoloLens (1st Gen)
           href: https://docs.microsoft.com
-        - name: Adding Holographic Remoting 
+        - name: Adding Holographic Remoting
           href: platform-capabilities-and-apis/add-holographic-remoting.md
-    - name: App quality and testing  
-      items: 
-        - name: App quality criteria 
+    - name: App quality and testing
+      items:
+        - name: App quality criteria
           href: platform-capabilities-and-apis/app-quality-criteria.md
-        - name: Holographic rendering 
+        - name: Holographic rendering
           href: platform-capabilities-and-apis/rendering.md
-        - name: Volume rendering 
+        - name: Volume rendering
           href: platform-capabilities-and-apis/volume-rendering.md
-        - name: Hologram stability 
+        - name: Hologram stability
           href: platform-capabilities-and-apis/hologram-stability.md
         - name: Using the stabilization plane to reduce holographic turbulence
-          href: platform-capabilities-and-apis/case-study-using-the-stabilization-plane-to-reduce-holographic-turbulence.md 
+          href: platform-capabilities-and-apis/case-study-using-the-stabilization-plane-to-reduce-holographic-turbulence.md
         - name: Understanding performance for Mixed Reality
-          href: platform-capabilities-and-apis/understanding-performance-for-mixed-reality.md 
+          href: platform-capabilities-and-apis/understanding-performance-for-mixed-reality.md
         - name: Performance recommendations for Unity 
-          href: unity/performance-recommendations-for-unity.md 
+          href: unity/performance-recommendations-for-unity.md
         - name: Using Visual Studio to deploy and debug
-          href: platform-capabilities-and-apis/using-visual-studio.md 
+          href: platform-capabilities-and-apis/using-visual-studio.md
         - name: Testing your app on HoloLens
-          href: platform-capabilities-and-apis/testing-your-app-on-hololens.md 
+          href: platform-capabilities-and-apis/testing-your-app-on-hololens.md
         - name: Using the HoloLens Emulator
-          href: platform-capabilities-and-apis/using-the-hololens-emulator.md 
+          href: platform-capabilities-and-apis/using-the-hololens-emulator.md
         - name: Using the Windows Mixed Reality simulator
           href: platform-capabilities-and-apis/using-the-windows-mixed-reality-simulator.md
         - name: Advanced HoloLens Emulator and Mixed Reality Simulator input
           href: platform-capabilities-and-apis/advanced-hololens-emulator-and-mixed-reality-simulator-input.md
         - name: HoloLens Emulator archive
           href: platform-capabilities-and-apis/hololens-emulator-archive.md
-        - name: Perception simulation 
+        - name: Perception simulation
           href: platform-capabilities-and-apis/perception-simulation.md
-    - name: Research tools 
-      items: 
+    - name: Research tools
+      items:
         - name: Using the Windows Device Portal
-          href: platform-capabilities-and-apis/using-the-windows-device-portal.md 
+          href: platform-capabilities-and-apis/using-the-windows-device-portal.md
         - name: Device portal API reference
-          href: platform-capabilities-and-apis/device-portal-api-reference.md 
+          href: platform-capabilities-and-apis/device-portal-api-reference.md
         - name: HoloLens Research Mode
-          href: platform-capabilities-and-apis/research-mode.md +          href: platform-capabilities-and-apis/research-mode.md