--- conflicted
+++ resolved
@@ -30,8 +30,8 @@
         href: unity/configure-unity-project.md
       - name: Using the Mixed Reality OpenXR Plugin
         href: unity/openxr-getting-started.md
-      - name: OpenXR plugin Supported Features 
-        href: unity/openxr-supported-features.md 
+      - name: OpenXR plugin Supported Features
+        href: unity/openxr-supported-features.md
   - name: Tutorials
     items:
       - name: Overview
@@ -288,20 +288,20 @@
         href: unreal/unreal-azure-spatial-anchors.md
       - name: Voice input in Unreal
         href: unreal/unreal-voice-input.md
-  - name: Best practices  
-    items:
-      - name: General best practices 
+  - name: Best practices
+    items:
+      - name: General best practices
         href: unreal/unreal-best-practices.md
       - name: Performance recommendations for Unreal
         href: unreal/performance-recommendations-for-unreal.md
       - name: Material recommendations in Unreal
         href: unreal/unreal-materials.md
       - name: Profiling with Unreal Insights
-        href: unreal/unreal-insights.md 
+        href: unreal/unreal-insights.md
       - name: Editor extensions in Unreal
         href: unreal/unreal-editor-extensions.md
   - name: Platform capabilities and APIs
-    items: 
+    items:
       - name: HoloLens Photo/Video Camera in Unreal
         href: unreal/unreal-hololens-camera.md
       - name: QR codes in Unreal
@@ -320,23 +320,12 @@
     items:
       - name: Kippy's Escape
         href: unreal/unreal-kippys-escape.md
-  - name: Deployment and publishing 
+  - name: Deployment and publishing
     items:
       - name: Deploy to device in Unreal
         href: unreal/unreal-deploying.md
       - name: Publishing to the Microsoft Store
         href: unreal/unreal-publishing-to-store.md
-<<<<<<< HEAD
-=======
-      - name: Performance recommendations for Unreal
-        href: unreal/performance-recommendations-for-unreal.md
-      - name: Material recommendations in Unreal
-        href: unreal/unreal-materials.md
-      - name: Profiling with Unreal Insights
-        href: unreal/unreal-insights.md
-      - name: Streaming in Unreal
-        href: unreal/unreal-streaming.md
->>>>>>> 67023cab
 - name: Web
   items:
   - name: Web development overview
