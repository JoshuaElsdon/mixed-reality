- name: Getting started
  items:
  - name: Introduction to Mixed Reality development  
    href: development.md
  - name: Install the tools
    href: install-the-tools.md
  - name: Choosing an engine 
    href: choosing-an-engine.md
  - name: Azure mixed reality cloud services overview
    href: mixed-reality-cloud-services.md
  - name: Samples and feature apps
    href: features-and-samples.md
- name: Developer concepts
  items:
  - name: Sharing and placing holograms
    items:
    - name: Use anchors to share holograms
      href: platform-capabilities-and-apis/shared-spatial-anchors-in-directx.md
    - name: QR code tracking
      href: platform-capabilities-and-apis/qr-code-tracking-overview.md
  - name: Camera and capture
    items:
    - name: Locatable camera
      href: platform-capabilities-and-apis/locatable-camera-overview.md
    - name: Mixed Reality capture
      href: platform-capabilities-and-apis/mixed-reality-capture-overview.md
    - name: How it works - Mixed Reality Capture Studios
      href: platform-capabilities-and-apis/how-it-works-mixed-reality-capture-studios.md
  - name: Real-time Audio and Video
    items:
    - name: WebRTC (C#, C++, Unity)
      href: https://github.com/microsoft/MixedReality-WebRTC
  - name: Holographic remoting
    items:
    - name: Holographic Remoting Overview
      href: platform-capabilities-and-apis/holographic-remoting-overview.md
    - name: The Holographic Remoting player
      href: platform-capabilities-and-apis/holographic-remoting-player.md
  - name: App quality and testing
    items:
    - name: App quality criteria
      href: platform-capabilities-and-apis/app-quality-criteria-overview.md
    - name: Holographic rendering
      href: platform-capabilities-and-apis/rendering-overview.md
    - name: Volume rendering
      href: platform-capabilities-and-apis/volume-rendering-overview.md
    - name: Hologram stability
      href: platform-capabilities-and-apis/hologram-stability-overview.md
    - name: Understanding performance for Mixed Reality
      href: platform-capabilities-and-apis/understanding-performance-for-mixed-reality.md
    - name: Using Visual Studio to deploy and debug
      href: platform-capabilities-and-apis/using-visual-studio.md
    - name: Testing your app on HoloLens
      href: platform-capabilities-and-apis/testing-your-app-on-hololens.md
    - name: Using the HoloLens Emulator
      href: platform-capabilities-and-apis/using-the-hololens-emulator.md
    - name: Using the Windows Mixed Reality simulator
      href: platform-capabilities-and-apis/using-the-windows-mixed-reality-simulator.md
    - name: Advanced HoloLens Emulator and Mixed Reality Simulator input
      href: platform-capabilities-and-apis/advanced-hololens-emulator-and-mixed-reality-simulator-input.md
    - name: HoloLens Emulator archive
      href: platform-capabilities-and-apis/hololens-emulator-archive.md
    - name: Perception simulation
      href: platform-capabilities-and-apis/perception-simulation-overview.md      
  - name: Porting apps
    items:
    - name: Porting overview
      href: porting-apps/porting-overview.md
    - name: Porting HoloLens (1st Gen) apps to HoloLens 2
      href: porting-apps/porting-hl1-hl2.md
    - name: Porting VR apps to Windows Mixed Reality
      href: porting-apps/porting-guides.md
    - name: Updating SteamVR apps for Windows Mixed Reality
      href: porting-apps/updating-your-steamvr-application-for-windows-mixed-reality.md
    - name: Updating 2D UWP apps for Windows Mixed Reality
      href: porting-apps/building-2d-apps.md
  - name: Device Portal
    items:
    - name: Using the Windows Device Portal
      href: platform-capabilities-and-apis/using-the-windows-device-portal.md
  - name: Research tools
    items:
    - name: HoloLens Research Mode
      href: platform-capabilities-and-apis/research-mode.md
- name: Unity
  items:
  - name: Unity development for HoloLens
    href: unity/unity-development-overview.md
  - name: Unity development for VR
    href: unity/unity-development-wmr-overview.md
  - name: Mixed Reality Toolkit (MRTK)
    href: /windows/mixed-reality/mrtk-unity/
  - name: Tutorials
    items:
      - name: Overview
        href: unity/tutorials.md
      - name: HoloLens 2 tutorials
        items:
<<<<<<< HEAD
        - name: Hololens 2 fundamentals tutorials
          href: /learn/paths/beginner-hololens-2-tutorials/
        - name: Multi-user capabilities tutorials
          items:
            - name: 1. Introduction
              href: unity/tutorials/mr-learning-sharing-01.md
            - name: 2. Setting up Photon Unity Networking
              href: unity/tutorials/mr-learning-sharing-02.md
            - name: 3. Connecting multiple users
              href: unity/tutorials/mr-learning-sharing-03.md
            - name: 4. Sharing object movements with multiple users
              href: unity/tutorials/mr-learning-sharing-04.md
            - name: 5. Integrating Azure Spatial Anchors into a shared experience
              href: unity/tutorials/mr-learning-sharing-05.md
        - name: HoloLens (1st Gen) and immersive headset tutorials
          items:
            - name: Mixed Reality features
              items:
                - name: HoloLens (1st gen) Basics 100 - Getting started with Unity
                  href: unity/tutorials/holograms-100.md
                - name: HoloLens (1st gen) Basics 101 - Complete project with device
                  href: unity/tutorials/holograms-101.md
                - name: HoloLens (1st gen) Basics 101E - Complete project with emulator
                  href: unity/tutorials/holograms-101e.md
                - name: HoloLens (1st gen) Input 210 - Gaze
                  href: unity/tutorials/holograms-210.md
                - name: HoloLens (1st gen) Input 211 - Gesture
                  href: unity/tutorials/holograms-211.md
                - name: HoloLens (1st gen) Input 212 - Voice
                  href: unity/tutorials/holograms-212.md
                - name: HoloLens (1st gen) Spatial 220 - Spatial sound
                  href: unity/tutorials/holograms-220.md
                - name: HoloLens (1st gen) Spatial 230 - Spatial mapping
                  href: unity/tutorials/holograms-230.md
                - name: HoloLens (1st gen) Sharing 240 - Multiple HoloLens devices
                  href: unity/tutorials/holograms-240.md
            - name: Mixed Reality and Azure Services
              items:
                - name: HoloLens (1st gen) and Azure 301 - Language translation
                  href: unity/tutorials/mr-azure-301.md
                - name: HoloLens (1st gen) and Azure 302 - Computer vision
                  href: unity/tutorials/mr-azure-302.md
                - name: HoloLens (1st gen) and Azure 302b - Custom vision
                  href: unity/tutorials/mr-azure-302b.md
                - name: HoloLens (1st gen) and Azure 303 - Natural language understanding
                  href: unity/tutorials/mr-azure-303.md
                - name: HoloLens (1st gen) and Azure 304 - Face recognition
                  href: unity/tutorials/mr-azure-304.md
                - name: HoloLens (1st gen) and Azure 305 - Functions and storage
                  href: unity/tutorials/mr-azure-305.md
                - name: HoloLens (1st gen) and Azure 306 - Streaming video
                  href: unity/tutorials/mr-azure-306.md
                - name: HoloLens (1st gen) and Azure 307 - Maching learning
                  href: unity/tutorials/mr-azure-307.md
                - name: HoloLens (1st gen) and Azure 308 - Cross-device notifications
                  href: unity/tutorials/mr-azure-308.md
                - name: HoloLens (1st gen) and Azure 309 - Application insights
                  href: unity/tutorials/mr-azure-309.md
                - name: HoloLens (1st gen) and Azure 310 - Object detection
                  href: unity/tutorials/mr-azure-310.md
                - name: HoloLens (1st gen) and Azure 311 - Microsoft Graph
                  href: unity/tutorials/mr-azure-311.md
                - name: HoloLens (1st gen) and Azure 312 - Bot integration
                  href: unity/tutorials/mr-azure-312.md
                - name: HoloLens (1st gen) and Azure 313 - IoT Hub Service
                  href: unity/tutorials/mr-azure-301.md
=======
          - name: HoloLens 2 Fundamentals Tutorials
            href: /learn/paths/beginner-hololens-2-tutorials/
          - name: Multi-user capabilities tutorials
            items:
              - name: 1. Introduction
                href: unity/tutorials/mr-learning-sharing-01.md
              - name: 2. Setting up Photon Unity Networking
                href: unity/tutorials/mr-learning-sharing-02.md
              - name: 3. Connecting multiple users
                href: unity/tutorials/mr-learning-sharing-03.md
              - name: 4. Sharing object movements with multiple users
                href: unity/tutorials/mr-learning-sharing-04.md
              - name: 5. Integrating Azure Spatial Anchors into a shared experience
                href: unity/tutorials/mr-learning-sharing-05.md
      - name: HoloLens (1st Gen) and immersive headset tutorials
        items:
          - name: Mixed Reality features
            items:
              - name: HoloLens (1st gen) Basics 100 - Getting started with Unity
                href: unity/tutorials/holograms-100.md
              - name: HoloLens (1st gen) Basics 101 - Complete project with device
                href: unity/tutorials/holograms-101.md
              - name: HoloLens (1st gen) Basics 101E - Complete project with emulator
                href: unity/tutorials/holograms-101e.md
              - name: HoloLens (1st gen) Input 210 - Gaze
                href: unity/tutorials/holograms-210.md
              - name: HoloLens (1st gen) Input 211 - Gesture
                href: unity/tutorials/holograms-211.md
              - name: HoloLens (1st gen) Input 212 - Voice
                href: unity/tutorials/holograms-212.md
              - name: HoloLens (1st gen) Spatial 220 - Spatial sound
                href: unity/tutorials/holograms-220.md
              - name: HoloLens (1st gen) Spatial 230 - Spatial mapping
                href: unity/tutorials/holograms-230.md
              - name: HoloLens (1st gen) Sharing 240 - Multiple HoloLens devices
                href: unity/tutorials/holograms-240.md
          - name: Mixed Reality and Azure Services
            items:
              - name: HoloLens (1st gen) and Azure 301 - Language translation
                href: unity/tutorials/mr-azure-301.md
              - name: HoloLens (1st gen) and Azure 302 - Computer vision
                href: unity/tutorials/mr-azure-302.md
              - name: HoloLens (1st gen) and Azure 302b - Custom vision
                href: unity/tutorials/mr-azure-302b.md
              - name: HoloLens (1st gen) and Azure 303 - Natural language understanding
                href: unity/tutorials/mr-azure-303.md
              - name: HoloLens (1st gen) and Azure 304 - Face recognition
                href: unity/tutorials/mr-azure-304.md
              - name: HoloLens (1st gen) and Azure 305 - Functions and storage
                href: unity/tutorials/mr-azure-305.md
              - name: HoloLens (1st gen) and Azure 306 - Streaming video
                href: unity/tutorials/mr-azure-306.md
              - name: HoloLens (1st gen) and Azure 307 - Maching learning
                href: unity/tutorials/mr-azure-307.md
              - name: HoloLens (1st gen) and Azure 308 - Cross-device notifications
                href: unity/tutorials/mr-azure-308.md
              - name: HoloLens (1st gen) and Azure 309 - Application insights
                href: unity/tutorials/mr-azure-309.md
              - name: HoloLens (1st gen) and Azure 310 - Object detection
                href: unity/tutorials/mr-azure-310.md
              - name: HoloLens (1st gen) and Azure 311 - Microsoft Graph
                href: unity/tutorials/mr-azure-311.md
              - name: HoloLens (1st gen) and Azure 312 - Bot integration
                href: unity/tutorials/mr-azure-312.md
              - name: HoloLens (1st gen) and Azure 313 - IoT Hub Service
                href: unity/tutorials/mr-azure-301.md
>>>>>>> b5cda95e
  - name: Setting up your project
    items:
    - name: Choosing a Unity version and XR plugin
      href: unity/choosing-unity-version.md
    - name: Setting up your XR configuration 
      href: unity/xr-project-setup.md
    - name: Mixed Reality Feature Tool
      items:
        - name: Welcome to the MR Feature Tool
          href: unity/welcome-to-mr-feature-tool.md
        - name: Configure
          href: unity/configuring-feature-tool.md
        - name: Discover
          href: unity/discovering-features.md
        - name: Import
          href: unity/importing-features.md
        - name: Package details
          href: unity/viewing-package-details.md
        - name: Reviewing changes
          href: unity/reviewing-changes.md
  - name: Basic building blocks
    items:
      - name: Camera setup
        href: unity/camera-in-unity.md
      - name: World-locking and spatial anchors
        href: unity/spatial-anchors-in-unity.md
      - name: Shared experiences
        href: unity/shared-experiences-in-unity.md
      - name: Interactions
        items:
          - name: Motion controllers
            href: unity/motion-controllers-in-unity.md
          - name: Gestures
            href: unity/gestures-in-unity.md
          - name: Hand and Eye tracking
            href: unity/hand-eye-in-unity.md
          - name: Head gaze
            href: unity/gaze-in-unity.md
          - name: Voice input
            href: unity/voice-input-in-unity.md
      - name: Text
        href: unity/text-in-unity.md
      - name: Spatial mapping
        href: unity/spatial-mapping-in-unity.md
      - name: Spatial sound
        href: unity/spatial-sound-in-unity.md
      - name: Scene understanding
        href: unity/scene-understanding-sdk.md
  - name: Advanced features
    items:
      - name: Photo Video camera
        href: unity/locatable-camera-in-unity.md
      - name: Focus point
        href: unity/focus-point-in-unity.md
      - name: Mixed Reality Capture
        href: unity/mixed-reality-capture-unity.md        
      - name: Tracking loss
        href: unity/tracking-loss-in-unity.md
      - name: Keyboard input
        href: unity/keyboard-input-in-unity.md
      - name: Hologram stability
        href: unity/hologram-stability-in-unity.md
      - name: UDP packets in UWP apps
        href: unity/udp-packets-in-unity.md
      - name: Using the Windows namespace with Unity apps for HoloLens
        href: unity/using-the-windows-namespace-with-unity-apps-for-hololens.md
      - name: Mixed Reality native interop in Unity
        href: unity/unity-xrdevice-advanced.md
      - name: Use PC resources to power your app
        href: unity/use-pc-resources.md        
      - name: Using Vuforia
        href: unity/vuforia-development-overview.md
  - name: Immersive VR
    items:
      - name: HP Reverb G2 controllers
        href: unity/unity-reverb-g2-controllers.md
  - name: Sample apps
    items:
      - name: HoloLens 2
        items:
          - name: Surfaces
            href: unity/sampleapp-surfaces.md
          - name: Periodic Table of the Elements 2.0
            href: unity/periodic-table-of-the-elements-2.md
          - name: Galaxy Explorer 2.0
            href: unity/galaxy-explorer-update.md
          - name: Quality Fundamentals
            href: unity/quality-fundamentals.md
      - name: HoloLens (1st Gen)
        items:
          - name: Periodic Table of the Elements
            href: unity/periodic-table-of-the-elements.md
          - name: Galaxy Explorer 1.0
            href: unity/galaxy-explorer.md
          - name: Lunar Module
            href: unity/lunar-module.md
  - name: Debugging and performance
    items:
      - name: Performance recommendations for Unity
        href: unity/performance-recommendations-for-unity.md    
      - name: Managed debugging with Unity
        href: unity/managed-debugging-with-unity-il2cpp.md
      - name: Recommended settings for Unity
        href: unity/recommended-settings-for-unity.md
      - name: Preview and debug your app with Holographic Remoting
        href: unity/preview-and-debug-your-app.md
  - name: Visual Studio solutions
    items:
      - name: Exporting and building a Unity Visual Studio solution
        href: unity/exporting-and-building-a-unity-visual-studio-solution.md
      - name: Best practices for working with Unity and Visual Studio
        href: unity/best-practices-for-working-with-unity-and-visual-studio.md
  - name: Release notes
    items:
      - name: Mixed Reality OpenXR plugin
        href: unity/openxr-release-notes.md
- name: Unreal
  items:
  - name: Unreal development overview
    href: unreal/unreal-development-overview.md
  - name: Introducing MRTK
    href: unreal/unreal-mrtk-introduction.md
  - name: Setting up your project 
    href: unreal/unreal-project-setup.md
  - name: Upgrading projects in Unreal
    href: unreal/unreal-porting.md
  - name: Quickstarts
    items:
      - name: Creating your first HoloLens Unreal application
        href: unreal/unreal-quickstart.md
  - name: Tutorials
    items:
      - name: Build a chess app with MRTK UX Tools
        items:
          - name: Getting started
            href: unreal/tutorials/unreal-uxt-ch1.md
          - name: Initializing your project
            href: unreal/tutorials/unreal-uxt-ch2.md
          - name: Mixed Reality setup
            href: unreal/tutorials/unreal-uxt-ch3.md
          - name: Adding interactivity
            href: unreal/tutorials/unreal-uxt-ch4.md
          - name: UI and functions
            href: unreal/tutorials/unreal-uxt-ch5.md
          - name: Packaging and deploying
            href: unreal/tutorials/unreal-uxt-ch6.md
  - name: Basic building blocks
    items:
      - name: Gaze input
        href: unreal/unreal-gaze-input.md
      - name: Hand tracking
        href: unreal/unreal-hand-tracking.md
      - name: Spatial mapping
        href: unreal/unreal-spatial-mapping.md
      - name: Spatial audio
        href: unreal/unreal-spatial-audio.md
      - name: Local spatial anchors
        href: unreal/unreal-spatial-anchors.md
      - name: Azure spatial anchors
        href: unreal/unreal-azure-spatial-anchors.md
      - name: Voice input
        href: unreal/unreal-voice-input.md
  - name: Best practices
    items:
      - name: General best practices
        href: unreal/unreal-best-practices.md
      - name: Performance recommendations for Unreal
        href: unreal/performance-recommendations-for-unreal.md
      - name: Material recommendations in Unreal
        href: unreal/unreal-materials.md
      - name: Profiling with Unreal Insights
        href: unreal/unreal-insights.md
      - name: Editor extensions in Unreal
        href: unreal/unreal-editor-extensions.md
  - name: Platform capabilities and APIs
    items:
      - name: HoloLens Photo/Video Camera
        href: unreal/unreal-hololens-camera.md
      - name: Mixed Reality Capture
        href: unreal/mixed-reality-capture-unreal.md   
      - name: QR codes
        href: unreal/unreal-qr-codes.md
      - name: UMG and keyboard
        href: unreal/unreal-umg-keyboard.md
      - name: WinRT
        href: unreal/unreal-winrt.md
      - name: Streaming in Unreal
        href: unreal/unreal-streaming.md
  - name: Immersive VR
    items:
      - name: HP Reverb G2 controllers
        href: unreal/unreal-reverb-g2-controllers.md
  - name: Sample apps
    items:
      - name: Kippy's Escape
        href: unreal/unreal-kippys-escape.md
      - name: Ford GT40 experience
        href: unreal/unreal-ford-gt40.md
  - name: Deployment and publishing
    items:
      - name: Deploy to device
        href: unreal/unreal-deploying.md
      - name: Publishing to the Microsoft Store
        href: unreal/unreal-publishing-to-store.md
- name: JavaScript  
  items:
  - name: JavaScript development with WebXR 
    href: javascript/webxr-overview.md
  - name: Tutorials
    items:
      - name: VR Hello World using BabylonJS
        items:
        - name: 1. Introduction
          href: javascript/tutorials/babylonjs-webxr-helloworld/introduction-01.md
        - name: 2. Prepare a scene with basic 3D object
          href: javascript/tutorials/babylonjs-webxr-helloworld/prepare-scene-02.md
        - name: 3. Interact with 3D object
          href: javascript/tutorials/babylonjs-webxr-helloworld/interact-03.md
<<<<<<< HEAD
- name: Native Development
=======
      - name: Build a piano in WebXR using babylon.js
        items: 
        - name: 1. Introduction
          href: javascript/tutorials/babylonjs-webxr-piano/introduction-01.md
        - name: 2. Build a 3D piano model
          href: javascript/tutorials/babylonjs-webxr-piano/keyboard-model-02.md
        - name: 3. Play the 3D piano
          href: javascript/tutorials/babylonjs-webxr-piano/keyboard-interaction-03.md
- name: Custom engine
>>>>>>> b5cda95e
  items:
  - name: Native Development
    href: native/directx-development-overview.md
  - name: OpenXR
    items:
      - name: OpenXR overview
        href: native/openxr.md
      - name: Getting started with OpenXR
        href: native/openxr-getting-started.md
      - name: OpenXR best practices
        href: native/openxr-best-practices.md
      - name: OpenXR performance
        href: native/openxr-performance.md
      - name: OpenXR troubleshooting
        href: native/openxr-troubleshooting.md
  - name: WinRT (Legacy)
    items:
      - name: Getting started
        items:
          - name: Creating a native holographic project
            href: native/creating-a-holographic-directx-project.md
          - name: Getting a HolographicSpace
            href: native/getting-a-holographicspace.md
          - name: Native rendering
            href: native/rendering-in-directx.md
          - name: Coordinate systems
            href: native/coordinate-systems-in-directx.md
      - name: Core building blocks
        items:
          - name: Head and eye gaze
            href: native/gaze-in-directx.md
          - name: Hands and motion controllers (C++)
            href: native/hands-and-motion-controllers-in-directx.md
          - name: Voice input
            href: native/voice-input-in-directx.md
          - name: Spatial mapping
            href: native/spatial-mapping-in-directx.md
      - name: Inputs
        items:
          - name: Keyboard, mouse and controller input (C++)
            href: native/keyboard-mouse-and-controller-input-cpp.md
      - name: App views 
        items:
        - name: Using XAML with holographic DirectX apps
          href: native/using-xaml-with-holographic-directx-apps.md
      - name: Placing holograms
        items:
          - name: QR code tracking (C# and C++)
            href: native/qr-code-tracking-cs-cpp.md
      - name: Camera and capture
        items:
        - name: Locatable camera (with C++ samples)
          href: native/locatable-camera-cpp.md
        - name: Mixed reality capture (DirectX)
          href: native/mixed-reality-capture-directx.md
      - name: Holographic remoting
        items:
        - name: Writing a Holographic Remoting remote app (C++)
          items:
            - name: HolographicSpace API
              href: native/holographic-remoting-create-remote-wmr.md
            - name: OpenXR API
              href: native/holographic-remoting-create-remote-openxr.md
        - name: Writing a custom Holographic Remoting Player app (C++)
          href: native/holographic-remoting-create-player.md
        - name: Custom Holographic Remoting data channels (C++)
          href: native/holographic-remoting-custom-data-channels.md
        - name: Secure Connection with Holographic Remoting (C++)
          href: native/holographic-remoting-secure-connection.md
        - name: Troubleshooting and limitations
          href: native/holographic-remoting-troubleshooting.md
        - name: Version history
          href: native/holographic-remoting-version-history.md
        - name: Holographic Remoting software license terms
          href: /legal/mixed-reality/microsoft-holographic-remoting-software-license-terms
        - name: Holographic Remoting for HoloLens (1st Gen)
          href: native/add-holographic-remoting.md
      - name: App quality and testing
        items:
        - name: Volume rendering (with C++ samples)
          href: native/volume-rendering-cpp.md
        - name: Hologram stability (with C# samples)
          href: native/hologram-stability-with-cs.md
        - name: Perception simulation (with C# samples)
          href: native/perception-simulation-cs.md
        - name: Performance tuning and debugging
          href: platform-capabilities-and-apis/installing-pix-hololens.md
      - name: API References
        items:
        - name: Device portal API reference (REST)
          href: api-refs/device-portal-api-reference.md
        - name: QR code tracking API reference
          href: api-refs/qr-code-tracking-api-reference.md
<|MERGE_RESOLUTION|>--- conflicted
+++ resolved
@@ -96,74 +96,6 @@
         href: unity/tutorials.md
       - name: HoloLens 2 tutorials
         items:
-<<<<<<< HEAD
-        - name: Hololens 2 fundamentals tutorials
-          href: /learn/paths/beginner-hololens-2-tutorials/
-        - name: Multi-user capabilities tutorials
-          items:
-            - name: 1. Introduction
-              href: unity/tutorials/mr-learning-sharing-01.md
-            - name: 2. Setting up Photon Unity Networking
-              href: unity/tutorials/mr-learning-sharing-02.md
-            - name: 3. Connecting multiple users
-              href: unity/tutorials/mr-learning-sharing-03.md
-            - name: 4. Sharing object movements with multiple users
-              href: unity/tutorials/mr-learning-sharing-04.md
-            - name: 5. Integrating Azure Spatial Anchors into a shared experience
-              href: unity/tutorials/mr-learning-sharing-05.md
-        - name: HoloLens (1st Gen) and immersive headset tutorials
-          items:
-            - name: Mixed Reality features
-              items:
-                - name: HoloLens (1st gen) Basics 100 - Getting started with Unity
-                  href: unity/tutorials/holograms-100.md
-                - name: HoloLens (1st gen) Basics 101 - Complete project with device
-                  href: unity/tutorials/holograms-101.md
-                - name: HoloLens (1st gen) Basics 101E - Complete project with emulator
-                  href: unity/tutorials/holograms-101e.md
-                - name: HoloLens (1st gen) Input 210 - Gaze
-                  href: unity/tutorials/holograms-210.md
-                - name: HoloLens (1st gen) Input 211 - Gesture
-                  href: unity/tutorials/holograms-211.md
-                - name: HoloLens (1st gen) Input 212 - Voice
-                  href: unity/tutorials/holograms-212.md
-                - name: HoloLens (1st gen) Spatial 220 - Spatial sound
-                  href: unity/tutorials/holograms-220.md
-                - name: HoloLens (1st gen) Spatial 230 - Spatial mapping
-                  href: unity/tutorials/holograms-230.md
-                - name: HoloLens (1st gen) Sharing 240 - Multiple HoloLens devices
-                  href: unity/tutorials/holograms-240.md
-            - name: Mixed Reality and Azure Services
-              items:
-                - name: HoloLens (1st gen) and Azure 301 - Language translation
-                  href: unity/tutorials/mr-azure-301.md
-                - name: HoloLens (1st gen) and Azure 302 - Computer vision
-                  href: unity/tutorials/mr-azure-302.md
-                - name: HoloLens (1st gen) and Azure 302b - Custom vision
-                  href: unity/tutorials/mr-azure-302b.md
-                - name: HoloLens (1st gen) and Azure 303 - Natural language understanding
-                  href: unity/tutorials/mr-azure-303.md
-                - name: HoloLens (1st gen) and Azure 304 - Face recognition
-                  href: unity/tutorials/mr-azure-304.md
-                - name: HoloLens (1st gen) and Azure 305 - Functions and storage
-                  href: unity/tutorials/mr-azure-305.md
-                - name: HoloLens (1st gen) and Azure 306 - Streaming video
-                  href: unity/tutorials/mr-azure-306.md
-                - name: HoloLens (1st gen) and Azure 307 - Maching learning
-                  href: unity/tutorials/mr-azure-307.md
-                - name: HoloLens (1st gen) and Azure 308 - Cross-device notifications
-                  href: unity/tutorials/mr-azure-308.md
-                - name: HoloLens (1st gen) and Azure 309 - Application insights
-                  href: unity/tutorials/mr-azure-309.md
-                - name: HoloLens (1st gen) and Azure 310 - Object detection
-                  href: unity/tutorials/mr-azure-310.md
-                - name: HoloLens (1st gen) and Azure 311 - Microsoft Graph
-                  href: unity/tutorials/mr-azure-311.md
-                - name: HoloLens (1st gen) and Azure 312 - Bot integration
-                  href: unity/tutorials/mr-azure-312.md
-                - name: HoloLens (1st gen) and Azure 313 - IoT Hub Service
-                  href: unity/tutorials/mr-azure-301.md
-=======
           - name: HoloLens 2 Fundamentals Tutorials
             href: /learn/paths/beginner-hololens-2-tutorials/
           - name: Multi-user capabilities tutorials
@@ -230,7 +162,6 @@
                 href: unity/tutorials/mr-azure-312.md
               - name: HoloLens (1st gen) and Azure 313 - IoT Hub Service
                 href: unity/tutorials/mr-azure-301.md
->>>>>>> b5cda95e
   - name: Setting up your project
     items:
     - name: Choosing a Unity version and XR plugin
@@ -449,9 +380,6 @@
           href: javascript/tutorials/babylonjs-webxr-helloworld/prepare-scene-02.md
         - name: 3. Interact with 3D object
           href: javascript/tutorials/babylonjs-webxr-helloworld/interact-03.md
-<<<<<<< HEAD
-- name: Native Development
-=======
       - name: Build a piano in WebXR using babylon.js
         items: 
         - name: 1. Introduction
@@ -460,10 +388,9 @@
           href: javascript/tutorials/babylonjs-webxr-piano/keyboard-model-02.md
         - name: 3. Play the 3D piano
           href: javascript/tutorials/babylonjs-webxr-piano/keyboard-interaction-03.md
-- name: Custom engine
->>>>>>> b5cda95e
-  items:
-  - name: Native Development
+- name: Native Development
+  items:
+  - name: Native development overview
     href: native/directx-development-overview.md
   - name: OpenXR
     items:
