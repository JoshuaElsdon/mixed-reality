--- conflicted
+++ resolved
@@ -43,16 +43,6 @@
 
 If you build the updated app to your HoloLens, you can now persist Azure Spatial Anchors between app sessions by saving the Azure Anchor ID. To test it out, you can follow these steps:
 
-<<<<<<< HEAD
-1. Move the Rover Explorer to the desired location.
-2. Start Azure Session.
-3. Create Azure Anchor (creates anchors at the location of the Rover Explorer).
-4. Save Azure Anchor ID to Disk.
-5. Restart the application.
-6. Get Azure Anchor from Disk (loads the anchor ID you just saved).
-7. Start Azure Session.
-8. Find Azure Anchor (positions the Rover Explorer at the location from step 3).
-=======
 1. Move the Rover Explorer to the desired location
 2. Start Azure Session
 3. Create Azure Anchor (creates anchors at the location of the Rover Explorer)
@@ -61,18 +51,13 @@
 6. Get Azure Anchor from Disk (loads the anchor ID you just saved)
 7. Start Azure Session
 8. Find Azure Anchor (positions the Rover Explorer at the location from step 3)
->>>>>>> bb386421
 
 > [!NOTE]
 > To fully restart the app, after exiting the immersive app view, the app window in the mixed reality home needs to be closed before relaunching it from the Start menu. For additional details, you can refer to the [Using apps on HoloLens](https://docs.microsoft.com/hololens/holographic-home#using-apps-on-hololens) documentation.
 
 ## Sharing Azure Spatial Anchors between devices
 
-<<<<<<< HEAD
-In this section, you will learn how to share the Azure Anchor ID between multiple devices. This will allow various devices to query Azure for the same anchor ID, allowing the anchored holograms to be spatially aligned. Spatial alignment, i.e., seeing the same holograms in the same physical location between multiple devices, is key to local shared experiences in the HoloLens 2.
-=======
 In this section, you will learn how to share the Azure Anchor ID between multiple devices. This will allow multiple devices to query Azure for the same anchor ID, allowing the anchored holograms to be spatially aligned. Spatial alignment, i.e., seeing the same holograms in the same physical location between multiple devices, is key to local shared experiences in the HoloLens 2.
->>>>>>> bb386421
 
 There are many ways to transfer Azure Anchor IDs between devices, including methods outlined in the [Multi-user capabilities tutorials](mr-learning-sharing-02.md) series. In this example, you will use a simple web service to upload and download anchor IDs between devices.
 
@@ -85,11 +70,7 @@
 * For the **ShareAzureAnchorIdToNetwork** object, assign the AnchorModuleScript > **ShareAzureAnchorIdToNetwork ()** function.
 * For the **GetAzureAnchorIdFromNetwork** object, assign the AnchorModuleScript > **GetAzureAnchorIdFromNetwork ()** function.
 
-<<<<<<< HEAD
-If you build the updated application to two HoloLens devices, you can now achieve spatial alignment by sharing the Azure Anchor ID. To test it out, you can follow these steps:
-=======
 If you build the updated app to two HoloLens devices, you can now achieve spatial alignment by sharing the Azure Anchor ID. To test it out, you can follow these steps:
->>>>>>> bb386421
 
 1. On HoloLens device 1: Move the Rover Explorer to the desired location.
 2. On HoloLens device 1: Start Azure Session.
