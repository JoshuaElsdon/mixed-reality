--- conflicted
+++ resolved
@@ -33,12 +33,7 @@
 
 ![mrlearning-speech](images/mrlearning-speech/tutorial2-section1-step1-2.png)
 
-<<<<<<< HEAD
 And enable it again by saying the Wake Word, **Activate terminal**:
-=======
-    >[!NOTE]
-    >Because we're offline, wake word functionality has been disabled. You'll need to physically click the microphone every time you wish to have your speech recognized when offline.
->>>>>>> fd25f100
 
 ![mrlearning-speech](images/mrlearning-speech/tutorial2-section1-step1-3.png)
 
