<<<<<<< HEAD
---
title: MR Learning SpeechSDK Module - Speech Recognition and Transcription
description: Complete this course to learn how to implement Azure Speech SDK within a mixed reality application.
author: jessemcculloch
ms.author: jemccull
ms.date: 02/26/2019
ms.topic: article
ms.localizationpriority: high
keywords: mixed reality, unity, tutorial, hololens
---

# Speech SDK Learning Module - Offline Speech Recognition

In this lesson you will learn how to leverage on-device speech capabilities in the event your device is disconnected from the internet or unable to access Azure cloud services. 

## Objectives

- Learn how to enable on-device voice commands to fall back on when you are offline
- Learn about speech input options in the Mixed Reality Toolkit
- Learn how to toggle between on-device speech input and Azure's Speech SDK systems

## Instructions

1. Select the "Lunarcom_Base" object in the hierarchy and click “Add Component” in the inspector panel. Search for and select the "Lunarcom Offline Recognition." This script is responsible for managing the on-device speech recognition system.
=======
## Adding an Offline mode for local speech-to-text translation

In this lesson, we'll add an Offline mode that lets you perform local speech-to-text translation when we are unable to connect to the Azure service. We will also *simulate* a disconnected state.

1. Select the Lunarcom_Base object in the hierarchy, and click Add Component in the Inspector panel. Search for and select the Lunarcom Offline Recognition.
>>>>>>> bb642ce5

![Module4Chapter2step1im](images/module4chapter2step1im.PNG)



<<<<<<< HEAD
2. Click the dropdown in the “LunarcomOfflineRecognizer” script and select “Enabled” for the "Simulated Offline Mode" option. This will toggle the project to use the on-device speech recognizer instead of Azure's Speech SDK.
=======
2. Click the drop-down in the LunarcomOfflineRecognizer, and select Enabled. This programs the project to act like the user doesn't have a  connection. 
>>>>>>> bb642ce5

![Module4Chapter2step1im](images/module4chapter2step2im.PNG)

3. Now, press play in Unity Editor, and test it. Press the microphone in the bottom left hand corner in the scene, and begin speaking. 

<<<<<<< HEAD
> Note: because we’re offline, the Wake Word functionality has been disabled. So, you will have to physically click the microphone every time you wish to have your speech recognized while offline. 
=======
> Note: because we’re offline, wake word functionality has been disabled. You'll have to physically click the microphone every time you wish to have your speech recognized when offline. 
>>>>>>> bb642ce5

Below is an example of what your scene could look like.

![Module4Chapter2exampleim](images/module4chapter2exampleim.PNG)

## Congratulations

<<<<<<< HEAD
In this lesson you learned how to leverage on-device speech capabilities for situations when your device is disconnected from the internet or unable to access Azure cloud services. 
=======
The offline mode has been enabled. Now, when you're offline, you can still work on your project with the speech-SDK! 
>>>>>>> bb642ce5

[Next Lesson: SpeechSDK Lesson 3](mrlearning-speechSDK-ch3.md)
<|MERGE_RESOLUTION|>--- conflicted
+++ resolved
@@ -1,55 +1,29 @@
-<<<<<<< HEAD
 ---
 title: MR Learning SpeechSDK Module - Speech Recognition and Transcription
 description: Complete this course to learn how to implement Azure Speech SDK within a mixed reality application.
 author: jessemcculloch
 ms.author: jemccull
-ms.date: 02/26/2019
+ms.date: 06/27/2019
 ms.topic: article
 ms.localizationpriority: high
 keywords: mixed reality, unity, tutorial, hololens
 ---
 
-# Speech SDK Learning Module - Offline Speech Recognition
-
-In this lesson you will learn how to leverage on-device speech capabilities in the event your device is disconnected from the internet or unable to access Azure cloud services. 
-
-## Objectives
-
-- Learn how to enable on-device voice commands to fall back on when you are offline
-- Learn about speech input options in the Mixed Reality Toolkit
-- Learn how to toggle between on-device speech input and Azure's Speech SDK systems
-
-## Instructions
-
-1. Select the "Lunarcom_Base" object in the hierarchy and click “Add Component” in the inspector panel. Search for and select the "Lunarcom Offline Recognition." This script is responsible for managing the on-device speech recognition system.
-=======
 ## Adding an Offline mode for local speech-to-text translation
 
 In this lesson, we'll add an Offline mode that lets you perform local speech-to-text translation when we are unable to connect to the Azure service. We will also *simulate* a disconnected state.
 
 1. Select the Lunarcom_Base object in the hierarchy, and click Add Component in the Inspector panel. Search for and select the Lunarcom Offline Recognition.
->>>>>>> bb642ce5
 
 ![Module4Chapter2step1im](images/module4chapter2step1im.PNG)
 
-
-
-<<<<<<< HEAD
-2. Click the dropdown in the “LunarcomOfflineRecognizer” script and select “Enabled” for the "Simulated Offline Mode" option. This will toggle the project to use the on-device speech recognizer instead of Azure's Speech SDK.
-=======
-2. Click the drop-down in the LunarcomOfflineRecognizer, and select Enabled. This programs the project to act like the user doesn't have a  connection. 
->>>>>>> bb642ce5
+2. Click the drop-down in the LunarcomOfflineRecognizer, and select Enabled. This programs the project to act like the user doesn't have a connection. 
 
 ![Module4Chapter2step1im](images/module4chapter2step2im.PNG)
 
 3. Now, press play in Unity Editor, and test it. Press the microphone in the bottom left hand corner in the scene, and begin speaking. 
 
-<<<<<<< HEAD
-> Note: because we’re offline, the Wake Word functionality has been disabled. So, you will have to physically click the microphone every time you wish to have your speech recognized while offline. 
-=======
 > Note: because we’re offline, wake word functionality has been disabled. You'll have to physically click the microphone every time you wish to have your speech recognized when offline. 
->>>>>>> bb642ce5
 
 Below is an example of what your scene could look like.
 
@@ -57,10 +31,7 @@
 
 ## Congratulations
 
-<<<<<<< HEAD
-In this lesson you learned how to leverage on-device speech capabilities for situations when your device is disconnected from the internet or unable to access Azure cloud services. 
-=======
 The offline mode has been enabled. Now, when you're offline, you can still work on your project with the speech-SDK! 
->>>>>>> bb642ce5
+
 
 [Next Lesson: SpeechSDK Lesson 3](mrlearning-speechSDK-ch3.md)
