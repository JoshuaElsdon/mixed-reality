---
title: Azure Speech Services tutorials - 1. Integrating and using speech recognition and transcription
description: Complete this course to learn how to implement Azure Speech SDK within a mixed reality application.
author: jessemcculloch
ms.author: jemccull
ms.date: 02/26/2019
ms.topic: article
keywords: mixed reality, unity, tutorial, hololens
---

# 1. Integrating and using speech recognition and transcription

This tutorial creates a Mixed Reality application that explores the use of Azure Cognitive Services Speech SDK with the HoloLens 2. When finished with this tutorial series, you will be able to use your device's microphone to transcribe speech to text in real time, translate your speech into other languages, and leverage the Speech SDK’s Intent feature to understand voice commands using artificial intelligence.

## Objectives

- Learn how to integrate the Azure Speech SDK into a HoloLens 2 application
- Learn how to use voice commands
- Learn how to use speech-to-text capabilities

## Instructions

### Getting Started

1. Start Unity, and create a new project. Enter the project name Speech SDK Learning Module. Choose a location for where to save your project. Then click Create Project.

![Module2Chapter3step1im](images/module4chapter1step1im.PNG)

> Note: Ensure that the template is set to 3D, as shown in the image above.

2. Download the [Mixed Reality Toolkit](https://github.com/microsoft/MixedRealityToolkit-Unity/releases/download/v2.0.0-RC2/Microsoft.MixedReality.Toolkit.Unity.Foundation-v2.0.0-RC2.unitypackage) Unity package, and save it to a folder on your PC. Import the package into your Unity project. For detailed instructions on how to do this, please see [Base Module Lesson 1](mrlearning-base-ch1.md). 

3. Download and import the Azure [Speech SDK](https://aka.ms/csspeech/unitypackage) for the Unity asset package. Import the Speech SDK package by clicking on Assets, selecting Import package, then selecting Custom Package. Find the Speech SDK package downloaded earlier, and open it to begin the importing process. 

![Module4Chapter1step3ima](images/module4chapter1step3ima.PNG)

![Module4Chapter1step3im](images/module4chapter1step3im.PNG)

4. In the next pop-up window, click Import to begin importing the Speech SDK package. Ensure all items are checked as shown in the image below.

![Module4Chapter1step4im](images/module4chapter1step4im.PNG)

5. Download the Speech SDK Module asset pack, also know as Lunarcom package by clicking on [this link](https://github.com/microsoft/MixedRealityLearning/releases/tag/Speech_2). The Lunarcom asset package is a collection of assets and scripts developed for this lesson series to showcase a practical use of Azure's Speech SDK. It is a voice-command terminal that will ultimately interface with the lunar module assembly experience developed in the [Base Module Tutorial.](mrlearning-base-ch6.md)

6. Import the Lunarcom asset package into your Unity project by following similar steps you took to import the Mixed Reality Toolkit and Speech SDK.
7. Configure the Mixed Reality Toolkit (MRTK). To do this, click on the Mixed Reality Toolkit panel in the top of your window, and then select Add to Scene and Configure.

![Module4Chapter1step7im](images/module4chapter1step7im.PNG)

![module4Chapter1step9ima](images/module4chapter1step9ima.PNG)

![module4Chapter1step9imb](images/module4chapter1step9imb.PNG)

8. Your scene now has several new items in it from the MRTK. Save your scene under a different name by clicking on "file," then "save as" and name your scene SpeechScene. 

> Note: If you press Play on your scene after you add the MRTK to your project, and it doesn't enter play mode, you might need to restart Unity. 

9. With the MixedRealityToolkit object selected in your hierarchy, click Copy and Customize in the Inspector panel.

![Module4Chapter1step9im](images/module4chapter1step9im.PNG)

10. Also in the Inspector panel (with the MixedRealityToolkit object selected in your hierarchy), disable the diagnostics system by unchecking the box to the right of Enable Diagnostics System.

![Module4Chapter1step9imd](images/module4chapter1step9imd.PNG)

11. To enable voice commands, select the newly created MRTK profile to customize. In this tutorial, we are using the input speech commands for speech recognition and transcription. Lets clone the input profile to make changes to speech settings.

![Module4Chapter1step11imb](images/module4chapter1step11imb.PNG)

![Module4Chapter1step11imd](images/module4chapter1step11imd.PNG)

12. Once the input profile is cloned, go to speech commands and clone the speech commands.

![Module4Chapter1step12imb](images/module4chapter1step12imb.PNG)

![Module4Chapter1step12imc](images/module4chapter1step12imc.PNG)

13. Now under speech commands, go to "General Settings" and set "Start Behavior" to "Manual Start"

![Module4Chapter1step13imb](images/module4chapter1step13imb.PNG)

14. In the Project panel, expand the Lunarcom folder and drag the Lunarcom_Base prefab into your hierarchy.

![Module4Chapter1step11im](images/module4chapter1step11im.PNG)

15. Select the Lunarcom_Base object in your hierarchy, and ensure that the position is set to x=0, y=0, and z=0, as well as the rotation set to x=0, y=0, and z=0. Set the scale to read x=0.008, y=0.008, and z=0.01.

![Module4Chapter1step12im](images/module4chapter1step12im.PNG)

16. Click Add Component, and search for and select LunarcomController. This script is included in the Lunarcom asset pack that you imported in Step 6.

![Module4Chapter1step13im](images/module4chapter1step13im.PNG)

<<<<<<< HEAD
17. To connect our applicaiton to Azure Cognitive Services, you must enter a subscription key (also known as an API Key), for the Speech Service. Follow the instructions at [here](https://docs.microsoft.com/azure/cognitive-services/speech-service/get-started) to obtain a free subscription key. Once you obtain the subscription key, enter it into the Speech Service API Key field of the LunarcomController component in the Inspector panel as shown in the image below.
=======
17. To connect our applicaiton to Azure Cognitive Services, you must enter a subscription key (also known as an API Key), for the Speech Service. Follow the instructions at [here](https://docs.microsoft.com//azure/cognitive-services/speech-service/get-started) to obtain a free subscription key. Once you obtain the subscription key, enter it into the Speech Service API Key field of the LunarcomController component in the Inspector panel as shown in the image below.
>>>>>>> 107a6cde

18. Enter the Region that you chose when you signed up for the subscription key into the Speech Service Region field of the LunarcomController component in the Inspector panel. For example, for the region "West US" type in "westus"

![Module4Chapter1step15im](images/module4chapter1step15im.PNG)

19. In your hierarchy, expand the Lunarcom_Base object by clicking the arrow to the left of it. Then do the same for its child object, "Terminal, as shown in the image below.

20. While Lunarcom_Base is selected, click and drag Lunarcom Text from the hierarchy to the Output Text slot in the LunarcomController component in the Inspector panel as shown in the image below.

21. Do the same thing with the Terminal object into the Terminal slot and the Connection Light object to the Connection Light Controller slot.

![Module4Chapter1step18im](images/module4chapter1step18im.PNG)

22. Click the arrow next to the Lunarcom Buttons section of the LunarcomController script in the Inspector panel, and change the size to 3. Press Enter or Return. This causes three new Element fields to appear.

![Module4Chapter1step19im](images/module4chapter1step19im.PNG)

23. Expand the Lunarcom Buttons by clicking the arrow next to it in your hierarchy, and using the same process as above, drag the Mic, Satellite, and Rocket gameobjects to the Element 0, 1, and 2 references, respectively, in the LunarcomController component in the Inspector panel. 

![Module4Chapter1step18im](images/module4chapter1step20im.PNG)

24. Select the Lunarcom_Base" object in your hierarchy. Click Add Component in the inspector panel, and search for and select LunarcomWakeWordRecognizer.

![Module4Chapter1step18im](images/module4chapter1step21im.PNG)

25. In the Wake Word slot, type in Activate Terminal. In the Dismiss Word slot, type Dismiss Terminal.

![Module4Chapter1step18im](images/module4chapter1step22im.PNG)

### Build your application to your device

1. Open the build settings window again by going to File>Build Settings.

![images/mrlearning-speach-ch1-2-step1](images/mrlearning-speach-ch1-2-step1.jpg)

2. Ensure the scene you want to try is in the “Scenes in Build” list by clicking on the “Add Open Scenes” button.
3. Press the Player Settings button and go to Publishing Settings. Under Capabilities, enable: Internet, Internet Client Server, Private Network Client Server, Microphone and Spatial Perception.
4. In the same Player Settings, go to XR settings  and select the Virtual Reality Supported to ON.
5. Press the Build button to begin the build process.

![mrlearning-speach-ch1-2-step5](images/mrlearning-speach-ch1-2-step5.jpg)

6. Create and name a new folder for your application. In the image below, a folder with the name “App” was created to contain the application. Click “Select Folder” to begin building to the newly created folder. After the build has completed, you may close the "Build Settings" window in Unity. 

![mrlearning-speach-ch1-2-step6](images/mrlearning-speach-ch1-2-step6.jpg)

<<<<<<< HEAD
> NOTE: If the build fails, try building again or restarting Unity and building again. If you see an error such as "Error: CS0246 = The type or namespace name “XX” could not be found (are you missing a using directive or an assembly reference?)", then you may need to install [Windows 10 SDK (10.0.18362.0)](<https://developer.microsoft.com/windows/downloads/windows-10-sdk>)
=======
> NOTE: If the build fails, try building again or restarting Unity and building again. If you see an error such as "Error: CS0246 = The type or namespace name “XX” could not be found (are you missing a using directive or an assembly reference?)", then you may need to install [Windows 10 SDK (10.0.18362.0)](<https://developer.microsoft.com//windows/downloads/windows-10-sdk>)
>>>>>>> 107a6cde

7. After the build is completed, open the newly created folder containing your newly built application files. Double click on the “.sln” solution file to open the solution file in Visual Studio.

> Note: Be sure to open the newly created folder (i.e., the "App" folder, if following the naming conventions from the previous steps), as there will be a similarly named .sln file outside of that folder that is not to be confused with the .sln file inside the build folder. 

![mrlearning-speach-ch1-2-step7](images/mrlearning-speach-ch1-2-step7.jpg)

> Note: If Visual Studio asks you to install new components, please take a moment to ensure that all prerequisite components are installed as specified in [the "Install the Tools" page](install-the-tools.md)

<<<<<<< HEAD
8. Plug your HoloLens 2 into your PC with the USB cable. While these lesson instructions assume you will be deploying a testing with a HoloLens 2 device, you may also choose to deploy to the [HoloLens 2 emulator](using-the-hololens-emulator.md) or choose to create an [app package for sideloading](<https://docs.microsoft.com/windows/uwp/packaging/packaging-uwp-apps>)
9. Before building to your device, ensure that the device is in Developer Mode. If this is your first time deploying to the HoloLens 2, Visual Studio may ask you to pair your HoloLens 2 with a pin. Please follow [these instructions](https://docs.microsoft.com/windows/mixed-reality/using-visual-studio) if you need to enable developer mode or pair with Visual Studio.
=======
8. Plug your HoloLens 2 into your PC with the USB cable. While these lesson instructions assume you will be deploying a testing with a HoloLens 2 device, you may also choose to deploy to the [HoloLens 2 emulator](using-the-hololens-emulator.md) or choose to create an [app package for sideloading](<https://docs.microsoft.com//windows/uwp/packaging/packaging-uwp-apps>)
9. Before building to your device, ensure that the device is in Developer Mode. If this is your first time deploying to the HoloLens 2, Visual Studio may ask you to pair your HoloLens 2 with a pin. Please follow [these instructions](https://docs.microsoft.com//windows/mixed-reality/using-visual-studio) if you need to enable developer mode or pair with Visual Studio.
>>>>>>> 107a6cde

10. Configure Visual Studio for building to your HoloLens 2 by selecting the “Release” configuration and the “ARM” architecture.

![mrlearning-speach-ch1-2-step10](images/mrlearning-speach-ch1-2-step10.jpg)

11. The final step is to build to your device by selecting Debug>Start without Debugging. Selecting “Start without Debugging” will cause the application to immediately start on your device upon a successful build, but without Debugging information appearing in Visual Studio. This also means that you can disconnect your USB cable while your application is running on your HoloLens 2 without stopping the application. You may also select Build>Deploy Solution to deploy to your device without having the application automatically start.

![mrlearning-speach-ch1-2-step11.JPG](images/mrlearning-speach-ch1-2-step11.jpg)

## Congratulations

You've set up voice recognition in your application, powered by Azure. Run the application to ensure all functions and features are working properly. Start with saying the wake word you typed in Step 22, Activate Terminal. Select the Microphone button to start voice recognition. Begin speaking. You will see your words transcribed in the terminal as you speak. Press the Microphone button a second time to stop voice recognition. Say Dismiss Terminal to hide the Lunarcom terminal. In the next lesson, we'll learn how to dynamically switch to using device-powered voice recognition for situations where Azure's speech SDK isn't available due to the HoloLens 2 being offline.

[Next tutorial: 2. Adding an offline mode for local speech-to-text translation](mrlearning-speechSDK-ch2.md)
<|MERGE_RESOLUTION|>--- conflicted
+++ resolved
@@ -91,11 +91,7 @@
 
 ![Module4Chapter1step13im](images/module4chapter1step13im.PNG)
 
-<<<<<<< HEAD
-17. To connect our applicaiton to Azure Cognitive Services, you must enter a subscription key (also known as an API Key), for the Speech Service. Follow the instructions at [here](https://docs.microsoft.com/azure/cognitive-services/speech-service/get-started) to obtain a free subscription key. Once you obtain the subscription key, enter it into the Speech Service API Key field of the LunarcomController component in the Inspector panel as shown in the image below.
-=======
 17. To connect our applicaiton to Azure Cognitive Services, you must enter a subscription key (also known as an API Key), for the Speech Service. Follow the instructions at [here](https://docs.microsoft.com//azure/cognitive-services/speech-service/get-started) to obtain a free subscription key. Once you obtain the subscription key, enter it into the Speech Service API Key field of the LunarcomController component in the Inspector panel as shown in the image below.
->>>>>>> 107a6cde
 
 18. Enter the Region that you chose when you signed up for the subscription key into the Speech Service Region field of the LunarcomController component in the Inspector panel. For example, for the region "West US" type in "westus"
 
@@ -142,11 +138,7 @@
 
 ![mrlearning-speach-ch1-2-step6](images/mrlearning-speach-ch1-2-step6.jpg)
 
-<<<<<<< HEAD
-> NOTE: If the build fails, try building again or restarting Unity and building again. If you see an error such as "Error: CS0246 = The type or namespace name “XX” could not be found (are you missing a using directive or an assembly reference?)", then you may need to install [Windows 10 SDK (10.0.18362.0)](<https://developer.microsoft.com/windows/downloads/windows-10-sdk>)
-=======
 > NOTE: If the build fails, try building again or restarting Unity and building again. If you see an error such as "Error: CS0246 = The type or namespace name “XX” could not be found (are you missing a using directive or an assembly reference?)", then you may need to install [Windows 10 SDK (10.0.18362.0)](<https://developer.microsoft.com//windows/downloads/windows-10-sdk>)
->>>>>>> 107a6cde
 
 7. After the build is completed, open the newly created folder containing your newly built application files. Double click on the “.sln” solution file to open the solution file in Visual Studio.
 
@@ -156,13 +148,8 @@
 
 > Note: If Visual Studio asks you to install new components, please take a moment to ensure that all prerequisite components are installed as specified in [the "Install the Tools" page](install-the-tools.md)
 
-<<<<<<< HEAD
-8. Plug your HoloLens 2 into your PC with the USB cable. While these lesson instructions assume you will be deploying a testing with a HoloLens 2 device, you may also choose to deploy to the [HoloLens 2 emulator](using-the-hololens-emulator.md) or choose to create an [app package for sideloading](<https://docs.microsoft.com/windows/uwp/packaging/packaging-uwp-apps>)
-9. Before building to your device, ensure that the device is in Developer Mode. If this is your first time deploying to the HoloLens 2, Visual Studio may ask you to pair your HoloLens 2 with a pin. Please follow [these instructions](https://docs.microsoft.com/windows/mixed-reality/using-visual-studio) if you need to enable developer mode or pair with Visual Studio.
-=======
 8. Plug your HoloLens 2 into your PC with the USB cable. While these lesson instructions assume you will be deploying a testing with a HoloLens 2 device, you may also choose to deploy to the [HoloLens 2 emulator](using-the-hololens-emulator.md) or choose to create an [app package for sideloading](<https://docs.microsoft.com//windows/uwp/packaging/packaging-uwp-apps>)
 9. Before building to your device, ensure that the device is in Developer Mode. If this is your first time deploying to the HoloLens 2, Visual Studio may ask you to pair your HoloLens 2 with a pin. Please follow [these instructions](https://docs.microsoft.com//windows/mixed-reality/using-visual-studio) if you need to enable developer mode or pair with Visual Studio.
->>>>>>> 107a6cde
 
 10. Configure Visual Studio for building to your HoloLens 2 by selecting the “Release” configuration and the “ARM” architecture.
 
