--- conflicted
+++ resolved
@@ -10,13 +10,9 @@
 
 # 1. Integrating and using speech recognition and transcription
 
-<<<<<<< HEAD
 ## Overview
 
-This tutorial creates a Mixed Reality application that explores the use of Azure Cognitive Services Speech SDK with the HoloLens 2. When finished with this tutorial series, you will be able to use your device's microphone to transcribe speech to text in real time, translate your speech into other languages, and leverage the Speech SDK’s Intent feature to understand voice commands using artificial intelligence.
-=======
 This tutorial creates a Mixed Reality application that explores the use of Azure Cognitive Services Speech SDK with the HoloLens 2. When you complete this tutorial series, you will be able to use your device's microphone to transcribe speech to text in real time, translate your speech into other languages, and leverage the Speech SDK’s Intent feature to understand voice commands using artificial intelligence.
->>>>>>> c8b9a73a
 
 ## Objectives
 
