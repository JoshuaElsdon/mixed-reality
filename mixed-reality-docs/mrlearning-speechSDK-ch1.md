--- conflicted
+++ resolved
@@ -29,11 +29,9 @@
 
 > Note: Ensure that the template is set to 3D, as shown in the image above.
 
-<<<<<<< HEAD
-2. Download the [Mixed Reality Toolkit](https://github.com/microsoft/MixedRealityToolkit-Unity/releases/download/v2.0.0-RC2/Microsoft.MixedReality.Toolkit.Unity.Foundation-v2.0.0-RC2.unitypackage) Unity package and save it to a folder on your PC. Import the package into your Unity project. For detailed instructions on how to do this, please see [Base Module lesson 1](mrlearning-base-ch1.md). 
-=======
+
 2. Download the [Mixed Reality Toolkit](https://github.com/microsoft/MixedRealityToolkit-Unity/releases/download/v2.0.0-RC2/Microsoft.MixedReality.Toolkit.Unity.Foundation-v2.0.0-RC2.unitypackage) Unity package, and save it to a folder on your PC. Import the package into your Unity project. For detailed instructions on how to do this, please see [Base Module Lesson 1](mrlearning-base-ch1.md). 
->>>>>>> bb642ce5
+
 
 3. Download and import the Azure [Speech SDK](https://aka.ms/csspeech/unitypackage) for the Unity asset package. Import the Speech SDK package by clicking on Assets, selecting Import package, then selecting Custom Package. Find the Speech SDK package downloaded earlier, and open it to begin the importing process. 
 
@@ -46,10 +44,10 @@
 ![Module4Chapter1step4im](images/module4chapter1step4im.PNG)
 
 
-<<<<<<< HEAD
-5. Download the Speech SDK Module asset pack, also known as the [Lunarcom](https://github.com/microsoft/MixedRealityLearning/releases/download/Speech_1/SpeechSDKAssets.unitypackage) asset package by clicking on [this link](https://github.com/microsoft/MixedRealityLearning/releases/download/Speech_1/SpeechSDKAssets.unitypackage). The Lunarcom asset package is a collection of assets and scripts developed for this lesson series to showcase a practical use of Azure's Speech SDK. It is a voice-command terminal that will ultimately interface with the lunar module assembly experience developed in the [Base Module Tutorial.](mrlearning-base-ch6.md)
+
+5. S-Download the Speech SDK Module asset pack, also known as the [Lunarcom](https://github.com/microsoft/MixedRealityLearning/releases/download/Speech_1/SpeechSDKAssets.unitypackage) asset package by clicking on [this link](https://github.com/microsoft/MixedRealityLearning/releases/download/Speech_1/SpeechSDKAssets.unitypackage). The Lunarcom asset package is a collection of assets and scripts developed for this lesson series to showcase a practical use of Azure's Speech SDK. It is a voice-command terminal that will ultimately interface with the lunar module assembly experience developed in the [Base Module Tutorial.](mrlearning-base-ch6.md)
 6. Import the Lunarcom asset package into your Unity project by following similar steps you took to import the Mixed Reality Toolkit and Speech SDK.
-7. Configure the Mixed Reality Toolkit (MRTK). To do this, click on the "Mixed Reality Toolkit" panel in the top of your window, and then select "Add to Scene and Configure."
+7. Configure the Mixed Reality Toolkit (MRTK). To do this, click on the Mixed Reality Toolkit panel in the top of your window, and then select Add to Scene and Configure.
 
 ![Module4Chapter1step7im](images/module4chapter1step7im.PNG)
 
@@ -57,16 +55,8 @@
 
 ![module4Chapter1step9imb](images/module4chapter1step9imb.PNG)
 
-8. Your scene will now have several new items in it from the MRTK. Save your scene under a different name by clicking on "file," then "save as" and name your scene “SpeechScene”. 
-=======
-5. Download the [Lunarcom](https://github.com/levilais/Speech-SDK-Module/raw/master/Speech SDK Module/Lunarcom.unitypackage) asset package. The Lunarcom asset package is a collection of assets and scripts developed for this lesson series to showcase a practical use of Azure's Speech SDK. It is a voice-command terminal that interfaces with the lunar module assembly experience developed in the [Base Module Tutorial.](mrlearning-base-ch6.md)
-6. Import the Lunarcom asset package into your Unity project by following the steps you took to import the Mixed Reality Toolkit and Speech SDK.
-7. Configure the Mixed Reality Toolkit (MRTK). To do this, click on the Mixed Reality Toolkit panel in the top of your window, and then select Add to Scene and Configure.
+8. Your scene now has several new items in it from the MRTK. Save your scene under a different name by clicking on "file," then "save as" and name your scene SpeechScene. 
 
-![Module4Chapter1step7im](images/module4chapter1step7im.PNG)
-
-8. Your scene now has several new items in it from the MRTK. Save your scene under a different name by clicking on "file," then "save as" and name your scene SpeechScene. 
->>>>>>> bb642ce5
 
    > Note: If you press Play on your scene after you add the MRTK to your project, and it doesn't enter play mode, you might need to restart Unity. 
 
@@ -90,14 +80,9 @@
 
 ![Module4Chapter1step13im](images/module4chapter1step13im.PNG)
 
-<<<<<<< HEAD
-14. To connect our app to Azure Cognitive Services, you must enter a "subscription key" also known as an "API Key" for the Speech Service. Follow the instructions at [this link](https://docs.microsoft.com/en-us/azure/cognitive-services/speech-service/get-started) to obtain a free subscription key. Once you obtain the subscription key, enter it into the “Speech Service API Key” field of the "LunarcomController" component in the inspector panel, as shown in the image below.
-15. Enter the Region code that you chose when you signed up for the subscription key into the “Speech Service Region” field of the "LunarcomController" component in the inspector panel. For example, for the region "West US" type in "westus"
-=======
 14. To connect our applicaiton to Azure Cognitive Services, you must enter a subscription key (also known as an API Key), for the Speech Service. Follow the instructions at [here](https://docs.microsoft.com/en-us/azure/cognitive-services/speech-service/get-started) to obtain a free subscription key. Once you obtain the subscription key, enter it into the Speech Service API Key field of the LunarcomController component in the Inspector panel as shown in the image below.
 
-15. Enter the Region that you chose when you signed up for the subscription key into the Speech Service Region field of the LunarcomController component in the Inspector panel.
->>>>>>> bb642ce5
+15. Enter the Region that you chose when you signed up for the subscription key into the Speech Service Region field of the LunarcomController component in the Inspector panel. For example, for the region "West US" type in "westus"
 
 ![Module4Chapter1step15im](images/module4chapter1step15im.PNG)
 
