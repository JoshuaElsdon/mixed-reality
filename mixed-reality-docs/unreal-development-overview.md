---
title: Unreal Development Overview
description: Learn about using the latest Unreal release to develop for Windows Mixed Reality and HoloLens 2 (AR). Tutorials and forums can help you get started.
author: hferrone
ms.author: v-haferr
ms.date: 08/04/2020
ms.topic: article
ms.localizationpriority: high
keywords: Unreal, Unreal Engine 4, UE4, HoloLens, HoloLens 2, streaming, remoting, mixed reality, development, getting started, features, new project, emulator, documentation, guides, features, holograms, game development
---
# Unreal Development Overview

![Unreal banner logo](images/unreal_logo_banner.png)

Getting started with <a href="https://docs.microsoft.com/windows/mixed-reality" target="_blank" title="Mixed Reality Docs"> mixed reality applications</a> is a big task. New concepts, platforms, and cutting edge hardware can seem like barriers. However, if you're an Unreal developer you're in luck. Support for <a href="https://www.microsoft.com/windows/windows-mixed-reality" target="_blank" title="Windows Mixed Reality Docs">Windows Mixed Reality</a> (VR) and <a href="https://www.microsoft.com/hololens/hardware" target="_blank" title="HoloLens 2 Docs">HoloLens 2</a> (AR) is now included in Unreal Engine's newest <a href="https://docs.unrealengine.com/Support/Builds/ReleaseNotes/4_25/index.html" target="_blank" title="Unreal Engine 4.25 release notes">release</a>. This update includes:
* Mixed Reality UX Tools plugin support
* OpenXR support
* App Remoting from a desktop app
* Better performance
* Mixed reality capture
* Initial support for Azure Spatial Anchors

If you're new to Unreal development don't jump in blind. Explore the Unreal <a href="https://docs.unrealengine.com/GettingStarted/index.html" target="_blank">tutorial series</a> to get up to speed and look for assets and support in the Unreal <a href="https://www.unrealengine.com/marketplace/store" target="_blank">marketplace</a> and mixed reality <a href="https://forums.unrealengine.com/development-discussion/vr-ar-development" target="_blank">forums</a>. These resources are your links to the community of builders and problem solvers in todays mixed reality market.

## Development checkpoints

Use the following checkpoints to bring your Unreal games and applications into the world of mixed reality.

### 1. Getting started

The [Mixed Reality Toolkit for Unreal](https://github.com/microsoft/MixedRealityToolkit-Unreal) is a set of components designed to speed up your development in Unreal. Each component includes plugins, samples, and documentation for setting up immersive experiences.

* [UX Tools for Unreal](https://github.com/microsoft/MixedReality-UXTools-Unreal) is the first component to be released and is currently only supported on HoloLens 2. The component plugin includes code, blueprints, and example assets of common UX features for input simulation, hand interaction actors, press-able button components, manipulator components and follow behavior components.

By the end of this section, you'll have a basic understanding of the Mixed Reality Toolkit, a properly configured development environment for Mixed Reality apps, and a working MRTK project in Unreal.

|  Checkpoint  |  Outcome  |
| --- | --- |
<<<<<<< HEAD
| [What is MRTK?](https://github.com/microsoft/MixedRealityToolkit-Unreal) | Begin your journey by getting acquainted with the Mixed Reality Toolkit and what it has to offer |
| [Install the latest tools](install-the-tools.md) | Download and install the latest Unity package and setup your project for mixed reality |
| [HoloLens 2 tutorial series](unreal-uxt-ch1.md) | Dive into beginner level MRTK tutorials for HoloLens 2 hardware |
=======
| [Install the latest tools](install-the-tools.md) | Download and install the latest Unreal version and setup your project for mixed reality |
| [HoloLens 2 tutorial series](unreal-uxt-ch1.md) | Dive into beginner level MRTK-Unreal tutorials for HoloLens 2 hardware |
>>>>>>> 6ad46018

### 2. Core building blocks

There are several key features of mixed reality development that our tutorial series doesn't cover. These building blocks are available as standalone features and through the Mixed Reality Toolkit. You might not need all of them at once, but we recommend exploring early on. After diving into the core building blocks listed below, you'll have a toolbox full of features you can integrate into your Mixed Reality projects.

[!INCLUDE[](~/includes/unreal-building-blocks.md)]

> [!NOTE]
> You can dive into the **[UX Tools for Unreal GitHub](https://github.com/microsoft/MixedReality-UXTools-Unreal)** repository for more details.

### 3. Platform capabilities and APIs

Other key features that play a role in mixed reality applications are available without any extra packages or setup. These features can be added to Unreal projects with or without MRTK installed. After diving into these more advanced capabilities, you'll be able to build more complex Mixed Reality apps.

|  Feature  |  Capabilities  |
| --- | --- |
| [HoloLens camera](unreal-hololens-camera.md) | Capture Mixed Reality and real-world visual content from your app running on a HoloLens device |
| [QR codes](unreal-qr-codes.md) | Render QR codes as holograms using a coordinate system at each code's real-world position |
| [WinRT](unreal-winrt.md) | Create a separate binary with WinRT code that can be consumed by Unreal’s build system |

### 4. Deploying to a device

If this is your first time creating or deploying an Unreal app for HoloLens, you'll need to [download supporting files](unreal-uxt-ch6.md#packaging-and-deploying-the-app-via-device-portal) from the Epic Launcher. Once you have those files installed, you're ready to deploy from either the [Unreal editor](unreal-deploying.md) or the [Device Portal](unreal-uxt-ch6.md#packaging-and-deploying-the-app-via-device-portal).

### 5. Advanced services

At this point in your development journey you might be looking for advanced services or a helping hand with commercial deployment. Integrating [Azure Cloud Services](mixed-reality-cloud-services.md) and Dynamics 365 features can level up your projects in a major way. We've compiled a few starting points for you to explore and expand your Mixed Reality knowledge.

[!INCLUDE[](~/includes/unreal-cloud-services-d365.md)]

## What's next?

A developers job is never done, especially when learning a new tool or SDK. The following sections can take you into areas beyond the beginner level material you've already completed, along with helpful resources if you get stuck. Note that these topics and resources are not in any sequential order, so feel free to jump around and explore!

### Session videos from Mixed Reality Dev Days 2020
This talk gives an overview of the features provided in Unreal Engine 4 and MRTK for Unreal, and how to use them to build epic experiences for HoloLens 2.

<a href="https://channel9.msdn.com/Shows/Docs-Mixed-Reality/Intro-to-Unreal--MRTK-for-HoloLens-2" target="_blank">![Intro to MRTK-Unreal for HoloLens 2](images/MRDevDays_Session4.png)</a>



### Streaming & Debugging

If you want to test out your application on a HoloLens device while still in development, you can [stream it directly from your PC](unreal-streaming.md) by using either the Unreal editor or a packaged Windows executable file.

If you're looking to debug the application with Visual Studio, follow these [instructions](https://docs.microsoft.com/visualstudio/debugger/debug-installed-app-package?view=vs-2019#remote).

### Performance

Developing for mixed reality comes with performance checkpoints that depend on the platform. A HoloLens 2 app must run at 60 frames per second for holograms to appear stable and responsive. Luckily, we have [performance recommendations](performance-recommendations-for-unreal.md) for achieving this in your Unreal applications.

## Supported Features

| HoloLens 2 Feature | Earliest Supported Unreal Engine Version |
| ----------- | ----------- |
| ARM64 support | 4.23 |
| Streaming from a PC | 4.23 |
| Spatial mapping | 4.23 |
| Hand and joint tracking | 4.23 |
| Eye tracking | 4.23 |
| Voice input | 4.23 |
| Spatial anchors | 4.23 |
| Camera access | 4.23 |
| QR codes | 4.23 |
| Spatial audio | 4.23 |
| Spectator Screen support for streaming | 4.24 |
| Planar LSR over streaming | 4.24 |
| Sample apps ([HoloLens2Example](https://github.com/microsoft/MixedReality-Unreal-Samples) and [Mission AR](https://docs.unrealengine.com/Resources/Showcases/MissionAR/index.html)) | 4.24 |
| Mobile multi-View: Performance hits 60 fps | 4.25 |
| 3rd camera render | 4.25 |
| Streaming from a packaged desktop app | 4.25.1 |
| Azure Spatial Anchors for HoloLens 2 (beta) | 4.25 |
| OpenXR support (beta) | 4.25 |
| UX Tools support (0.8) | 4.25 |
| Developer docs & tutorials | 4.25 |

> [!div class="nextstepaction"]
> [Explore MRTK](mrtk-getting-started.md)

## See also
* <a href="https://docs.unrealengine.com/Platforms/AR/HoloLens2/index.html" target="_blank">Unreal docs for streaming, deploying to emulator and device</a>
* <a href="https://docs.unrealengine.com/Platforms/Mobile/Performance/index.html" target="_blank">Unreal performance guidelines for mobile devices</a><|MERGE_RESOLUTION|>--- conflicted
+++ resolved
@@ -36,14 +36,8 @@
 
 |  Checkpoint  |  Outcome  |
 | --- | --- |
-<<<<<<< HEAD
-| [What is MRTK?](https://github.com/microsoft/MixedRealityToolkit-Unreal) | Begin your journey by getting acquainted with the Mixed Reality Toolkit and what it has to offer |
-| [Install the latest tools](install-the-tools.md) | Download and install the latest Unity package and setup your project for mixed reality |
-| [HoloLens 2 tutorial series](unreal-uxt-ch1.md) | Dive into beginner level MRTK tutorials for HoloLens 2 hardware |
-=======
 | [Install the latest tools](install-the-tools.md) | Download and install the latest Unreal version and setup your project for mixed reality |
 | [HoloLens 2 tutorial series](unreal-uxt-ch1.md) | Dive into beginner level MRTK-Unreal tutorials for HoloLens 2 hardware |
->>>>>>> 6ad46018
 
 ### 2. Core building blocks
 
