--- conflicted
+++ resolved
@@ -1,13 +1,8 @@
 ---
 title: Case study - Representing humans in mixed reality
 description: What kind of opportunities emerge when we cannot only create fantastic elements, but utilize the most realistic captures of environments, objects, and people in mixed reality?
-<<<<<<< HEAD
-author: mavitazk
-ms.author: jemccull
-=======
 author: cre8ivepark
 ms.author: dongpark
->>>>>>> 11168e48
 ms.date: 03/21/2018
 ms.topic: article
 keywords: Windows Mixed Reality, humans, avatar, mixed reality capture, volumetric video
@@ -82,4 +77,4 @@
 <td style="border-style: none" width="60"><img alt="Picture of Mark Vitazko" width="60" height="60" src="images/mark-vitazko.jpg"></td>
 <td style="border-style: none"><b>Mark Vitazko</b><br>UX Designer @Microsoft</td>
 </tr>
-</table>
+</table>