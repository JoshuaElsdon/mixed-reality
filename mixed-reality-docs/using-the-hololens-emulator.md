---
title: Using the HoloLens Emulator
description: The HoloLens Emulator allows you to test mixed reality apps on your PC without a physical HoloLens.
author: pbarnettms
ms.author: pbarnett
ms.date: 04/25/2019
ms.topic: article
ms.localizationpriority: high
keywords: HoloLens, emulator
---



# Using the HoloLens Emulator

The HoloLens Emulator lets you test holographic applications on your PC without a physical HoloLens. It also includes the HoloLens development toolset. The emulator uses a Hyper-V virtual machine. The human and environmental inputs that are usually read by Hololens sensors are simulated from your keyboard, mouse, or Xbox controller. Applications don't need to be modified to run on the emulator; applications don't know that they aren't running on a real HoloLens.

If you're looking to develop Windows Mixed Reality immersive (VR) headset applications or games for desktop PCs, check out the [Windows Mixed Reality simulator](using-the-windows-mixed-reality-simulator.md), which lets you simulate desktop headsets.


## Installing the HoloLens Emulator
Download the HoloLens Emulator and holographic project templates.

Versions: 
<<<<<<< HEAD
* [HoloLens 2 Emulator and holographic project templates](https://go.microsoft.com/fwlink/?linkid=2095316).
=======
* [HoloLens 2 Emulator and holographic project templates](https://go.microsoft.com/fwlink/?linkid=2087187).
>>>>>>> be528346
* [HoloLens Emulator (1st Gen) and holographic project templates](https://go.microsoft.com/fwlink/?linkid=2065980).

You can find older builds of the HoloLens Emulator on the [HoloLens Emulator archive](hololens-emulator-archive.md) page.

### HoloLens Emulator system requirements

<<<<<<< HEAD
The HoloLens Emulator uses Hyper-V with RemoteFx (1st Gen Emulator) or GPU-PV (HoloLens 2 Emulator) for hardware accelerated graphics. To use the emulator, make sure your PC meets the following hardware requirements:
=======
The HoloLens Emulator uses Hyper-V with RemoteFx (1st Gen Emulator) or GPU-PV (HoloLens 2 Emulator) for hardware accelerated graphics. To use the emulator, make sure your PC meets these hardware requirements:
>>>>>>> be528346
* 64-bit Windows 10 Pro, Enterprise, or Education 
    >[!NOTE]
    >Windows 10 Home Edition does not support Hyper-V or the HoloLens Emulator.  
    >The HoloLens 2 Emulator requires the Windows 10 October 2018 update or later.
* 64-bit CPU
* CPU with 4 cores (or multiple CPUs with a total of 4 cores)
* 8 GB of RAM or more
* In the BIOS, the following features must be [supported and enabled](http://blogs.technet.com/b/iftekhar/archive/2010/08/09/enable-hardware-settings-in-bios-to-run-hyper-v.aspx):
   * Hardware-assisted virtualization
   * Second Level Address Translation (SLAT)
   * Hardware-based Data Execution Prevention (DEP)
* GPU requirements
   * DirectX 11.0 or later
   * WDDM 1.2 graphics driver or later (1st Gen)
   * WDDM 2.5 graphics driver (HoloLens 2 Emulator)
   * The emulator might work with an unsupported GPU, but will be significantly slower

If your system meets the requirements listed above, **ensure that the "Hyper-V" feature has been enabled on your system** through Control Panel -> Programs -> Programs and Features -> Turn Windows Features on or off -> ensure that "Hyper-V" is selected for the Emulator installation to be successful.

## Deploying apps to the HoloLens Emulator

1. Load your application solution in Visual Studio.
    >[!NOTE]
<<<<<<< HEAD
    >When using Unity, build your project from Unity, and then load the built solution into Visual Studio as usual.
2. For HoloLens Emulator (1st Gen), ensure that Platform is set to **x86**. For the HoloLens 2 Emulator, ensure Platform is set to **x86** or **x64**.
=======
    >When using Unity, build your project from Unity and then load the built solution into Visual Studio as usual.
2. For the HoloLens Emulator (1st Gen), ensure the Platform is set to **x86**. For the HoloLens 2 Emulator ensure the Platform is set to **x86** or **x64**.
>>>>>>> be528346
3. Select the desired **HoloLens Emulator** version as the target device for debugging.
4. Go to **Debug > Start Debugging** or press **F5** to launch the emulator and deploy your application for debugging.

The emulator may take a minute or more to boot when you first start it. We recommend that you keep the emulator open during your debugging session so you can quickly deploy applications to the emulator.

## Basic emulator input

Controlling the emulator is very similar to many common 3D video games. In nput options are available for using the keyboard, mouse, or Xbox controller. You control the emulator by directing the actions of a simulated user by wearing a HoloLens. Your actions move the simulated user around the environment. Applications running in the emulator respond like they would on a real device.

<<<<<<< HEAD
The cursor on HoloLens (1st Gen) follows head movement and rotation. In the HoloLens 2 Emulator, the cursor follows hand movement and orientation.
=======
The cursor on HoloLens (1st Gen) follows head movement and rotation.  In the HoloLens 2 Emulator, the cursor follows hand movement and orientation.
>>>>>>> be528346

* **Walk forward, back, left, and right** - Use the W,A,S, and D keys on your keyboard, or the left stick on an Xbox controller.
* **Look up, down, left, and right** - Click and drag the mouse, use the arrow keys on your keyboard, or the right stick on an Xbox controller.
* **Air tap gesture** - Right-click the mouse, press the Enter key on your keyboard, or use the A button on an Xbox controller.
* **Bloom/System gesture** - Press the Windows key or F2 key on your keyboard or press the B button on an Xbox controller.
* **Hand movement for scrolling** - Simultaneously hold the Alt key and the right mouse button, and drag the mouse up or down, or in an Xbox controller, hold the right trigger and A button down, and move the right stick up and down.
* **Hand movement and orientation** (HoloLens 2 Emulator only) - Hold the Alt key and drag the mouse up or down, left or right to move the hand, or use the arrow keys and Q or E to rotate, and tilt the hand. For an Xbox controller, hold the left or right bumper, and use the left thumbstick to move the hand left, right, forward, and back, the right thumbstick to rotate it, and up or down on the Dpad to raise or lower the hand.

## Anatomy of the HoloLens 2 Emulator 

### Main window

![HoloLens 2 Emulator main window](images/emulator2-900px.png)

### Toolbar

To the right of the main window, find the emulator toolbar. The toolbar contains the following buttons:
* ![Close icon](images/emulator-close.png) **Close**: Closes the emulator.
* ![Minimize icon](images/emulator-minimize.png) **Minimize**: Minimizes the emulator window.
* ![Simulation_icon](images/emulator-simulation-panel.png) **Simulation Control Panel**: Show or hide the [Simulation Control panel](#simulation-control-panel) for configuring and controlling [input to the emulator](#basic-emulator-input).
* ![Fit to screen icon](images/emulator-fit.png) **Fit to Screen**: Fits the emulator to screen.
* ![Zoom icon](images/emulator-zoom.png) **Zoom**: Make the emulator larger and smaller.
* ![Help icon](images/emulator-help.png) **Help**: Open emulator help.
* ![Open device portal icon](images/emulator-deviceportal.png) **Open Device Portal**: Open the Windows Device Portal for the HoloLens OS in the emulator.
* ![Tools icon](images/emulator-tools.png) **Tools**: Open the **Additional Tools** pane.

### Simulation Control Panel

The Simulation Control Panel lets you view the current position and orientation of the simulated human and input devices. It also allows you to configure both simulated input, such as showing or hiding one or both hands, and devices used for controlling simulated input, such as your PC's keyboard, mouse and gamepad.

![Simulation control panel](images/emulator-simulation-control-panel.png)

* To hide or show the simulation panel, click the toolbar button or press F7 on your keyboard.
* Hover the mouse over a control or field to display a tooltip that contains keyboard, mouse and gamepad controls for it.
* To show or hide a hand, toggle the appropriate switch under Left hand or Right hand.
* To control the hand, use either the left or right Alt keys on your keyboard or the left or right bumper on the gamepad.
* To direct all input to one or both hands, click the pushpin button under the toggle switch.  This is the equivalent of holding the Alt key for the hand.
* To control eye gaze direction, click the pushpin in the Eyes section. This is the equivalent of holding down the Y key on the keyboard.
* To load a room recording, click the Load button in the Recording section. See [simulated rooms](#simulated-rooms) for more information.
* To adjust the speed that the simulated human or input devices will move or rotate in response to keyboard, mouse or gamepad input, click the gear icon next to Input settings, and adjust the sliders.
* By default, keyboard input controls the simulated human and simulated input. To have your PC's keyboard input sent through to the HoloLens, uncheck Use keyboard for simulation.  F4 is the shortcut key for this setting.
* If the simulation panel is already visible, pressing F8 moves keyboard focus into it.
* To undock the simulation panel from the emulator window, click the button at the bottom of the panel or press F9 on your keyboard.  Closing the window or pressing F9 again returns the window to the emulator.
* The simulation control panel can be launched as a separate application, allowing you to connect to and control the HoloLens 2 Emulator, a HoloLens 2 device, or Windows Mixed Reality simulation by running PerceptionSimulationInput.exe from %ProgramFiles(x86)%\Windows Kits\10\Microsoft XDE\10.0.18362.0\.

### Account Tab

The Account tab lets you configure the emulator to sign-in with a Microsoft Account. This is useful for testing APIs that require the user to be signed in with an account. Toggling this option requires that you completely close and restart the HoloLens Emulator for the setting to take effect. If this option is enabled, subsequent launches of the emulator will ask you to sign-in, just like a user would the first time HoloLens is started. To enter your credentials using your PC's keyboard, first turn off Use keyboard for simulation in the Simulation Control Panel or press F4 on your keyboard to toggle the keyboard setting on or off.

### Optional Settings Tab

The Optional Settings tab displays a control to enable or disable hardware accelerated graphics. Hardware accelerated graphics are used by default if supported by your PC's graphics adapter drive. If your graphics adapter's driver does not support GPU-PV, this option will not be visible.

### Diagnostics Tab

The Diagnostics tab shows the emulator's IP address in the form of a link to Windows Device Portal along with the status of the virtual GPU.


## Anatomy of the HoloLens (1st Gen) emulator

### Main window

When the emulator launches, you'll see a window which displays the HoloLens OS.

![HoloLens Emulator main window](images/emulator-890px.png)

### Toolbar

To the right of the main window, you'll find the emulator toolbar. The toolbar contains the following buttons:
* ![Close icon](images/emulator-close.png) **Close**: Closes the emulator.
* ![Minimize icon](images/emulator-minimize.png) **Minimize**: Minimizes the emulator window.
* ![Human input icon](images/emulator-control.png) **Human Input**: Mouse and keyboard are used to simulate human [input to the emulator](#basic-emulator-input).
* ![Keyboard and mouse input icon](images/emulator-input.png) **Keyboard and Mouse Input**: Keyboard and mouse input are passed directly to the HoloLens OS as keyboard and mouse events as if you connected a Bluetooth keyboard and mouse.
* ![Fit to screen icon](images/emulator-fit.png) **Fit to Screen**: Fits the emulator to screen.
* ![Zoom icon](images/emulator-zoom.png) **Zoom**: Makes the emulator larger and smaller.
* ![Help icon](images/emulator-help.png) **Help**: Opens emulator help.
* ![Open device portal icon](images/emulator-deviceportal.png) **Open Device Portal**: Open the Windows Device Portal for the HoloLens OS in the emulator.
* ![Tools icon](images/emulator-tools.png) **Tools**: Open the **Additional Tools** pane.

### Simulation tab

The default tab within the **Additional Tools** pane is the **Simulation** tab.

![HoloLens Emulator 'Additional Tools' pane](images/emulator-simulation-500px.png)

The Simulation tab shows the current state of the simulated sensors used to drive the HoloLens OS within the emulator. Hovering over any value in the Simulation tab provides a tooltip describing how to control that value.

### Room tab

The emulator simulates world input in the form of the spatial mapping mesh from simulated rooms. This tab lets you pick the room to load instead of the default room.

![HoloLens Emulator 'Rooms' tab](images/emulator-room-500px.png)

See [simulated rooms](#simulated-rooms) for more information.

### Account Tab

The Account tab allows you to configure the emulator to sign-in with a Microsoft Account. This is useful for testing API's that require the user to be signed-in with an account. After checking the box on this page, subsequent launches of the emulator will ask you to sign-in, just like a user would the first time the HoloLens is started.

## Simulated Rooms

Simulated rooms are useful for testing your application in multiple environments. Several rooms are shipped with the emulator. Once you install the emulation, you will find them in %ProgramFiles(x86)%\Windows Kits\10\Microsoft XDE\\(version)\Plugins\Rooms. All of these rooms were captured in real environments using a HoloLens:
* **DefaultRoom.xef** - A small living room with a TV, coffee table, and two sofas. Loaded by default when you start the emulator.
* **Bedroom1.xef** - A small bedroom with a desk.
* **Bedroom2.xef** - A bedroom with a queen size bed, dresser, nightstands, and walk-in closet.
* **GreatRoom.xef** - A large open space great room with living room, dining table, and kitchen.
* **LivingRoom.xef** - A living room with a fireplace, sofa, armchairs, and a coffee table with a vase.

You can also record your own rooms to use in the emulator using the Simulation page of the [Windows Device Portal](using-the-windows-device-portal.md) on your HoloLens (1st Gen).

In the emulator, you will only see holograms that you render. But you will not see the simulated room behind the holograms. This is in contrast to the actual HoloLens where you see both blended together. If you want to see the simulated room in the HoloLens Emulator, you will need to update your application to render the spatial mapping mesh in the scene.

## Troubleshooting

You may see an error while installing the emulator that you need *"Visual Studio 2015 Update 1 and UWP tools version 1.2"*. There are three possible causes of this error:
* You do not have a recent enough version of Visual Studio (Visual Studio 2019, Visual Studio 2017, or Visual Studio 2015 Update 1 or later). To correct this, install the latest release of Visual Studio.
* You have a recent version of Visual Studio, but you do not have the Universal Windows Platform (UWP) tools installed. This is an optional feature for Visual Studio.

You may also see an error installing the emulator on a non-Pro/Enterprise/Education SKU of Windows or if you do not have Hyper-V feature enabled.
* Read the [system requirements](#hololens-emulator-system-requirements) section above for a complete set of requirements.
* Also ensure that Hyper-V feature has been enabled on your system.

If your installation completes successfully, but you do not see the HoloLens Emulator as an option for deployment and debugging, please check the following:
* Your Visual Studio project configuration is set to x86 (HoloLens 1st Gen) or x86 or x64 (HoloLens 2 Emulator).
* If using Visual Studio 2019, the Platform Toolset in your project configuration is set to v142.

If your installation completes successfully, but Visual Studio displays an error attempting to launch the HoloLens Emulator, please try the following:
* Run Visual Studio as Administrator
* If you have only ever had Visual Studio 2019 installed, verify that the registry value "KitsRoot10" at HKEY_LOCAL_MACHINE\Software\Microsoft\Windows Kits\Installed Roots points to your 32-bit Program Files folder (e.g., "C:\Program Files (x86)\Windows Kits\10").  If it does not, uninstall the HoloLens Emulator, change the registry value to your 32-bit Program Files folder, then reinstall the HoloLens Emulator.  This issue is addressed in Visual Studio 2019 16.0.3.

If the emulator displays an "Invalid Byte Encoding" error dialog upon launch:
* Delete all files in %localappdata%\Microsoft\XDE\HCS and try again.

If your debug target list in Visual Studio is empty (for example, Start is the only option) and you've followed all troubleshooting steps above:
* Delete the ConfigurationCache folder in %localappdata%\Microsoft\VisualStudio\\<*installation id*>\CoreCon and try again.

If your system hangs when the emulator is starting, disable hardware acceleration for emulator graphics.
* Create a registry DWORD value named "DisableGPU" at HKEY_LOCAL_MACHINE\SOFTWARE\Microsoft\XDE\10.0 and set its value to 1.

## See also
* [Advanced HoloLens Emulator and Mixed Reality Simulator input](advanced-hololens-emulator-and-mixed-reality-simulator-input.md)
* [HoloLens Emulator software history](hololens-emulator-archive.md)
* [Spatial mapping in Unity](spatial-mapping-in-unity.md)
* [Spatial mapping in DirectX](spatial-mapping-in-directx.md)
<|MERGE_RESOLUTION|>--- conflicted
+++ resolved
@@ -22,22 +22,16 @@
 Download the HoloLens Emulator and holographic project templates.
 
 Versions: 
-<<<<<<< HEAD
+
 * [HoloLens 2 Emulator and holographic project templates](https://go.microsoft.com/fwlink/?linkid=2095316).
-=======
-* [HoloLens 2 Emulator and holographic project templates](https://go.microsoft.com/fwlink/?linkid=2087187).
->>>>>>> be528346
 * [HoloLens Emulator (1st Gen) and holographic project templates](https://go.microsoft.com/fwlink/?linkid=2065980).
 
 You can find older builds of the HoloLens Emulator on the [HoloLens Emulator archive](hololens-emulator-archive.md) page.
 
 ### HoloLens Emulator system requirements
 
-<<<<<<< HEAD
+
 The HoloLens Emulator uses Hyper-V with RemoteFx (1st Gen Emulator) or GPU-PV (HoloLens 2 Emulator) for hardware accelerated graphics. To use the emulator, make sure your PC meets the following hardware requirements:
-=======
-The HoloLens Emulator uses Hyper-V with RemoteFx (1st Gen Emulator) or GPU-PV (HoloLens 2 Emulator) for hardware accelerated graphics. To use the emulator, make sure your PC meets these hardware requirements:
->>>>>>> be528346
 * 64-bit Windows 10 Pro, Enterprise, or Education 
     >[!NOTE]
     >Windows 10 Home Edition does not support Hyper-V or the HoloLens Emulator.  
@@ -61,13 +55,8 @@
 
 1. Load your application solution in Visual Studio.
     >[!NOTE]
-<<<<<<< HEAD
     >When using Unity, build your project from Unity, and then load the built solution into Visual Studio as usual.
 2. For HoloLens Emulator (1st Gen), ensure that Platform is set to **x86**. For the HoloLens 2 Emulator, ensure Platform is set to **x86** or **x64**.
-=======
-    >When using Unity, build your project from Unity and then load the built solution into Visual Studio as usual.
-2. For the HoloLens Emulator (1st Gen), ensure the Platform is set to **x86**. For the HoloLens 2 Emulator ensure the Platform is set to **x86** or **x64**.
->>>>>>> be528346
 3. Select the desired **HoloLens Emulator** version as the target device for debugging.
 4. Go to **Debug > Start Debugging** or press **F5** to launch the emulator and deploy your application for debugging.
 
@@ -77,11 +66,8 @@
 
 Controlling the emulator is very similar to many common 3D video games. In nput options are available for using the keyboard, mouse, or Xbox controller. You control the emulator by directing the actions of a simulated user by wearing a HoloLens. Your actions move the simulated user around the environment. Applications running in the emulator respond like they would on a real device.
 
-<<<<<<< HEAD
+
 The cursor on HoloLens (1st Gen) follows head movement and rotation. In the HoloLens 2 Emulator, the cursor follows hand movement and orientation.
-=======
-The cursor on HoloLens (1st Gen) follows head movement and rotation.  In the HoloLens 2 Emulator, the cursor follows hand movement and orientation.
->>>>>>> be528346
 
 * **Walk forward, back, left, and right** - Use the W,A,S, and D keys on your keyboard, or the left stick on an Xbox controller.
 * **Look up, down, left, and right** - Click and drag the mouse, use the arrow keys on your keyboard, or the right stick on an Xbox controller.
@@ -225,4 +211,4 @@
 * [Advanced HoloLens Emulator and Mixed Reality Simulator input](advanced-hololens-emulator-and-mixed-reality-simulator-input.md)
 * [HoloLens Emulator software history](hololens-emulator-archive.md)
 * [Spatial mapping in Unity](spatial-mapping-in-unity.md)
-* [Spatial mapping in DirectX](spatial-mapping-in-directx.md)
+* [Spatial mapping in DirectX](spatial-mapping-in-directx.md)