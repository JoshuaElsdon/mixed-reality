--- conflicted
+++ resolved
@@ -39,18 +39,6 @@
 -->
 
 <br>
-<<<<<<< HEAD
-
-## Microsoft MR Developer Ecosystem Team
-
-|||||||
-|---------|---------|---------|---------|---------|---------|
-|![](images/BiographyImages/JesseMcCulloch270x270.png)|Jesse McCulloch|Program Manager II|Jesse is a Program Manager on the Mixed Reality Developer Ecosystem team at Microsoft. Starting as a Mixed Reality Developer in 2016, he built up a strong community around HoloLens and Immersive Headsets, and then joined Microsoft in 2018 to help lead efforts in cultivating the developer ecosystem. He is often found hanging out in developer Slack groups, on Twitter trying to keep up with everything going on in this rapidly growing space, or in a big metal tube flying through the air on his way to engage with developers in the real world.|Redmond, Wa|[Email](mailto:jemccull@microsoft.com)|
-
-<br>
-
-<!-- ## Azure Cloud Advocate Spatial Computing Team
-=======
 
 ## Microsoft MR Developer Ecosystem Team
 
@@ -72,20 +60,11 @@
 The members listed here are the Cloud Advocates that work on the Spatial Computing team within the Cloud Advocate organization. They work extremely close with the Mixed Reality Developer Ecosystem team, and it's often hard to tell where one team stops, and the other one starts.
 
 More info coming soon....
->>>>>>> 75bb2d78
 
 <br>
 
 ## Microsoft Mixed Reality MVP's
 
-<<<<<<< HEAD
-## Microsoft Mixed Reality MVP's
-
-||||||
-|---------|---------|---------|---------|---------|
-|![](images/BiographyImages/EricProvencher270x270.jpg)|Eric Provencher|Eric is a Senior Mixed Reality Framework and UX developer at CAE, one of the first Microsoft Mixed Reality Partners, and a wave 1 HoloLens adopter. His main roles are leading the architecture and development of an internal cross-platform development framework very similar to the MRTK, as well as developing and maintaining new and existing healthcare simulation and training applications.He mainly build apps in Unity, in VR (Oculus Quest), AR (HoloLens 1&2), as well as screen-based (WebGL + iOS/Android).|Montreal, QC, Canada|[Email](mailto:erproven@gmail.com)|
-|![](images/BiographyImages/tamasdeme_270.png)|Tamás Deme|Tamás Deme is a mixed reality engineer working at the Atlanta based VIM, where he develops solutions for devices ranging from servers to a headset that shows you holograms. He’s a 5 times Microsoft MVP in Windows Development, interested in open source projects, teaching and mentoring. You can find him online at [https://tomzorz.me](https://tomzorz.me) or on twitter at [https://twitter.com/tomzorz_](https://twitter.com/tomzorz_).|Budapest, Hungary|[Email](mailto:mixedreality@tomzorz.me)|
-=======
 Microsoft Most Valuable Professionals, or MVPs, are technology experts who passionately share their knowledge with the community. They are always on the "bleeding edge" and have an unstoppable urge to get their hands on new, exciting technologies. They have very deep knowledge of Microsoft products and services, while also being able to bring together diverse platforms, products and solutions, to solve real world problems. MVPs make up a global community of over 4,000 technical experts and community leaders across 90 countries/regions and are driven by their passion, community spirit, and quest for knowledge. Above all and in addition to their amazing technical abilities, MVPs are always willing to help others - that's what sets them apart.
 
 ||||||
@@ -93,6 +72,5 @@
 |![Aleksandr Kudishov](images/BiographyImages/aleksandr_kudishov_270_270.png)|**Aleksandr Kudishov**|MVP focused on Game Development & Windows Development, VR/AR/MR. Game Producer, Tech Evangelist, Holographic Developer, MSP Lead of Game-Development. Developer and good man ;)|Russia|[Email](mailto:draconifore@gmail.com)|
 |![Eric Provencher](images/BiographyImages/EricProvencher270x270.jpg)|**Eric Provencher**|Eric is a Senior Mixed Reality Framework and UX developer at CAE, one of the first Microsoft Mixed Reality Partners, and a wave 1 HoloLens adopter. His main roles are leading the architecture and development of an internal cross-platform development framework very similar to the MRTK, as well as developing and maintaining new and existing healthcare simulation and training applications.He mainly build apps in Unity, in VR (Oculus Quest), AR (HoloLens 1&2), as well as screen-based (WebGL + iOS/Android).|Montreal, QC, Canada|[Email](mailto:erproven@gmail.com)|
 |![Tamás Deme](images/BiographyImages/tamasdeme_270.png)|**Tamás Deme**|Tamás is a mixed reality engineer working at the Atlanta based VIM, where he develops solutions for devices ranging from servers to a headset that shows you holograms. He’s a 5 times Microsoft MVP in Windows Development, interested in open source projects, teaching and mentoring. You can find him online at [https://tomzorz.me](https://tomzorz.me) or on twitter at [https://twitter.com/tomzorz_](https://twitter.com/tomzorz_).|Budapest, Hungary|[Email](mailto:mixedreality@tomzorz.me)|
->>>>>>> 75bb2d78
 
 <br>