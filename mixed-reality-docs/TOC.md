# [Install the tools](install-the-tools.md)
# [Get your app ready for HL2](mrtk-porting-guide.md)
# Discover
## [Mixed Reality documentation](index.md)
## [What is mixed reality?](mixed-reality.md)
## [What is a hologram?](hologram.md)
## Hardware
### HoloLens
#### [HoloLens 2 hardware details](https://www.microsoft.com/hololens/hardware)
#### [HoloLens (1st gen) hardware details](hololens-hardware-details.md)
#### [Accounts on HoloLens](accounts-on-hololens.md)
#### [Calibration](calibration.md)
#### [Commercial features](commercial-features.md)
#### [Connecting to Wi-Fi on HoloLens](connecting-to-wi-fi-on-hololens.md)
#### [Environment considerations for HoloLens](environment-considerations-for-hololens.md)
#### [Get apps for HoloLens](get-apps-for-hololens.md)
#### [Give us feedback](give-us-feedback.md)
#### [HoloLens known issues](hololens-known-issues.md)
#### [HoloLens troubleshooting](troubleshooting.md)
#### [Mixed reality capture](mixed-reality-capture.md)
#### [Navigating the Windows Mixed Reality home](navigating-the-windows-mixed-reality-home.md)
#### [Reset or recover your HoloLens](reset-or-recover-your-hololens.md)
#### [Saving and finding your files](saving-and-finding-your-files.md)
#### [See your photos](see-your-photos.md)
#### [Sensor tuning](sensor-tuning.md)
#### [Updating HoloLens](updating-hololens.md)
#### [Device Sharing](device-sharing.md)
#### [HoloLens demo fit and cleaning guide](hololens-demo-guide.md)
### Immersive headsets
#### [Immersive headset hardware details](immersive-headset-hardware-details.md)
#### [Enthusiast guide](https://docs.microsoft.com/windows/mixed-reality/enthusiast-guide)
### [Hardware accessories](hardware-accessories.md)
### [HoloLens demo fit and cleaning guide](hololens-demo-guide.md)
## Core building blocks
### [Gaze](gaze.md)
### [Gestures](gestures.md)
### [Motion controllers](motion-controllers.md)
### [Voice input](voice-input.md)
### [Spatial mapping](spatial-mapping.md)
### [Spatial sound](spatial-sound.md)
### [Coordinate systems](coordinate-systems.md)
### [Spatial anchors](spatial-anchors.md)
## Apps in mixed reality
### [Types of mixed reality apps](types-of-mixed-reality-apps.md)
### [App model](app-model.md)
### [App views](app-views.md)

## Case studies
### [AfterNow's process - envisioning, prototyping, building](case-study-afternows-process-envisioning,-prototyping,-building.md)
### [Building HoloSketch, a spatial layout and UX sketching app for HoloLens](case-study-building-holosketch,-a-spatial-layout-and-ux-sketching-app-for-hololens.md)
### [Capturing and creating content for HoloTour](case-study-capturing-and-creating-content-for-holotour.md)
### [Creating an immersive experience in Fragments](case-study-creating-an-immersive-experience-in-fragments.md)
### [Creating impossible perspectives for HoloTour](case-study-creating-impossible-perspectives-for-holotour.md)
### [Expanding the design process for mixed reality](case-study-expanding-the-design-process-for-mixed-reality.md)
### [Expanding the spatial mapping capabilities of HoloLens](case-study-expanding-the-spatial-mapping-capabilities-of-hololens.md)
### Galaxy Explorer
#### [Creating a galaxy in mixed reality for Hololens (1st gen)](case-study-creating-a-galaxy-in-mixed-reality.md)
#### [Updating Galaxy Explorer for HoloLens 2](galaxy-explorer-update.md)
### [HoloStudio UI and interaction design learnings](case-study-3-holostudio-ui-and-interaction-design-learnings.md)
### [Lessons from the Lowe's kitchen](case-study-lessons-from-the-lowes-kitchen.md)
### [Looking through holes in your reality](case-study-looking-through-holes-in-your-reality.md)
### [My first year on the HoloLens design team](case-study-my-first-year-on-the-hololens-design-team.md)
### [Representing humans in mixed reality](case-study-representing-humans-in-mixed-reality.md)
### [Scaling Datascape across devices with different performance](case-study-scaling-datascape-across-devices-with-different-performance.md)
### [Spatial sound design for HoloTour](case-study-spatial-sound-design-for-holotour.md)
### [The pursuit of more personal computing](case-study-the-pursuit-of-more-personal-computing.md)
### [Using spatial sound in RoboRaid](case-study-using-spatial-sound-in-roboraid.md)
### [Using the stabilization plane to reduce holographic turbulence](case-study-using-the-stabilization-plane-to-reduce-holographic-turbulence.md)




## Mixed reality release notes
### [Current release notes](release-notes-october-2018.md)
### [Release notes - April 2018](release-notes-april-2018.md)
### [Release notes - October 2017](release-notes-october-2017.md)
### [Release notes - August 2016](release-notes-august-2016.md)
### [Release notes - May 2016](release-notes-may-2016.md)
### [Release notes - March 2016](release-notes-march-2016.md)

# Design
<<<<<<< HEAD
## [Design for mixed reality](design.md)
=======
## [Design for Mixed Reality](design.md)
>>>>>>> 9d217c1e
## [About this design guidance](about-this-design-guidance.md)
## Get started with design
### [What is mixed reality?](mixed-reality.md)
### [What is a hologram?](hologram.md)
### [Comfort](Comfort.md)
### [Holographic frame](Holographic-frame.md)
### [Spatial mapping design](Spatial-mapping-design.md)
### [Spatial sound design](Spatial-sound-design.md)
### [My first year on the design team](case-study-my-first-year-on-the-hololens-design-team.md)
### [Expanding the design process for mixed reality](case-study-expanding-the-design-process-for-mixed-reality.md)
### [The pursuit of more personal computing](case-study-the-pursuit-of-more-personal-computing.md)
### [AfterNow's process - envisioning, prototyping, building](case-study-afternows-process-envisioning,-prototyping,-building.md)
## [Instinctual interactions](Interaction-fundamentals.md)
### [Hands and motion controllers](hands-and-tools.md)
#### [Direct manipulation with hands](direct-manipulation.md)
#### [Point and commit with hands](point-and-commit.md)
#### [Motion controllers](Motion-controllers.md)
### [Hands-free](hands-free.md)
#### [Voice commanding](Voice-design.md)
#### [Head-gaze and dwell](Gaze-and-dwell.md)
### [Head-gaze and commit](gaze-and-commit.md)
### Supplemental interactions
#### [Eye-gaze](eye-tracking.md)
## Style
### [Color, light and materials](color,-light-and-materials.md)
### [Spatial sound design](spatial-sound-design.md)
### [Typography](typography.md)
### [Scale](scale.md)
### [Case study - Spatial sound design for HoloTour](case-study-spatial-sound-design-for-holotour.md)
## App patterns
### [Types of mixed reality apps](types-of-mixed-reality-apps.md)
### [Room scan visualization](room-scan-visualization.md)
### [Cursors](cursors.md)
### [Billboarding and tag-along](billboarding-and-tag-along.md)
### [Updating 2D UWP apps for mixed reality](building-2d-apps.md)
## Controls
### [Text in Unity](text-in-unity.md)
### [Interactable object](interactable-object.md)
### [Object collection](object-collection.md)
### [Displaying progress](progress.md)
### [Bounding box and App bar](app-bar-and-bounding-box.md)
## Designing for the mixed reality home
### [3D app launcher design guidance](3d-app-launcher-design-guidance.md)
### [Create 3D models for use in the home](creating-3d-models-for-use-in-the-windows-mixed-reality-home.md)
### [Add custom home environments](add-custom-home-environments.md)

## Design tools and resources
### [HoloSketch](case-study-building-holosketch,-a-spatial-layout-and-ux-sketching-app-for-hololens.md)
### [Asset creation process](asset-creation-process.md)

# Develop
## [Development launchpad](development.md)
## Mixed reality cloud services
### [Azure Spatial Anchors](https://docs.microsoft.com/azure/spatial-anchors)
### [Holographic Remoting Player](holographic-remoting-player.md)
### [Holographic remoting software license terms](https://docs.microsoft.com/en-us/legal/mixed-reality/microsoft-holographic-remoting-software-license-terms)
## Unity
### [Unity development overview](unity-development-overview.md)
### Getting started
#### [Accelerate development with Mixed Reality Toolkit v2](mrtk-getting-started.md)
#### [Configure Unity Project for Windows Mixed Reality](Configure-Unity-Project.md)
#### [Recommended settings for Unity](recommended-settings-for-unity.md)
#### [Unity Play Mode](unity-play-mode.md)
#### [Exporting and building a Unity Visual Studio solution](exporting-and-building-a-unity-visual-studio-solution.md)
#### [Best practices for working with Unity and Visual Studio](best-practices-for-working-with-unity-and-visual-studio.md)
### Core building blocks
#### [Camera in Unity](camera-in-unity.md)
#### [Coordinate systems in Unity](coordinate-systems-in-unity.md)
#### [Persistence in Unity](persistence-in-unity.md)
#### [Gaze in Unity](gaze-in-unity.md)
#### [Gestures and motion controllers in Unity](gestures-and-motion-controllers-in-unity.md)
#### [Hand and Eye Tracking in Unity](hand-eye-in-unit.md)
#### [Voice input in Unity](voice-input-in-unity.md)
#### [Spatial mapping in Unity](spatial-mapping-in-unity.md)
#### [Spatial sound in Unity](spatial-sound-in-unity.md)
### Other key features
#### [Shared experiences in Unity](shared-experiences-in-unity.md)
#### [Locatable camera in Unity](locatable-camera-in-unity.md)
#### [Focus point in Unity](focus-point-in-unity.md)
#### [Tracking loss in Unity](tracking-loss-in-unity.md)
#### [Keyboard input in Unity](keyboard-input-in-unity.md)
### Advanced topics
#### [Using the Windows namespace with Unity apps for HoloLens](using-the-windows-namespace-with-unity-apps-for-hololens.md)
#### [Mixed Reality native objects in Unity](unity-xrdevice-advanced.md)
#### [Using Vuforia with Unity](vuforia-development-overview.md)
### Legacy Documents (Unity 2017.4/HTK/MRTK v1)
## Unreal
### [Unreal for HoloLens 2 early access](https://www.unrealengine.com/en-US/blog/unreal-engine-4-support-for-hololens-2-released-in-early-access)
## DirectX
### [DirectX development overview](directx-development-overview.md)
### Getting started
#### [Creating a holographic DirectX project](creating-a-holographic-directx-project.md)
#### [Getting a HolographicSpace](getting-a-holographicspace.md)
#### [Rendering in DirectX](rendering-in-directx.md)
### Core building blocks
#### [Coordinate systems in DirectX](coordinate-systems-in-directx.md)
#### [Head and eye gaze in DirectX](gaze-in-directx.md)
#### [Hands and motion controllers in DirectX](hands-and-motion-controllers-in-directx.md)
#### [Voice input in DirectX](voice-input-in-directx.md)
#### [Spatial sound in DirectX](spatial-sound-in-directx.md)
#### [Spatial mapping in DirectX](spatial-mapping-in-directx.md)
### Other key features
#### [Shared spatial anchors in DirectX](shared-spatial-anchors-in-directx.md)
#### [Locatable camera in DirectX](locatable-camera-in-directx.md)
#### [Keyboard, mouse, and controller input in DirectX](keyboard,-mouse,-and-controller-input-in-directx.md)
### Advanced topics
#### [Using XAML with holographic DirectX apps](using-xaml-with-holographic-directx-apps.md)
#### [Add holographic remoting](add-holographic-remoting.md)
### [OpenXR](openxr.md)
## WebVR
### [Using WebVR in Edge with Windows Mixed Reality](using-webvr-in-edge-with-windows-mixed-reality.md)
## [Tutorials and sample apps](tutorials.md)
### Unity
#### MR Learning Modules
##### HoloLens 2
###### Base Module
####### [Base Module - Overview & Objectives](mrlearning-base.md)
####### [Project initialization and first application](mrlearning-base-ch1.md)
####### [User Interface, Hand Tracking, and Mixed Reality Toolkit Configuration](mrlearning-base-ch2.md)
####### [Dynamic Content Placement and Solvers](mrlearning-base-ch3.md)
####### [3D Object Interaction](mrlearning-base-ch4.md)
####### [Advanced Input](mrlearning-base-ch5.md)
####### [Demo App](mrlearning-base-ch6.md)
#### HoloLens (1st gen) open source sample apps
##### [Periodic Table of the Elements](periodic-table-of-the-elements.md)
##### [Lunar Module](lunar-module.md)
##### [Galaxy Explorer](galaxy-explorer.md)
#### HoloLens (1st gen) and immersive headset tutorials
##### [MR Basics 100: Getting started with Unity](holograms-100.md)
##### [MR Basics 101: Complete project with device](holograms-101.md)
##### [MR Basics 101E: Complete project with emulator](holograms-101e.md)
##### [MR Input 210: Gaze](holograms-210.md)
##### [MR Input 211: Gesture](holograms-211.md)
##### [MR Input 212: Voice](holograms-212.md)
##### [MR Input 213: Motion controllers](mixed-reality-213.md)
##### [MR Spatial 220: Spatial sound](holograms-220.md)
##### [MR Spatial 230: Spatial mapping](holograms-230.md)
##### [MR Sharing 240: Multiple HoloLens devices](holograms-240.md)
##### [MR Sharing 250: HoloLens (1st gen) and immersive headsets](mixed-reality-250.md)
#### Mixed Reality and Azure Services tutorials
##### [MR and Azure 301: Language translation](mr-azure-301.md)
##### [MR and Azure 302: Computer vision](mr-azure-302.md)
##### [MR and Azure 302b: Custom vision](mr-azure-302b.md)
##### [MR and Azure 303: Natural language understanding](mr-azure-303.md)
##### [MR and Azure 304: Face recognition](mr-azure-304.md)
##### [MR and Azure 305: Functions and storage](mr-azure-305.md)
##### [MR and Azure 306: Streaming video](mr-azure-306.md)
##### [MR and Azure 307: Machine learning](mr-azure-307.md)
##### [MR and Azure 308: Cross-device notifications](mr-azure-308.md)
##### [MR and Azure 309: Application insights](mr-azure-309.md)
##### [MR and Azure 310: Object detection](mr-azure-310.md)
##### [MR and Azure 311: Microsoft Graph](mr-azure-311.md)
##### [MR and Azure 312: Bot integration](mr-azure-312.md)
##### [MR and Azure 313: IoT Hub Service](mr-azure-313.md)
## Porting apps
### [Porting HTK/MRTK to MRTK v2](mrtk-porting-guide.md)
### [Porting guide for immersive apps](porting-guides.md)
### [Input porting guide for Unity](input-porting-guide-for-unity.md)
### [Updating your SteamVR application for Windows Mixed Reality](updating-your-steamvr-application-for-windows-mixed-reality.md)
### [Updating 2D UWP apps for mixed reality](building-2d-apps.md)
## [Shared experiences in mixed reality](shared-experiences-in-mixed-reality.md)
### [Spectator view](spectator-view.md)
### [QR code tracking](qr-code-tracking.md)

## Camera and capture
### [Locatable camera](locatable-camera.md)
### [Mixed reality capture for developers](mixed-reality-capture-for-developers.md)
### [How it works - Mixed Reality Capture Studios](how-it-works-mixed-reality-capture-studios.md)
### [Spectator view](spectator-view.md)

## App quality and performance
### [App quality criteria](app-quality-criteria.md)
### [Holographic rendering](rendering.md)
### [Volume rendering](volume-rendering.md)
### [Hologram stability](hologram-stability.md)
### [Understanding performance for mixed reality](understanding-performance-for-mixed-reality.md)
### [Performance recommendations for Unity](performance-recommendations-for-unity.md)
## Testing your app
### [Using Visual Studio to deploy and debug](using-visual-studio.md)
### [Testing your app on HoloLens](testing-your-app-on-hololens.md)
### [Using the HoloLens emulator](using-the-hololens-emulator.md)
### [Using the Windows Mixed Reality simulator](using-the-windows-mixed-reality-simulator.md)
### [Advanced HoloLens Emulator and Mixed Reality Simulator input](advanced-hololens-emulator-and-mixed-reality-simulator-input.md)
### [HoloLens emulator archive](hololens-emulator-archive.md)
### [Perception simulation](perception-simulation.md)
## Finishing your app
### [Implement 3D app launchers (UWP apps)](implementing-3d-app-launchers.md)
### [Implement 3D app launchers (Win32 apps)](implementing-3d-app-launchers-win32.md)
### [Enable placement of 3D models in the home](enable-placement-of-3d-models-in-the-home.md)
### [In-app purchases](in-app-purchases.md)
### [Submitting an app to the Microsoft Store](submitting-an-app-to-the-microsoft-store.md)
## Remote and research tools
### [Using the Windows Device Portal](using-the-windows-device-portal.md)
### [Device portal API reference](device-portal-api-reference.md)
### [Holographic Remoting Player](holographic-remoting-player.md)
## Other
### [QR code tracking](qr-code-tracking.md)
### [Shared experiences in mixed reality](shared-experiences-in-mixed-reality.md)
### [Locatable camera](locatable-camera.md)
### [Mixed reality capture for developers](mixed-reality-capture-for-developers.md)
### [HoloLens Research mode](research-mode.md)

# Distribute
## [Implement 3D app launchers (UWP apps)](implementing-3d-app-launchers.md)
## [Implement 3D app launchers (Win32 apps)](implementing-3d-app-launchers-win32.md)
## [Enable placement of 3D models in the home](enable-placement-of-3d-models-in-the-home.md)
## [In-app purchases](in-app-purchases.md)
## [Submitting an app to the Microsoft Store](submitting-an-app-to-the-microsoft-store.md)

# Programs and events
## [Mixed Reality Dev Days](mr-dev-days.md)
### [Mixed Reality Dev Days Sessions](mr-dev-days-sessions.md)
### [Mixed Reality Dev Days FAQ](mr-dev-days-faq.md)
## [San Francisco Reactor Academy events calendar](sf-academy-events.md)
## [CVPR 2018 HoloLens Research mode session](cvpr-2018.md)
## [ECCV 2018 HoloLens as a tool for computer vision research](eccv-2018.md)
## [CVPR 2019 Mixed Reality workshop](cvpr-2019.md)


# [Contributing to this documentation](CONTRIBUTING.md)
<|MERGE_RESOLUTION|>--- conflicted
+++ resolved
@@ -79,11 +79,7 @@
 ### [Release notes - March 2016](release-notes-march-2016.md)
 
 # Design
-<<<<<<< HEAD
 ## [Design for mixed reality](design.md)
-=======
-## [Design for Mixed Reality](design.md)
->>>>>>> 9d217c1e
 ## [About this design guidance](about-this-design-guidance.md)
 ## Get started with design
 ### [What is mixed reality?](mixed-reality.md)
@@ -303,4 +299,4 @@
 ## [CVPR 2019 Mixed Reality workshop](cvpr-2019.md)
 
 
-# [Contributing to this documentation](CONTRIBUTING.md)
+# [Contributing to this documentation](CONTRIBUTING.md)