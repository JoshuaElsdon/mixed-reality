---
title: Getting started tutorials - 2. Initializing your project and first application
description: Complete this course to learn how to implement Azure Face Recognition within a mixed reality application.
author: jessemcculloch
ms.author: jemccull
ms.date: 11/01/2019
ms.topic: article
keywords: mixed reality, unity, tutorial, hololens
---

# 2. Initializing your project and first application

In this first lesson, you'll learn about some of the capabilities the [Mixed Reality Toolkit (MRTK)]() has to offer, start your first application for the HoloLens 2, and deploy it to the device.

## Objectives

* Optimize Unity for HoloLens development.
* Import assets and setup the scene.
* Visualization of the spatial mapping mesh, hand meshes, and the framerate counter.

## Instructions

### Create new Unity project

1. Start Unity.
2. Select **New**.
![Lesson1 Section1 Step2](images/mrlearning-base-ch1-1-step2.JPG)

3. Enter a project name (e.g. "MixedRealityBase").
![Lesson1 Section1 Step3](images/mrlearning-base-ch1-1-step3.JPG)
4. Enter a location to save your project.
![Lesson1 Section1 Step4](images/mrlearning-base-ch1-1-step4.JPG)
5. Make sure the project is set to **3D**.
![Lesson1 Section1 Step5](images/mrlearning-base-ch1-1-step5.JPG)
6. Click **Create Project**.
![Lesson1 Section1 Step6](images/mrlearning-base-ch1-1-step6.JPG)


### Configure the Unity project for Windows Mixed Reality

1. Open the *Build Settings* window by going to **File** > **Build Settings**.
![Lesson1 Section2 Step1](images/mrlearning-base-ch1-2-step1.JPG)
2. Select the *Universal Windows Platform* and click the **Switch Platform** button to switch platforms. Applications running on HoloLens 2 are required to be Universal Windows Platform (UWP) compatible.
![Lesson1 Section2 Step2](images/mrlearning-base-ch1-2-step2.JPG)
3. Enable virtual reality by clicking on **Player Settings** button in the Build Window, and enable the *Virtual Reality Supported* checkbox under XR Settings from the inspector panel, as shown in the image below. Note that you might need to drag the *Build Settings* window out of the way in order to see the inspector panel. The *Virtual Reality Supported* checkbox also applies to Mixed Reality and Augmented Reality headsets because it refers to the enabling of stereoscopic vision (rendering different images for each eye.)
![Lesson1 Section2 Step3](images/mrlearning-base-ch1-2-step3.JPG)
4. Also under XR Settings, change the *Stereo Rendering Mode* to *Single Pass Instanced*. This [rendering pipeline style](https://docs.unity3d.com/Manual/SinglePassStereoRenderingHoloLens.html) is generally most performant for HoloLens 2. If interested in other performant configurations for your Unity environment, follow [these instructions](recommended-settings-for-unity.md).
![Lesson1 Section2 Step4](images/mrlearning-base-ch1-2-step4.jpg)
5. From the same inspector panel, ensure that the *Spatial Perception* checkbox in the capabilities section is enabled under *Publishing Settings*. Spatial Perception allows us to visualize the spatial mapping mesh on a mixed reality device, such as HoloLens 2. Publishing Settings are found in the inspector panel, above XR Settings and under Other Settings.
![Lesson1 Section2 Step5](images/mrlearning-base-ch1-2-step5.JPG)

    > [!NOTE]
    > While not used in this section, some other common capabilities you might want to enable include the *Microphone* for voice commands, and *InternetClient* for connecting to services requiring a network connection.

### Import the Mixed Reality Toolkit

1. Download the [Mixed Reality Toolkit](https://github.com/microsoft/MixedRealityToolkit-Unity/releases) Unity [foundation package version 2.1.0](https://github.com/microsoft/MixedRealityToolkit-Unity/releases/download/v2.1.0/Microsoft.MixedReality.Toolkit.Unity.Foundation.2.1.0.unitypackage) and save it to a folder on your PC.

2. Import the *Mixed Reality Toolkit* package that you downloaded in the previous step. Start by clicking on **Assets** > **Import** > **Custom Package** and select *Microsoft.MixedReality.Toolkit.Unity.Foundation.2.1.0.unitypackage* and open it to begin the importing process. Please allow a few minutes for the importing process to complete.
    ![Lesson1 Section3 Step2a](images/mrlearning-base-ch1-3-step2a.JPG)
    ![Lesson1 Section3 Step2b](images/mrlearning-base-ch1-3-step2b.JPG)

3. In the next pop-up window, click **Import** to begin importing the selected package into the Unity project. Ensure all items are checked as shown in the image.
    ![Lesson1 Section3 Step3](images/mrlearning-base-ch1-3-step3.JPG)

    > [!NOTE]
    > If you see a pop-up dialog box asking to apply the Mixed Reality Toolkit default settings, click **Apply**. MRTK analyzes your project for any missing recommended settings when imported for automated setup. Depending on your settings the popup might look differnt then the image below.

    ![Lesson1 Section3 Step4 Note1](images/mrlearning-base-ch1-3-step4-note1.JPG)

### Configure the Mixed Reality Toolkit

1. Add the *Mixed Reality Toolkit* to your current scene by selecting **Mixed Reality Toolkit** > **Add to Scene and Configure..** from the menu bar. If you don't see this menu item after importing the mixed reality toolkit, please restart Unity.
  ![Lesson1 Section4 Step1](images/mrlearning-base-ch1-4-step1.JPG)

    > [!NOTE]
    > You may see a pop-up dialog box for selecting a [profile for the Mixed Reality Toolkit](https://microsoft.github.io/MixedRealityToolkit-Unity/Documentation/Profiles/Profiles.html). Choose the profile named *DefaultHoloLens2ConfigurationProfile* by double-clicking it.

2. Your scene will have several new items and modifications. Save your scene under a different name by clicking **File** > **Save As...**, and give your scene a name, such as *BaseScene*. Keep your scene organized by saving it to the *Scenes* folder in your project’s *Assets* folder.
  ![Lesson1 Section4 Step2a](images/mrlearning-base-ch1-4-step2a.JPG)
  ![Lesson1 Section4 Step2b](images/mrlearning-base-ch1-4-step2b.JPG)

### Build your application to your device

1. If you closed the *Build Settings* window from the previous sections, open the *Build Settings* window again by going to **File** > **Build Settings**.
    ![Lesson1 Section5 Step1](images/mrlearning-base-ch1-5-step1.JPG)

2. Ensure the scene you just created is in the *Scenes in Build* list by clicking on the **Add Open Scenes** button while your scene is open in Unity.

3. Press the **Build** button to begin the build process.
    ![Lesson1 Section5 Step3](images/mrlearning-base-ch1-5-step3.JPG)

4. Create and name a new folder for your application. In the image below, a folder with the name App was created to contain the application. Click **Select Folder** to begin building to the newly created folder. After the build has completed, you can close the *Build Settings* window in Unity.
    ![Lesson1 Section5 Step4](images/mrlearning-base-ch1-5-step4.JPG)

<<<<<<< HEAD
    > [!IMPORTANT]
    > If the build fails, try building again or restarting Unity and building again. If you see an error, such as "Error: CS0246 = The type or namespace name “XX” could not be found (are you missing a using directive or an assembly reference?). If so, then you might need to install [Windows 10 SDK (10.0.18362.0)](https://developer.microsoft.com/windows/downloads/windows-10-sdk)
=======
> [!IMPORTANT]
> If the build fails, try building again or restarting Unity and building again. If you see an error, such as "Error: CS0246 = The type or namespace name “XX” could not be found (are you missing a using directive or an assembly reference?). If so, then you might need to install [Windows 10 SDK (10.0.18362.0)](https://developer.microsoft.com//windows/downloads/windows-10-sdk)
>>>>>>> 107a6cde

5. After the build is completed, open the newly created folder containing your newly built application files. Double click on the *MixedRealityBase.sln* solution, or the corresponding name, if you used an alternative name for your project, to open the solution file in Visual Studio.

    > [!NOTE]
    > Be sure to open the newly created folder (i.e. the *App* folder, if following the naming conventions from the previous steps), as there will be a similarly named .sln file outside of that folder that is not to be confused with the .sln file inside the build folder. The folder structure should look similar to the image below.
    >
    > If Visual Studio asks you to install new components, please take a moment to ensure that all prerequisite components are installed as specified in [the "Install the Tools" page](install-the-tools.md)

    ![Lesson1 Section5 Step5](images/mrlearning-base-ch1-5-step5.JPG)

<<<<<<< HEAD
6. Connect your HoloLens 2 to your PC. While these instructions assume you will be deploying to a HoloLens 2 device, you might also choose to deploy to the [HoloLens 2 emulator](using-the-hololens-emulator.md) or choose to create an [app package for sideloading](<https://docs.microsoft.com/windows/uwp/packaging/packaging-uwp-apps>)
=======
6. Connect your HoloLens 2 into your PC. While these instructions assume you will be deploying to a HoloLens 2 device, you might also choose to deploy to the [HoloLens 2 emulator](using-the-hololens-emulator.md) or choose to create an [app package for sideloading](<https://docs.microsoft.com//windows/uwp/packaging/packaging-uwp-apps>)
>>>>>>> 107a6cde

    > [!IMPORTANT]
    > Before building to your device, the device must be in *Developer Mode* and paired with your development machine. Both of these steps can be completed by following [these instructions](using-visual-studio.md)

7. Configure Visual Studio for building to your HoloLens 2 by selecting the *Release* or *Master* configuration, the *ARM* architecture, and *Device* as target.
    ![Lesson1 Section5 Step8](images/mrlearning-base-ch1-5-step7.JPG)

8. The final step is to build and deploy to your device by selecting **Debug** > **Start without debugging**. Selecting *Start without Debugging* causes the application to immediately start on your device upon a successful build, but without the debugger attached and information appearing in Visual Studio. This also means that you can disconnect your USB cable while your application is running on your HoloLens 2 without stopping the application.

    > [!NOTE]
    > You might also select **Build** > **Deploy Solution** to deploy to your device without having the application automatically start.

    ![Lesson1 Section5 Step9](images/mrlearning-base-ch1-5-step8.JPG)

## Congratulations

You have now deployed your first HoloLens 2 application. As you walk around, you should see a spatial mapping mesh covering all the surfaces that have been perceived by the HoloLens 2. Additionally, you should see indicators on your hands and fingers for hand tracking and a frame rate counter for keeping an eye on application performance. These are just a few of the foundational pieces, included out of the box, with the Mixed Reality Toolkit. In the lessons to come, you will start adding more content and interactivity to your scene so that you can fully explore the capabilities of HoloLens 2 and the Mixed Reality Toolkit.

> [!NOTE]
> In the app you may notice the visual profiler. You will cover how to toggle the frame rate counter using a voice command in [Lesson 5](mrlearning-base-ch5.md). It is generally recommended to keep the visual profiler visible at all times during development to understand when code changes may have impacted perf. HoloLens 2 application should [continuously run at 60 FPS](understanding-performance-for-mixed-reality.md).

[Next Lesson: 3. Creating user interface and configure Mixed Reality Toolkit](mrlearning-base-ch2.md)<|MERGE_RESOLUTION|>--- conflicted
+++ resolved
@@ -93,13 +93,8 @@
 4. Create and name a new folder for your application. In the image below, a folder with the name App was created to contain the application. Click **Select Folder** to begin building to the newly created folder. After the build has completed, you can close the *Build Settings* window in Unity.
     ![Lesson1 Section5 Step4](images/mrlearning-base-ch1-5-step4.JPG)
 
-<<<<<<< HEAD
-    > [!IMPORTANT]
-    > If the build fails, try building again or restarting Unity and building again. If you see an error, such as "Error: CS0246 = The type or namespace name “XX” could not be found (are you missing a using directive or an assembly reference?). If so, then you might need to install [Windows 10 SDK (10.0.18362.0)](https://developer.microsoft.com/windows/downloads/windows-10-sdk)
-=======
-> [!IMPORTANT]
-> If the build fails, try building again or restarting Unity and building again. If you see an error, such as "Error: CS0246 = The type or namespace name “XX” could not be found (are you missing a using directive or an assembly reference?). If so, then you might need to install [Windows 10 SDK (10.0.18362.0)](https://developer.microsoft.com//windows/downloads/windows-10-sdk)
->>>>>>> 107a6cde
+  > [!IMPORTANT]
+  > If the build fails, try building again or restarting Unity and building again. If you see an error, such as "Error: CS0246 = The type or namespace name “XX” could not be found (are you missing a using directive or an assembly reference?). If so, then you might need to install [Windows 10 SDK (10.0.18362.0)](https://developer.microsoft.com//windows/downloads/windows-10-sdk)
 
 5. After the build is completed, open the newly created folder containing your newly built application files. Double click on the *MixedRealityBase.sln* solution, or the corresponding name, if you used an alternative name for your project, to open the solution file in Visual Studio.
 
@@ -110,11 +105,7 @@
 
     ![Lesson1 Section5 Step5](images/mrlearning-base-ch1-5-step5.JPG)
 
-<<<<<<< HEAD
-6. Connect your HoloLens 2 to your PC. While these instructions assume you will be deploying to a HoloLens 2 device, you might also choose to deploy to the [HoloLens 2 emulator](using-the-hololens-emulator.md) or choose to create an [app package for sideloading](<https://docs.microsoft.com/windows/uwp/packaging/packaging-uwp-apps>)
-=======
 6. Connect your HoloLens 2 into your PC. While these instructions assume you will be deploying to a HoloLens 2 device, you might also choose to deploy to the [HoloLens 2 emulator](using-the-hololens-emulator.md) or choose to create an [app package for sideloading](<https://docs.microsoft.com//windows/uwp/packaging/packaging-uwp-apps>)
->>>>>>> 107a6cde
 
     > [!IMPORTANT]
     > Before building to your device, the device must be in *Developer Mode* and paired with your development machine. Both of these steps can be completed by following [these instructions](using-visual-studio.md)
