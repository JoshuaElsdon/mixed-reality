--- conflicted
+++ resolved
@@ -80,11 +80,7 @@
 
 ## Configuring the buttons to operate the scene
 
-<<<<<<< HEAD
-In this section, you will add scripts to the scene to create a series of button events demonstrating the fundamentals of how both local anchors and Azure Spatial Anchors behave in an application.
-=======
 In this section, you will add scripts to the scene to create a series of button events that demonstrate the fundamentals of how both local anchors and Azure Spatial Anchors behave in an app.
->>>>>>> bb386421
 
 In the Hierarchy window, expand the **ButtonParent** object and select the first child object named **StartAzureSession**, in the Inspector window, configure the **Button Config Helper (Script)** component's **On Click ()** event as follows:
 
@@ -146,11 +142,7 @@
 > [!TIP]
 > For a reminder on how to build and deploy your Unity project to HoloLens 2, you can refer to the [Building your application to your HoloLens 2](mr-learning-base-02.md#building-your-application-to-your-hololens-2) instructions.
 
-<<<<<<< HEAD
-When the application runs on your device, follow the on-screen instructions displayed on the Azure Spatial Anchor Tutorial Instructions panel:
-=======
 When the app runs on your device, follow the on-screen instructions displayed on the Azure Spatial Anchor Tutorial Instructions panel:
->>>>>>> bb386421
 
 1. Move the cube to a different location
 1. Start Azure Session
