---
title: MR Learning Sharing Module for HoloLens 2
description: Complete this course to learn how to implement multi-user shared experiences within a HoloLens 2 application.
author: jessemcculloch
ms.author: jemccull
ms.date: 02/26/2019
ms.topic: article
keywords: mixed reality, unity, tutorial, hololens
---

# Azure Spatial Anchors and shared experiences

In this lesson, we learn how to integrate Azure Spatial Anchors (ASA) into our shared experience. ASA allows multiple co-located devices to have a common reference if their physical environment is to anchor virtual experiences such that all participants see objects in the same physical place.

Before proceeding with this lesson, we'll need to complete the ASA learning module, which will cover ASA basics, Azure account and resource creation, and other fundamental buildings blocks that are required before we can integrate ASA into our shared experience.

Objectives:

- Integrate ASA into a shared experience for multi-device alignment
- Learn the fundamentals of how ASA works in the context of a local shared experience

### Instructions

1. Save the project from the previous lesson (control+S) and name it "HLSharedProjectMainPart5.unity" so that it's easier to find when you need it again.

2. Select the TableAnchor prefab underneath the MixedRealityPlayspace parent object, and delete it.

![Module3Chapter5tep2im](images/module3chapter5step2im.PNG)

3. In the Project view go to Assets > Resources > Prefabs and drag the TableAnchor prefab on top of the SharedPlayground object to make it a child.

<<<<<<< HEAD
4. Expand the "MixedRealityPlayspace" parent object, then the "TableAnchor" object, and expand the "buttons" object as well. 
=======

3.  In the Project view go to Assets->Resources->Prefabs, and drag the TableAnchor prefab on top of the SharedPlayground object to make it a child.
4. ​	Expand the MixedRealityPlayspace parent object, TableAnchor object, and expand the Buttons object as well. 
>>>>>>> c8aa0401

![Module3hapter5step5im](images/module3chapter5step5im.PNG)

4. Now in the hierarchy, select ShareAzureAnchorButton, and move your attention to the Inaspector panel. Scroll down to the drop-down menu shown in the image below, and select AnchorModuleScript and click ShareAnchorNetework().

![Module3hapter5step6im](images/module3chapter5step6im.PNG)

5. Select GetAzureAnchorButton (see Step 4), and move your attention back to the Inspector panel. Scroll down to the drop-down menu shown in the image below, and select AnchorModuleScript, and click GetSharedAnchorNetwork(), and save.

![Module3hapter5step7im](images/module3chapter5step7im.PNG)

## Congratulations

In this Lesson you learned how to integrate Azure's powerful new Spatial Anchors to align co-located devices in a shared experience! This lesson also concludes the Sharing Module. We learned how to set up a new Photon account, integrate Photon and PUN into a new Unity application, configuring avatars and shared objects, and finally aligning multiple participants using ASA. 
<|MERGE_RESOLUTION|>--- conflicted
+++ resolved
@@ -27,15 +27,8 @@
 
 ![Module3Chapter5tep2im](images/module3chapter5step2im.PNG)
 
-3. In the Project view go to Assets > Resources > Prefabs and drag the TableAnchor prefab on top of the SharedPlayground object to make it a child.
-
-<<<<<<< HEAD
-4. Expand the "MixedRealityPlayspace" parent object, then the "TableAnchor" object, and expand the "buttons" object as well. 
-=======
-
 3.  In the Project view go to Assets->Resources->Prefabs, and drag the TableAnchor prefab on top of the SharedPlayground object to make it a child.
-4. ​	Expand the MixedRealityPlayspace parent object, TableAnchor object, and expand the Buttons object as well. 
->>>>>>> c8aa0401
+4.  Expand the MixedRealityPlayspace parent object, TableAnchor object, and expand the Buttons object as well. 
 
 ![Module3hapter5step5im](images/module3chapter5step5im.PNG)
 
