---
title: System gesture
description: System gesture to call out the Start Menu. 
author: shengkait
ms.author: cmeekhof
ms.date: 10/22/2019
ms.topic: article
keywords: Mixed Reality, Gestures, interaction, design
---
# System gesture

The system gesture is a hand gesture used to invoke the Start Menu. It is the equivalent to pressing the Windows key on the keyboard, the Xbox button on an Xbox controller, or the Windows button on the immersive headset motion controller. It will be important to understand which gestures are reserved for the system on each version of Mixed Reality devices to prevent conflicts.

## Device support

<table>
    <colgroup>
    <col width="25%" />
    <col width="25%" />
    <col width="25%" />
    <col width="25%" />
    </colgroup>
    <tr>
        <td><strong>Feature</strong></td>
        <td><a href="hololens-hardware-details.md"><strong>HoloLens (1st gen)</strong></a></td>
        <td><strong>HoloLens 2</strong></td>
        <td><a href="immersive-headset-hardware-details.md"><strong>Immersive headsets</strong></a></td>
    </tr>
     <tr>
        <td>Bloom</td>
        <td>✔️</td>
        <td>✔️</td>
        <td>❌</td>
    </tr>
     <tr>
        <td>Wrist button</td>
        <td>❌</td>
        <td>✔️</td>
        <td>❌</td>
    </tr>
    <tr>
        <td>Eye gaze and palm up pinch</td>
        <td>❌</td>
        <td>✔️</td>
        <td>❌</td>
    </tr>
</table>

<<<<<<< HEAD
## Bloom
To bring up the start menu in HoloLens (1st gen), we designed “Bloom”, which is a symbolic gesture mimicking the flower blossom. It's distinctive for surefooted interaction, easy to perform, and quick to recall. To do the bloom gesture on HoloLens, hold out your hand with your palm up and fingertips together, then open your hand by spreading your fingers.

![bloom](images/bloom.PNG)<br>

## Wrist button
In HoloLens 2, we replaced the Bloom gesture with a wrist button, allowing for a more Instinctual Interaction that requires no additional teaching. By showing users the button on the wrist, they can intuitively reach out and press it with the other hand.

![wrist button](images/wrist-button.PNG)<br>

## Eye gaze and palm up pinch
We have also designed a one-handed solution for ease of access in HoloLens 2. This gesture requires users to eye gaze at the wrist button, then use the same hand to perform a palm up pinch between the thumb and index finger.

![eye gaze and palm up pinch](images/eye-gaze-and-pinch.PNG)<br>

## See also

* [Instinctual interactions](interaction-fundamentals.md)
* [Voice input](voice-input.md)
=======
# Bloom
To bring up the start menu in HoloLens, we designed “Bloom”, which is a symbolic gesture mimicking the flower blossom. It's distinctive for surefooted interaction, easy to perform, and quick to recall. To do the bloom gesture on HoloLens, hold out your hand with your palm up and fingertips together, then open your hand by spreading your fingers.<br>
:::row:::
    :::column:::
        ![Bloom close](images/bloom-close.png)<br>
        **Palm up with fingertips together**<br>
    :::column-end:::
    :::column:::
        ![Bloom open](images/bloom-open.png)<br>
        **Palm up with fingertips spreaded**<br>
    :::column-end:::
:::row-end:::

# Wrist button
In HoloLens 2, we replaced the Bloom gesture with a wrist button, allowing for a more Instinctual Interaction that requires no additional teaching. By showing users the button on the wrist, they can intuitively reach out and press it with the other hand.<br>
:::row:::
    :::column:::
        ![Wrist button ready](images/wrist-button-ready.png)<br>
        **Palm up to show the wrist button**<br>
    :::column-end:::
    :::column:::
        ![Wrist button press](images/wrist-button-press.png)<br>
        **Press the wrist button**<br>
    :::column-end:::
:::row-end:::

# Eye gaze and palm up pinch
We have also designed a one-handed solution for ease of access in HoloLens 2. This gesture requires users to eye gaze at the wrist button, then use the same hand to perform a palm up pinch between the thumb and index finger.<br>
:::row:::
    :::column:::
        ![Wrist button ready](images/wrist-button-ready.png)<br>
        **Palm up to show the wrist button**<br>
    :::column-end:::
    :::column:::
        ![Wrist button pinch](images/wrist-button-pinch.png)<br>
        **Eye gaze at the button then pinch**<br>
    :::column-end:::
:::row-end:::
>>>>>>> d29f3f91
<|MERGE_RESOLUTION|>--- conflicted
+++ resolved
@@ -46,29 +46,9 @@
     </tr>
 </table>
 
-<<<<<<< HEAD
 ## Bloom
 To bring up the start menu in HoloLens (1st gen), we designed “Bloom”, which is a symbolic gesture mimicking the flower blossom. It's distinctive for surefooted interaction, easy to perform, and quick to recall. To do the bloom gesture on HoloLens, hold out your hand with your palm up and fingertips together, then open your hand by spreading your fingers.
 
-![bloom](images/bloom.PNG)<br>
-
-## Wrist button
-In HoloLens 2, we replaced the Bloom gesture with a wrist button, allowing for a more Instinctual Interaction that requires no additional teaching. By showing users the button on the wrist, they can intuitively reach out and press it with the other hand.
-
-![wrist button](images/wrist-button.PNG)<br>
-
-## Eye gaze and palm up pinch
-We have also designed a one-handed solution for ease of access in HoloLens 2. This gesture requires users to eye gaze at the wrist button, then use the same hand to perform a palm up pinch between the thumb and index finger.
-
-![eye gaze and palm up pinch](images/eye-gaze-and-pinch.PNG)<br>
-
-## See also
-
-* [Instinctual interactions](interaction-fundamentals.md)
-* [Voice input](voice-input.md)
-=======
-# Bloom
-To bring up the start menu in HoloLens, we designed “Bloom”, which is a symbolic gesture mimicking the flower blossom. It's distinctive for surefooted interaction, easy to perform, and quick to recall. To do the bloom gesture on HoloLens, hold out your hand with your palm up and fingertips together, then open your hand by spreading your fingers.<br>
 :::row:::
     :::column:::
         ![Bloom close](images/bloom-close.png)<br>
@@ -80,8 +60,9 @@
     :::column-end:::
 :::row-end:::
 
-# Wrist button
-In HoloLens 2, we replaced the Bloom gesture with a wrist button, allowing for a more Instinctual Interaction that requires no additional teaching. By showing users the button on the wrist, they can intuitively reach out and press it with the other hand.<br>
+## Wrist button
+In HoloLens 2, we replaced the Bloom gesture with a wrist button, allowing for a more Instinctual Interaction that requires no additional teaching. By showing users the button on the wrist, they can intuitively reach out and press it with the other hand.
+
 :::row:::
     :::column:::
         ![Wrist button ready](images/wrist-button-ready.png)<br>
@@ -93,7 +74,7 @@
     :::column-end:::
 :::row-end:::
 
-# Eye gaze and palm up pinch
+## Eye gaze and palm up pinch
 We have also designed a one-handed solution for ease of access in HoloLens 2. This gesture requires users to eye gaze at the wrist button, then use the same hand to perform a palm up pinch between the thumb and index finger.<br>
 :::row:::
     :::column:::
@@ -105,4 +86,8 @@
         **Eye gaze at the button then pinch**<br>
     :::column-end:::
 :::row-end:::
->>>>>>> d29f3f91
+
+## See also
+
+* [Instinctual interactions](interaction-fundamentals.md)
+* [Voice input](voice-input.md)