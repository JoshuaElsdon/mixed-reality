--- conflicted
+++ resolved
@@ -12,16 +12,9 @@
 
 # Voice input
 
-<<<<<<< HEAD
 ![Voice input](images/UX/UX_Hero_VoiceCommand.jpg)
 
-Voice is one of the key forms of input on HoloLens. It allows you to directly command a hologram without having to use [gestures](gaze-and-commit.md#composite-gestures). Voice input can be a natural way to communicate your intent. Voice is especially good at traversing complex interfaces because it lets users cut through nested menus with one command.
-=======
-Voice is one of the key forms of input on HoloLens. 
-It allows you to directly command a hologram without having to use [hand gestures](gaze-and-commit.md#composite-gestures). 
-Voice input can be a natural way to communicate your intent. 
-Voice is especially good at traversing complex interfaces, because it lets users cut through nested menus with one command.
->>>>>>> 5974e1a9
+Voice is one of the key forms of input on HoloLens. It allows you to directly command a hologram without having to use [hand gestures](gaze-and-commit.md#composite-gestures). Voice input can be a natural way to communicate your intent. Voice is especially good at traversing complex interfaces, because it lets users cut through nested menus with one command.
 
 Voice input is powered by the [same engine](https://msdn.microsoft.com/library/windows/apps/mt185615.aspx) that supports speech in all other _Universal Windows Apps_. 
 On HoloLens, speech recognition will always function in the Windows display language configured in Settings. 
