--- conflicted
+++ resolved
@@ -45,20 +45,16 @@
 
 ## The "select" command
 
-**HoloLens 1**
+**HoloLens (First gen)**
 
 Even without specifically adding voice support to your app, your users can activate holograms simply by saying "select". This behaves the same as an [air tap](gestures.md#air-tap) on HoloLens, pressing the select button on the [HoloLens clicker](hardware-accessories.md#hololens-clicker), or pressing the trigger on a [Windows Mixed Reality motion controller](motion-controllers.md). You will hear a sound and see a tooltip with "select" appear as confirmation. "Select" is enabled by a low power keyword detection algorithm so it is always available for you to say at any time with minimal battery life impact, even with your hands at your side.
 
-<<<<<<< HEAD
 **HoloLens 2**
 
-In order to use the "select" voice command in HL2, you first need to bring up the gaze cursor to use as a pointer. The command to bring it up is easy to remember -- just say, "select". 
+In order to use the "select" voice command in HoloLens 2, you first need to bring up the gaze cursor to use as a pointer. The command to bring it up is easy to remember -- just say, "select". 
 
 To exit the mode, simply use your hands again, either by airtapping, approaching a button with your fingers, or using the system gesture.
-=======
-> [!NOTE]
-> More guidance specific to HoloLens 2 [coming soon](news.md).
->>>>>>> 23be9cef
+
 
 ![Say "select" to use the voice command for selection](images/kma-voice-select-00170-800px.png)<br>
 *Say "select" to use the voice command for selection*
@@ -89,11 +85,11 @@
 
 ## "See It, Say It"
 
-HoloLens has a "see it, say it" model for voice input, where labels on buttons tell users what voice commands they can say as well. For example, when looking at an app window in HoloLens 1, a user can say the "Adjust" command which they see in the App bar to adjust the position of the app in the world.
+HoloLens has a "see it, say it" model for voice input, where labels on buttons tell users what voice commands they can say as well. For example, when looking at an app window in HoloLens (first gen), a user can say the "Adjust" command which they see in the App bar to adjust the position of the app in the world.
 
 ![When looking at an app window or hologram, a user can say the "Adjust" command which they see in the App bar to adjust the position of the app in the world](images/microphone-600px.png)
 
-When apps follow this rule, users can easily understand what to say to control the system. To reinforce this, while gazing at a button in HoloLens 1, you will see a "voice dwell" tooltip that comes up after a second if the button is voice-enabled and displays the command to speak to "press" it. To reveal voice tooltips in HoloLens 2, show the voice cursor by saying "select" or "What can I say" (see below). 
+When apps follow this rule, users can easily understand what to say to control the system. To reinforce this, while gazing at a button in HoloLens 1 (first gen), you will see a "voice dwell" tooltip that comes up after a second if the button is voice-enabled and displays the command to speak to "press" it. To reveal voice tooltips in HoloLens 2, show the voice cursor by saying "select" or "What can I say" (see below). 
 
 ![See it, say it commands appear below the buttons](images/voice-seeitsayit-600px.png)<br>
 *"See it, say it" commands appear below the buttons*
@@ -148,4 +144,4 @@
 ## See also
 * [Voice input in DirectX](voice-input-in-directx.md)
 * [Voice input in Unity](voice-input-in-unity.md)
-* [MR Input 212: Voice](holograms-212.md)
+* [MR Input 212: Voice](holograms-212.md)