<<<<<<< HEAD
---
=======
﻿---
>>>>>>> 50e7d9c1
title: Holograms 101
description: 
author: 
ms.author: neerajw
ms.date: 2/28/2018
ms.topic: article
keywords: 
---



# Holograms 101

<<<<<<< HEAD
[!VIDEO https://www.youtube.com/embed/XKIIEC5BMWg]
=======
>[!VIDEO https://www.youtube.com/embed/XKIIEC5BMWg]
>>>>>>> 50e7d9c1

This tutorial will walk you through a complete project, built in Unity, that demonstrates core Windows Holographic Platform and HoloLens features including [gaze](gaze.md), [gestures](gestures.md), [voice input](voice-input.md), [spatial sound](spatial-sound.md) and [spatial mapping](spatial-mapping.md).

The tutorial will take approximately 1 hour to complete.

**Prerequisites**
* A Windows 10 PC configured with the correct [tools installed](install-the-tools.md).
* A HoloLens device [configured for development](using-visual-studio.md#enabling-developer-mode).

**Project files**
* Download the [files](https://github.com/Microsoft/HolographicAcademy/archive/Holograms-101.zip) required by the project. Requires Unity 2017.2 or later.
* If you still need Unity 5.6 support, please use [this release](https://github.com/Microsoft/HolographicAcademy/archive/v1.5.6-101.zip).
* If you still need Unity 5.5 support, please use [this release](https://github.com/Microsoft/HolographicAcademy/archive/v1.5.5-101.zip).
* If you still need Unity 5.4 support, please use [this release](https://github.com/Microsoft/HolographicAcademy/archive/v1.5.4-101.zip).
* Unarchive the files to your desktop or other easy to reach location. Keep the folder name as **Origami**.

## Chapter 1 - "Holo" world

<<<<<<< HEAD
[!VIDEO https://www.youtube.com/embed/PmtZGjYFroY]
=======
>[!VIDEO https://www.youtube.com/embed/PmtZGjYFroY]
>>>>>>> 50e7d9c1

In this chapter, we'll setup our first Unity project and step through the build and deploy process.

**Objectives**
* Set up Unity for holographic development.
* Make a hologram.
* See a hologram that you made.

**Instructions**
* Start Unity.
* Select **Open**.
* Enter location as the **Origami** folder you previously unarchived.
* Select **Origami** and click **Select Folder**.
* Since the **Origami** project does not contain a scene, save the empty default scene to a new file using: **File** / **Save Scene As**.
* Name the new scene **Origami** and press the **Save** button.

**Setup the main virtual camera**
* In the **Hierarchy Panel**, select **Main Camera**.
* In the **Inspector** set its transform position to **0,0,0**.
* Find the **Clear Flags** property, and change the dropdown from **Skybox** to **Solid color**.
* Click on the **Background** field to open a color picker.
* Set **R, G, B, and A** to **0**.

**Setup the scene**
* In the **Hierarchy Panel**, click on **Create** and **Create Empty**.
* Right-click the new **GameObject** and select Rename. Rename the GameObject to **OrigamiCollection**.
* From the **Holograms** folder in the Project Panel (expand Assets and select Holograms or double click the Holograms folder in the Project Panel):
* Drag **Stage** into the Hierarchy to be a child of **OrigamiCollection**.
* Drag **Sphere1** into the Hierarchy to be a child of **OrigamiCollection**.
* Drag **Sphere2** into the Hierarchy to be a child of **OrigamiCollection**.
* Right-click the **Directional Light** object in the **Hierarchy Panel** and select **Delete**.
* From the **Holograms** folder, drag **Lights** into the root of the **Hierarchy Panel**.
* In the **Hierarchy**, select the **OrigamiCollection**.
* In the **Inspector**, set the transform position to **0, -0.5, 2.0**.
* Press the **Play** button in Unity to preview your holograms.
* You should see the Origami objects in the preview window.
* Press **Play** a second time to stop preview mode.

**Export the project from Unity to Visual Studio**
* In Unity select **File > Build Settings**.
* Select **Universal Windows Platform** in the **Platform** list and click **Switch Platform**.
* Set **SDK** to **Universal 10** and **Build Type** to **D3D**.
* Check **Unity C# Projects**.
* Click **Add Open Scenes** to add the scene.
* Click **Build**.
* In the file explorer window that appears, create a **New Folder** named "App".
* Single click the **App Folder**.
* Press **Select Folder**.
* When Unity is done, a File Explorer window will appear.
* Open the **App** folder.
* Open (double click) **Origami.sln**.
* Using the top toolbar in Visual Studio, change the target from Debug to **Release** and from ARM to **X86**.
* Click on the arrow next to the Device button, and select **Remote Machine** to deploy over Wi-Fi.
* Set the **Address** to the name or IP address of your HoloLens. If you do not know your device IP address, look in **Settings > Network & Internet > Advanced Options** or ask Cortana **"Hey Cortana, What's my IP address?"**
* If the HoloLens is attached over USB, you may instead select **Device** to deploy over USB.
* Leave the **Authentication Mode** set to **Universal**.
* Click **Select**
* Click **Debug > Start Without debugging** or press **Ctrl + F5**. If this is the first time deploying to your device, you will need to [pair it with Visual Studio](using-visual-studio.md#pairing-your-device-hololens).
* The Origami project will now build, deploy to your HoloLens, and then run.
* Put on your HoloLens and look around to see your new holograms.

## Chapter 2 - Gaze

<<<<<<< HEAD
[!VIDEO https://www.youtube.com/embed/MSO2BoFSQbM]
=======
>[!VIDEO https://www.youtube.com/embed/MSO2BoFSQbM]
>>>>>>> 50e7d9c1

In this chapter, we are going to introduce the first of three ways of interacting with your holograms -- [gaze](gaze.md).

**Objectives**
* Visualize your gaze using a world-locked cursor.

**Instructions**
* Go back to your Unity project, and close the Build Settings window if it's still open.
* Select the **Holograms** folder in the **Project panel**.
* Drag the **Cursor** object into the **Hierarchy panel** at the root level.
* Double-click on the **Cursor** object to take a closer look at it.
* Right-click on the **Scripts** folder in the Project panel.
* Click the **Create** sub-menu.
* Select **C# Script**.
* Name the script **WorldCursor**. Note: The name is case-sensitive. You do not need to add the .cs extension.
* Select the **Cursor** object in the **Hierarchy panel**.
* Drag and drop the **WorldCursor** script into the **Inspector panel**.
* Double-click the **WorldCursor** script to open it in Visual Studio.
* Copy and paste this code into **WorldCursor.cs** and **Save All**.




```
using UnityEngine;

public class WorldCursor : MonoBehaviour
{
    private MeshRenderer meshRenderer;

    // Use this for initialization
    void Start()
    {
        // Grab the mesh renderer that's on the same object as this script.
        meshRenderer = this.gameObject.GetComponentInChildren<MeshRenderer>();
    }

    // Update is called once per frame
    void Update()
    {
        // Do a raycast into the world based on the user's
        // head position and orientation.
        var headPosition = Camera.main.transform.position;
        var gazeDirection = Camera.main.transform.forward;

        RaycastHit hitInfo;

        if (Physics.Raycast(headPosition, gazeDirection, out hitInfo))
        {
            // If the raycast hit a hologram...
            // Display the cursor mesh.
            meshRenderer.enabled = true;

            // Move the cursor to the point where the raycast hit.
            this.transform.position = hitInfo.point;

            // Rotate the cursor to hug the surface of the hologram.
            this.transform.rotation = Quaternion.FromToRotation(Vector3.up, hitInfo.normal);
        }
        else
        {
            // If the raycast did not hit a hologram, hide the cursor mesh.
            meshRenderer.enabled = false;
        }
    }
}
```
* Rebuild the app from **File > Build Settings**.
* Return to the Visual Studio solution previously used to deploy to your HoloLens.
* Select 'Reload All' when prompted.
* Click **Debug -> Start Without debugging** or press **Ctrl + F5**.
* Now look around the scene and notice how the cursor interacts with the shape of objects.

## Chapter 3 - Gestures

<<<<<<< HEAD
[!VIDEO https://www.youtube.com/embed/kW3ThJ2MbvQ]
=======
>[!VIDEO https://www.youtube.com/embed/kW3ThJ2MbvQ]
>>>>>>> 50e7d9c1

In this chapter, we'll add support for [gestures](gestures.md). When the user selects a paper sphere, we'll make the sphere fall by turning on gravity using Unity's physics engine.

**Objectives**
* Control your holograms with the Select gesture.

**Instructions**

We'll start by creating a script then can detect the Select gesture.
* In the **Scripts** folder, create a script named **GazeGestureManager**.
* Drag the **GazeGestureManager** script onto the **OrigamiCollection** object in the Hierarchy.
* Open the **GazeGestureManager** script in Visual Studio and add the following code:




```
using UnityEngine;
using UnityEngine.XR.WSA.Input;

public class GazeGestureManager : MonoBehaviour
{
    public static GazeGestureManager Instance { get; private set; }

    // Represents the hologram that is currently being gazed at.
    public GameObject FocusedObject { get; private set; }

    GestureRecognizer recognizer;

    // Use this for initialization
    void Awake()
    {
        Instance = this;

        // Set up a GestureRecognizer to detect Select gestures.
        recognizer = new GestureRecognizer();
        recognizer.Tapped += (args) =>
        {
            // Send an OnSelect message to the focused object and its ancestors.
            if (FocusedObject != null)
            {
                FocusedObject.SendMessageUpwards("OnSelect", SendMessageOptions.DontRequireReceiver);
            }
        };
        recognizer.StartCapturingGestures();
    }

    // Update is called once per frame
    void Update()
    {
        // Figure out which hologram is focused this frame.
        GameObject oldFocusObject = FocusedObject;

        // Do a raycast into the world based on the user's
        // head position and orientation.
        var headPosition = Camera.main.transform.position;
        var gazeDirection = Camera.main.transform.forward;

        RaycastHit hitInfo;
        if (Physics.Raycast(headPosition, gazeDirection, out hitInfo))
        {
            // If the raycast hit a hologram, use that as the focused object.
            FocusedObject = hitInfo.collider.gameObject;
        }
        else
        {
            // If the raycast did not hit a hologram, clear the focused object.
            FocusedObject = null;
        }

        // If the focused object changed this frame,
        // start detecting fresh gestures again.
        if (FocusedObject != oldFocusObject)
        {
            recognizer.CancelGestures();
            recognizer.StartCapturingGestures();
        }
    }
}
```
* Create another script in the Scripts folder, this time named **SphereCommands**.
* Expand the **OrigamiCollection** object in the Hierarchy view.
* Drag the **SphereCommands** script onto the **Sphere1** object in the Hierarchy panel.
* Drag the **SphereCommands** script onto the **Sphere2** object in the Hierarchy panel.
* Open the script in Visual Studio for editing, and replace the default code with this:




```
using UnityEngine;

public class SphereCommands : MonoBehaviour
{
    // Called by GazeGestureManager when the user performs a Select gesture
    void OnSelect()
    {
        // If the sphere has no Rigidbody component, add one to enable physics.
        if (!this.GetComponent<Rigidbody>())
        {
            var rigidbody = this.gameObject.AddComponent<Rigidbody>();
            rigidbody.collisionDetectionMode = CollisionDetectionMode.Continuous;
        }
    }
}
```
* Export, build and deploy the app to your HoloLens.
* Look at one of the spheres.
* Perform the select gesture and watch the sphere drop onto the surface below.

## Chapter 4 - Voice

<<<<<<< HEAD
[!VIDEO https://www.youtube.com/embed/1-Aq0VVtHM8]
=======
>[!VIDEO https://www.youtube.com/embed/1-Aq0VVtHM8]
>>>>>>> 50e7d9c1

In this chapter, we'll add support for two [voice commands](voice-input.md): "Reset world" to return the dropped spheres to their original location, and "Drop sphere" to make the sphere fall.

**Objectives**
* Add voice commands that always listen in the background.
* Create a hologram that reacts to a voice command.

**Instructions**
* In the **Scripts** folder, create a script named **SpeechManager**.
* Drag the **SpeechManager** script onto the **OrigamiCollection** object in the Hierarchy
* Open the **SpeechManager** script in Visual Studio.
* Copy and paste this code into **SpeechManager.cs** and **Save All**:




```
using System.Collections.Generic;
using System.Linq;
using UnityEngine;
using UnityEngine.Windows.Speech;

public class SpeechManager : MonoBehaviour
{
    KeywordRecognizer keywordRecognizer = null;
    Dictionary<string, System.Action> keywords = new Dictionary<string, System.Action>();

    // Use this for initialization
    void Start()
    {
        keywords.Add("Reset world", () =>
        {
            // Call the OnReset method on every descendant object.
            this.BroadcastMessage("OnReset");
        });

        keywords.Add("Drop Sphere", () =>
        {
            var focusObject = GazeGestureManager.Instance.FocusedObject;
            if (focusObject != null)
            {
                // Call the OnDrop method on just the focused object.
                focusObject.SendMessage("OnDrop", SendMessageOptions.DontRequireReceiver);
            }
        });

        // Tell the KeywordRecognizer about our keywords.
        keywordRecognizer = new KeywordRecognizer(keywords.Keys.ToArray());

        // Register a callback for the KeywordRecognizer and start recognizing!
        keywordRecognizer.OnPhraseRecognized += KeywordRecognizer_OnPhraseRecognized;
        keywordRecognizer.Start();
    }

    private void KeywordRecognizer_OnPhraseRecognized(PhraseRecognizedEventArgs args)
    {
        System.Action keywordAction;
        if (keywords.TryGetValue(args.text, out keywordAction))
        {
            keywordAction.Invoke();
        }
    }
}
```
* Open the **SphereCommands** script in Visual Studio.
* Update the script to read as follows:




```
using UnityEngine;

public class SphereCommands : MonoBehaviour
{
    Vector3 originalPosition;

    // Use this for initialization
    void Start()
    {
        // Grab the original local position of the sphere when the app starts.
        originalPosition = this.transform.localPosition;
    }

    // Called by GazeGestureManager when the user performs a Select gesture
    void OnSelect()
    {
        // If the sphere has no Rigidbody component, add one to enable physics.
        if (!this.GetComponent<Rigidbody>())
        {
            var rigidbody = this.gameObject.AddComponent<Rigidbody>();
            rigidbody.collisionDetectionMode = CollisionDetectionMode.Continuous;
        }
    }

    // Called by SpeechManager when the user says the "Reset world" command
    void OnReset()
    {
        // If the sphere has a Rigidbody component, remove it to disable physics.
        var rigidbody = this.GetComponent<Rigidbody>();
        if (rigidbody != null)
        {
            rigidbody.isKinematic = true;
            Destroy(rigidbody);
        }

        // Put the sphere back into its original local position.
        this.transform.localPosition = originalPosition;
    }

    // Called by SpeechManager when the user says the "Drop sphere" command
    void OnDrop()
    {
        // Just do the same logic as a Select gesture.
        OnSelect();
    }
}
```
* Export, build and deploy the app to your HoloLens.
* Look at one of the spheres, and say "**Drop Sphere**".
* Say "**Reset World**" to bring them back to their initial positions.

## Chapter 5 - Spatial sound

<<<<<<< HEAD
[!VIDEO https://www.youtube.com/embed/Aj4de5Ncbfo]
=======
>[!VIDEO https://www.youtube.com/embed/Aj4de5Ncbfo]
>>>>>>> 50e7d9c1

In this chapter, we'll add music to the app, and then trigger sound effects on certain actions. We'll be using [spatial sound](spatial-sound.md) to give sounds a specific location in 3D space.

**Objectives**
* Hear holograms in your world.

**Instructions**
* In Unity select from the top menu **Edit > Project Settings > Audio**
* In the Inspector Panel on the right side, find the **Spatializer Plugin** setting and select **MS HRTF Spatializer**.
* From the **Holograms** folder in the Project panel, drag the **Ambience** object onto the **OrigamiCollection** object in the Hierarchy Panel.
* Select **OrigamiCollection** and find the **Audio Source** component in the Inspector panel. Change these properties:
* Check the **Spatialize** property.
* Check the **Play On Awake**.
* Change **Spatial Blend** to **3D** by dragging the slider all the way to the right. The value should change from 0 to 1 when you move the slider.
* Check the **Loop** property.
* Expand **3D Sound Settings**, and enter **0.1** for **Doppler Level**.
* Set **Volume Rolloff** to **Logarithmic Rolloff**.
* Set **Max Distance** to **20**.
* In the **Scripts** folder, create a script named **SphereSounds**.
* Drag and drop **SphereSounds** to the **Sphere1** and **Sphere2** objects in the Hierarchy.
* Open **SphereSounds** in Visual Studio, update the following code and **Save All**.




```
using UnityEngine;

public class SphereSounds : MonoBehaviour
{
    AudioSource impactAudioSource = null;
    AudioSource rollingAudioSource = null;

    bool rolling = false;

    void Start()
    {
        // Add an AudioSource component and set up some defaults
        impactAudioSource = gameObject.AddComponent<AudioSource>();
        impactAudioSource.playOnAwake = false;
        impactAudioSource.spatialize = true;
        impactAudioSource.spatialBlend = 1.0f;
        impactAudioSource.dopplerLevel = 0.0f;
        impactAudioSource.rolloffMode = AudioRolloffMode.Logarithmic;
        impactAudioSource.maxDistance = 20f;

        rollingAudioSource = gameObject.AddComponent<AudioSource>();
        rollingAudioSource.playOnAwake = false;
        rollingAudioSource.spatialize = true;
        rollingAudioSource.spatialBlend = 1.0f;
        rollingAudioSource.dopplerLevel = 0.0f;
        rollingAudioSource.rolloffMode = AudioRolloffMode.Logarithmic;
        rollingAudioSource.maxDistance = 20f;
        rollingAudioSource.loop = true;

        // Load the Sphere sounds from the Resources folder
        impactAudioSource.clip = Resources.Load<AudioClip>("Impact");
        rollingAudioSource.clip = Resources.Load<AudioClip>("Rolling");
    }

    // Occurs when this object starts colliding with another object
    void OnCollisionEnter(Collision collision)
    {
        // Play an impact sound if the sphere impacts strongly enough.
        if (collision.relativeVelocity.magnitude >= 0.1f)
        {
            impactAudioSource.Play();
        }
    }

    // Occurs each frame that this object continues to collide with another object
    void OnCollisionStay(Collision collision)
    {
        Rigidbody rigid = gameObject.GetComponent<Rigidbody>();

        // Play a rolling sound if the sphere is rolling fast enough.
        if (!rolling && rigid.velocity.magnitude >= 0.01f)
        {
            rolling = true;
            rollingAudioSource.Play();
        }
        // Stop the rolling sound if rolling slows down.
        else if (rolling && rigid.velocity.magnitude < 0.01f)
        {
            rolling = false;
            rollingAudioSource.Stop();
        }
    }

    // Occurs when this object stops colliding with another object
    void OnCollisionExit(Collision collision)
    {
        // Stop the rolling sound if the object falls off and stops colliding.
        if (rolling)
        {
            rolling = false;
            impactAudioSource.Stop();
            rollingAudioSource.Stop();
        }
    }
}
```
* Save the script, and return to Unity.
* Export, build and deploy the app to your HoloLens.
* Move closer and further from the Stage and turn side-to-side to hear the sounds change.

## Chapter 6 - Spatial mapping

<<<<<<< HEAD
[!VIDEO https://www.youtube.com/embed/Pkt1_wNLLXY]
=======
>[!VIDEO https://www.youtube.com/embed/Pkt1_wNLLXY]
>>>>>>> 50e7d9c1

Now we are going to use [spatial mapping](spatial-mapping.md) to place the game board on a real object in the real world.

**Objectives**
* Bring your real world into the virtual world.
* Place your holograms where they matter most to you.

**Instructions**
* In Unity, click on the **Holograms** folder in the Project panel.
* Drag the **Spatial Mapping** asset into the root of the **Hierarchy**.
* Click on the **Spatial Mapping** object in the Hierarchy.
* In the **Inspector panel**, change the following properties:
* Check the **Draw Visual Meshes** box.
* Locate **Draw Material** and click the circle on the right. Type "**wireframe**" into the search field at the top. Click on the result and then close the window. When you do this, the value for Draw Material should get set to Wireframe.
* Export, build and deploy the app to your HoloLens.
* When the app runs, a wireframe mesh will overlay your real world.
* Watch how a rolling sphere will fall off the stage, and onto the floor!

Now we'll show you how to move the OrigamiCollection to a new location:
* In the **Scripts** folder, create a script named **TapToPlaceParent**.
* In the **Hierarchy**, expand the **OrigamiCollection** and select the **Stage** object.
* Drag the **TapToPlaceParent** script onto the Stage object.
* Open the **TapToPlaceParent** script in Visual Studio, and update it to be the following:




```
using UnityEngine;

public class TapToPlaceParent : MonoBehaviour
{
    bool placing = false;

    // Called by GazeGestureManager when the user performs a Select gesture
    void OnSelect()
    {
        // On each Select gesture, toggle whether the user is in placing mode.
        placing = !placing;

        // If the user is in placing mode, display the spatial mapping mesh.
        if (placing)
        {
            SpatialMapping.Instance.DrawVisualMeshes = true;
        }
        // If the user is not in placing mode, hide the spatial mapping mesh.
        else
        {
            SpatialMapping.Instance.DrawVisualMeshes = false;
        }
    }

    // Update is called once per frame
    void Update()
    {
        // If the user is in placing mode,
        // update the placement to match the user's gaze.

        if (placing)
        {
            // Do a raycast into the world that will only hit the Spatial Mapping mesh.
            var headPosition = Camera.main.transform.position;
            var gazeDirection = Camera.main.transform.forward;

            RaycastHit hitInfo;
            if (Physics.Raycast(headPosition, gazeDirection, out hitInfo,
                30.0f, SpatialMapping.PhysicsRaycastMask))
            {
                // Move this object's parent object to
                // where the raycast hit the Spatial Mapping mesh.
                this.transform.parent.position = hitInfo.point;

                // Rotate this object's parent object to face the user.
                Quaternion toQuat = Camera.main.transform.localRotation;
                toQuat.x = 0;
                toQuat.z = 0;
                this.transform.parent.rotation = toQuat;
            }
        }
    }
}
```
* Export, build and deploy the app.
* Now you should now be able to place the game in a specific location by gazing at it, using the Select gesture and then moving to a new location, and using the Select gesture again.

## Chapter 7 - Holographic fun

**Objectives**
* Reveal the entrance to a holographic underworld.

**Instructions**

Now we'll show you how to uncover the holographic underworld:
* From the **Holograms** folder in the Project Panel:
* Drag **Underworld** into the Hierarchy to be a child of **OrigamiCollection**.
* In the **Scripts** folder, create a script named **HitTarget**.
* In the **Hierarchy**, expand the **OrigamiCollection**.
* Expand the **Stage** object and select the **Target** object (blue fan).
* Drag the **HitTarget** script onto the **Target** object.
* Open the **HitTarget** script in Visual Studio, and update it to be the following:




```
using UnityEngine;

public class HitTarget : MonoBehaviour
{
    // These public fields become settable properties in the Unity editor.
    public GameObject underworld;
    public GameObject objectToHide;

    // Occurs when this object starts colliding with another object
    void OnCollisionEnter(Collision collision)
    {
        // Hide the stage and show the underworld.
        objectToHide.SetActive(false);
        underworld.SetActive(true);

        // Disable Spatial Mapping to let the spheres enter the underworld.
        SpatialMapping.Instance.MappingEnabled = false;
    }
}
```
* In Unity, select the **Target** object.
* Two public properties are now visible on the **Hit Target** component and need to reference objects in our scene:
* Drag **Underworld** from the **Hierarchy** panel to the **Underworld** property on the **Hit Target** component.
* Drag **Stage** from the **Hierarchy** panel to the **Object to Hide** property on the **Hit Target** component.
* Export, build and deploy the app.
* Place the Origami Collection on the floor, and then use the Select gesture to make a sphere drop.
* When the sphere hits the target (blue fan), an explosion will occur. The collection will be hidden and a hole to the underworld will appear.

## The end

And that's the end of this tutorial!

You learned:
* How to create a holographic app in Unity.
* How to make use of gaze, gesture, voice, sound, and spatial mapping.
* How to build and deploy an app using Visual Studio.

You are now ready to start creating your own holographic experience!<|MERGE_RESOLUTION|>--- conflicted
+++ resolved
@@ -1,8 +1,4 @@
-<<<<<<< HEAD
 ---
-=======
-﻿---
->>>>>>> 50e7d9c1
 title: Holograms 101
 description: 
 author: 
@@ -16,11 +12,7 @@
 
 # Holograms 101
 
-<<<<<<< HEAD
-[!VIDEO https://www.youtube.com/embed/XKIIEC5BMWg]
-=======
 >[!VIDEO https://www.youtube.com/embed/XKIIEC5BMWg]
->>>>>>> 50e7d9c1
 
 This tutorial will walk you through a complete project, built in Unity, that demonstrates core Windows Holographic Platform and HoloLens features including [gaze](gaze.md), [gestures](gestures.md), [voice input](voice-input.md), [spatial sound](spatial-sound.md) and [spatial mapping](spatial-mapping.md).
 
@@ -39,11 +31,7 @@
 
 ## Chapter 1 - "Holo" world
 
-<<<<<<< HEAD
-[!VIDEO https://www.youtube.com/embed/PmtZGjYFroY]
-=======
 >[!VIDEO https://www.youtube.com/embed/PmtZGjYFroY]
->>>>>>> 50e7d9c1
 
 In this chapter, we'll setup our first Unity project and step through the build and deploy process.
 
@@ -107,11 +95,7 @@
 
 ## Chapter 2 - Gaze
 
-<<<<<<< HEAD
-[!VIDEO https://www.youtube.com/embed/MSO2BoFSQbM]
-=======
 >[!VIDEO https://www.youtube.com/embed/MSO2BoFSQbM]
->>>>>>> 50e7d9c1
 
 In this chapter, we are going to introduce the first of three ways of interacting with your holograms -- [gaze](gaze.md).
 
@@ -187,11 +171,7 @@
 
 ## Chapter 3 - Gestures
 
-<<<<<<< HEAD
-[!VIDEO https://www.youtube.com/embed/kW3ThJ2MbvQ]
-=======
 >[!VIDEO https://www.youtube.com/embed/kW3ThJ2MbvQ]
->>>>>>> 50e7d9c1
 
 In this chapter, we'll add support for [gestures](gestures.md). When the user selects a paper sphere, we'll make the sphere fall by turning on gravity using Unity's physics engine.
 
@@ -304,11 +284,7 @@
 
 ## Chapter 4 - Voice
 
-<<<<<<< HEAD
-[!VIDEO https://www.youtube.com/embed/1-Aq0VVtHM8]
-=======
 >[!VIDEO https://www.youtube.com/embed/1-Aq0VVtHM8]
->>>>>>> 50e7d9c1
 
 In this chapter, we'll add support for two [voice commands](voice-input.md): "Reset world" to return the dropped spheres to their original location, and "Drop sphere" to make the sphere fall.
 
@@ -433,11 +409,7 @@
 
 ## Chapter 5 - Spatial sound
 
-<<<<<<< HEAD
-[!VIDEO https://www.youtube.com/embed/Aj4de5Ncbfo]
-=======
 >[!VIDEO https://www.youtube.com/embed/Aj4de5Ncbfo]
->>>>>>> 50e7d9c1
 
 In this chapter, we'll add music to the app, and then trigger sound effects on certain actions. We'll be using [spatial sound](spatial-sound.md) to give sounds a specific location in 3D space.
 
@@ -546,11 +518,7 @@
 
 ## Chapter 6 - Spatial mapping
 
-<<<<<<< HEAD
-[!VIDEO https://www.youtube.com/embed/Pkt1_wNLLXY]
-=======
 >[!VIDEO https://www.youtube.com/embed/Pkt1_wNLLXY]
->>>>>>> 50e7d9c1
 
 Now we are going to use [spatial mapping](spatial-mapping.md) to place the game board on a real object in the real world.
 
