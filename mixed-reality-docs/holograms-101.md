--- conflicted
+++ resolved
@@ -116,11 +116,9 @@
   * If the HoloLens is attached over USB, you may instead select **Device** to deploy over USB.
   * Leave the **Authentication Mode** set to **Universal**.
   * Click **Select**
-<<<<<<< HEAD
+
 * Click **Debug > Start Without debugging** or press **Ctrl + F5**. If this is the first time deploying to your device, you will need to [pair it with Visual Studio](using-visual-studio.md#pairing-your-device-hololens-(1st-gen)).
-=======
-* Click **Debug > Start Without debugging** or press **Ctrl + F5**. If this is the first time deploying to your device, you will need to [pair it with Visual Studio](using-visual-studio.md#pairing-your-device---hololens-1st-gen).
->>>>>>> 0309fddb
+
 * The Origami project will now build, deploy to your HoloLens, and then run.
 * Put on your HoloLens and look around to see your new holograms.
 
