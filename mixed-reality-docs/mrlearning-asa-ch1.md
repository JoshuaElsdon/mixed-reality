---
title: MR Learning ASA module Azure Spatial Anchor on HoloLens 2
description: Complete this course to learn how to implement Azure Face Recognition within a mixed reality application.
author: jessemcculloch
ms.author: jemccull
ms.date: 02/26/2019
ms.topic: article
keywords: mixed reality, unity, tutorial, hololens
---

# 1. Getting started with Azure Spatial Anchors

Welcome to the second module of the HoloLens 2 tutorials. Before getting started, be sure that all of the [prerequisites](https://docs.microsoft.com/en-us/azure/spatial-anchors/quickstarts/get-started-unity-hololens) are completed. If you have not completed the first, [Base module](mrlearning-base.md) yet, it's recommended that you complete that module first. If you are starting from a new Unity project, follow the new project creation steps in the [Base module](mrlearning-base.md). 

## Objectives

* Learn the fundamentals of developing with Azure Spatial Anchors with HoloLens 2

* Create, upload, and download spatial anchors

## Instructions

### Downloading and importing assets
Before beginning, download and import the following assets:

[Azure Spatial Anchors](https://github.com/azure/azure-spatial-anchors-samples/releases)

[MR Base module Asset Pack](https://github.com/microsoft/mixedrealitylearning/releases/tag/v1.1)

[ASA module Asset Pack](https://github.com/microsoft/MixedRealityLearning/releases/tag/ASA_B2)

[Mixed Reality Toolkit](https://github.com/Microsoft/MixedRealityToolkit-Unity/releases)

> Note: See Step 5 for specific instructions on how to import Azure Spatial Anchors, Step 6 for specific instructions on the MR Base module Asset Pack, and steps 3 through 4 for specific instructions on the Mixed Reality Toolkit (MRKT).

1. Create a new scene in your project. Right click your Scene folder, click Create, then Scene. Name the new scene ASALearningmodule.

![module2chapter1step1im](images/module2chapter1step1im.PNG)

2. Double click ASALearningmodule to see some pre-defined items appear along with the new scene. 
3. Configure the scene for mixed reality development. 

![module2chapter1step3im](images/module2chapter1step3im.PNG)

> Note: You will see a pop-up that says, You must choose a file for the Mixed Reality Toolkit. Clicking Ok brings you to Step 4.

4. When choosing a file for the MRTK, select, DefaultMixedRealityToolkitConfigurationProfile.

> Note: If you have your own configuration profile, feel free to use that instead.

![module2chapter1step4im](images/module2chapter1step4im.PNG)

Now the scene is configured for mixed reality. Make sure you save your scene (do this with either control/command+S or click on file, then click on Save). 

5. Import the [Azure Spatial Anchors](https://github.com/azure/azure-spatial-anchors-samples/releases). In order to use spatial anchors, you must import this asset. Click on the link above and right click on AzureSpatialAnchors.unitypackage. Click on Save Target As and save it to your computer. 

![module2chapter1step5aim](images/module2chapter1step5aim.PNG)

After it's saved, go back into Unity, click Assets, go down to Import Package. Then click Custom Package... Your computer files will open. When they do, find where you saved the Azure Spatial Anchors package, and select it. Then click Open.

![module2chapter1step5bim](images/module2chapter1step5bim.PNG)

A pop-up appears, providingg a list of tools and settings, and asking you what to import. Select ***all*** of the options available, then click Import.

![module2chapter1step5cim](images/module2chapter1step5cim.PNG)

> Note: Be patient, it will take a few minutes to import. 

6. Import [MR Base module Asset Pack](https://github.com/microsoft/mixedrealitylearning/releases/tag/v1.1) next. Much like Step 5, click the link above. Then right click BasemoduleAssetsV1 1.unitypackag, and click Save Target As, and save it to your computer.

![module2chapter1step6aim](images/module2chapter1step6aim.PNG)

> Tip: Save all these assets in the same folder so that they are easier to find and have access to. It keeps everything nice and organized.

Just like Step 5, go back in to Unity, click Assets, and hover over Import Package. Click Custom Package... Your computer files will appear again. Go to where you stored the Base module Asset Pack. and select it. Click Open.

![module2chapter1step5bim](images/module2chapter1step5bim.PNG)

> Note: There might be more assets needed later in this module. Follow these steps to import any assets mentioned from this point on. 
   
7. Import the ASA module ack using the same approach as importing the previous packages.

### Configuring your scene

In this section, we will add prefabs and scripts into the scene to create a series of buttons that demonstrate the fundamentals of how both local anchors and Azure Spatial Anchors behave in an application.

8. In the Project tab, underneath the Assets folder, click on ASAmoduleAssets. Once selected, you will see two prefabs: ButtonParent and ParentAnchor.

![module2chapter1step7im](images/module2chapter1step7im.PNG)

9. Drag both prefabs into the scene. 

![module2chapter1step8im](images/module2chapter1step8im.PNG)

10. Double click on the parent anchor to select it. You might need to adjust your view to see the entire scene. Adjust your scene as needed.

Familiarize yourself with the ParentAnchor prefab. Currently, the game object named, ParentAnchor, is a colored cube for demonstration purposes. Eventually, we',ll hide the cube and place our content as a child of the ParentAnchor. This prefab includes the AzureSpatialAnchorsDemoWrapper.cs script (included with the ASA SDK), and the ASAmoduleScript.cs script, included as part of this module to the ParentAnchor object. 

11. Configure buttons. Under the ParentAnchor prefab, notice several labeled buttons. These buttons are created from the MRTK's PressableButton prefabs. Learn more about how to create Pressable Buttons from the [Base module](mrlearning-base-ch2.md). For each button, add an event that will be triggered when the user presses or selects the button according to the list below. 

- For the Button named, StartAzureSession, create a new event under the Button Pressed event trigger as well as the On Click event trigger. Drag the ParentAnchor object into the empty field, and assign the StartAzureSession() method from the ParentAnchor object's ASAmoduleScript component.

![module2chapter1step10aim](images/module2chapter1step10aim.PNG)

![module2chapter1step10bim](images/module2chapter1step10bim.PNG)

![module2chapter1step10cim](images/module2chapter1step10fim.PNG)

- For the Button name, StopAzureSession, create a new event under the Button Pressed event trigger as well as the On Click event trigger. Drag the ParentAnchor object into the empty field, and assign the StopAzureSession() method from the ParentAnchor object's ASAmoduleScript component.

- For the Button named, CreateAnchor, create a new event under the Button Pressed event trigger as well as the On Click event trigger. Drag the ParentAnchor object into the empty field, and assign the CreateAzureAnchor() method from the ParentAnchor object's ASAmoduleScript component.

- For the Button named, Start Looking For Anchor, create a new event under the Button Presse" event trigger as well as the On Click event trigger. Drag the ParentAnchor object into the empty field, and assign the FindAzureAnchor() method from the ParentAnchor Object's ASAmoduleScript component.

- For the Button named, DeleteAzureAnchor, create a new event under the Button Pressed event trigger as well as the On Click event trigger. Drag the ParentAnchor object into the empty field, and assign the DeleteAzureAnchor() method from the ParentAnchor object's ASAmoduleScript component.

- For the Button named, Delete Local Anchor, create a new event under the Button Pressed event trigger as well as the On Click event trigger. Drag the ParentAnchor object into the empty field, and assign the RemoveLocalAnchor() method from the ParentAnchor object's ASAmoduleScript component.

### Build and demonstrate Base Application

Now that your scene is configured to demonstrate the basics of Azure Spatial Anchors, we will build and demonstrate the basic behavior of Azure Spatial Anchors. 

1. If you closed the Build Settings window from the previous sections, open the build settings window again by going to File>Build Settings.
![Lesson1Chapter5Step1](images/Lesson1Chapter5Step1.JPG)

2. Ensure the scene you want to try is in the Scenes in Build list by clicking on the Add Open Scenes button.

3. Press the Build button to begin the build process.
![Lesson1Chapter5Step3](images/Lesson1Chapter5Step3.JPG)

4. Create and name a new folder for your application. In the image below, a folder with the name App was created to contain the application. Click Select Folder to begin building to the newly created folder. After the build has completed, you may close the Build Setting" window in Unity. 
![Lesson1Chapter5Step4](images/Lesson1Chapter5Step4.JPG)

  > NOTE: If the build fails, try building again or restarting Unity and building again. If you see an error such as "Error: CS0246 = The tyoe or namespace name “XX” could not be found (are you missing a using directive or an assembly reference?). You might need to install [Windows 10 SDK (10.0.18362.0)](<https://developer.microsoft.com/en-us/windows/downloads/windows-10-sdk>) 
  >

5. After the build is completed, open the newly created folder containing your newly built application files. Double click on the“MixedRealityBase.sln solution or the corresponding name. if you used an alternative name for your project to open the solution file in Visual Studio.

  > Note: Be sure to open the newly created folder (i.e., the App folder, if following the naming conventions from the previous steps because there will be a similarly named .sln file outside of that folder that is not to be confused with the .sln file inside the build folder. 

![Lesson1Chapter5Step5](images/Lesson1Chapter5Step5.JPG)

> Note: If Visual Studio asks to install new components, please take a moment to ensure that all prerequisite components are installed as specific in [the "Install the Tools" page](install-the-tools.md) 

6. Plug your HoloLens 2 into your PC with the USB cable. While these Lesson instructions assume you will be deploying a testing with a HoloLens 2 device, you may also choose to deploy to the [HoloLens 2 emulator](using-the-hololens-emulator.md) or choose to create an [app package for sideloading](<https://docs.microsoft.com/en-us/windows/uwp/packaging/packaging-uwp-apps>)

7. Before building to your device, ensure that the device is in Developer Mode. If this is your first time deploying to the HoloLens 2, Visual Studio may ask you to pair your HoloLens 2 with a pin. Follow [these instructions](https://docs.microsoft.com/en-us/windows/mixed-reality/using-visual-studio) if you need to enable developer mode or pair with Visual Studio.

<<<<<<< HEAD
8. Configure Visual Studio for building to your HoloLens 2 by selecting the Release configuration and the “RM” architecture.
![Lesson1Chapter5Step8](images/Lesson1Chapter5Step8.JPG)
=======
8. Configure Visual Studio for building to your HoloLens 2 by selecting the Release configuration as well as the RM architecture.
    ![Lesson1Chapter5Step8](images/Lesson1Chapter5Step8.JPG)
>>>>>>> c9feb908
   
9. The final Step is to build to your device by selecting Debug>Start without Debugging. Selecting Start without Debugging causes the application to immediately start on your device upon a successful build ithout Debugging information appearing in Visual Studio. This also means that you can disconnect your USB cable while your application is running on your HoloLens 2 without stopping the application. You might also select Build>Deploy Solution to deploy to your device without having the application automatically start.
![Lesson1Chapter5Step9](images/Lesson1Chapter5Step9.JPG)
    

10. Follow the instructions. 
When the application is running on your device, follow the on-screen instructions. Press the Scene buttons corresponding to the Steps below.
    
![module2chapter1step10eim](images/module2chapter1step10eim.PNG)
    
    1. Start the spatial anchors session.
    
    2. Move the cube to a different location.
    
    3. Save the Azure spatial anchors at the location of the cube.
    
    4. Stop the Azure spatial anchors session.
    
    5. Remove the local anchor on the cube to allow the user to move the cube.
    6. Move the cube somewhere else.
    
    7. Start Azure spatial anchors session.
    
    8. Find Azure Spatial Anchors. 
    
    e You should go back to the original place you put it when you created the anchor.
    9. Delete Azure spatial anchor.
    
    10. Stop Azure session.

### Anchoring an experience

In the previous sections, you learned the fundamentals of Azure Spatial Anchors. We've used a cube to represent and visualize the parent game object with the attached anchor. In this section, you learn how to anchor an entire experience by placing it as a child of the ParentAnchor object. For this example, we use the lunar module Assembly demonstration application that was created during [Base module Lesson 6](mrlearning-base-ch6.md).

1. Search for the Lunar Module Assembly Complete prefab, and drag it into your heirarchy as a child of the AnchorParent gameobject as shown in the image below.

![module2chapter1step11](images/module2chapter1step11im.PNG)

2. Position the module assembly experience so that the cube is still exposed as shown in the image below. In the application, users may reposition the entire experience by moving the cube. 

![module2chapter1step12im](images/module2chapter1step12im.PNG)

> Note: There are a variety of user experience flows for repositioning experiences, including the use of a button to toggle a bounding box that surrounds the experience, use of a repositioning object (such as the cube used in this step), the use of position and rotation gizmos, and more.

## Congratulations
In this tutorial, you learned the fundamentals of Azure Spatial Anchors. This esson provided you with several buttons that let you  explore the various steps required to start and stop an Azure session, and create, upload, and download azure anchors on a single device. In the next lesson, we'll learn how to save Azure anchor IDs to your HoloLens 2 for retrieval, even after the application is restarted. During the series, you will also learn how to transfer anchor IDs between multiple devices to achieve spatial alignment, and learn about multi-user shared sessions, forthcoming as part of Sharing tutorial.

[Next Lesson: ASA Lesson 2](mrlearning-asa-ch2.md)
<|MERGE_RESOLUTION|>--- conflicted
+++ resolved
@@ -146,13 +146,8 @@
 
 7. Before building to your device, ensure that the device is in Developer Mode. If this is your first time deploying to the HoloLens 2, Visual Studio may ask you to pair your HoloLens 2 with a pin. Follow [these instructions](https://docs.microsoft.com/en-us/windows/mixed-reality/using-visual-studio) if you need to enable developer mode or pair with Visual Studio.
 
-<<<<<<< HEAD
-8. Configure Visual Studio for building to your HoloLens 2 by selecting the Release configuration and the “RM” architecture.
+8. Configure Visual Studio for building to your HoloLens 2 by selecting the Release configuration as well as the RM architecture.
 ![Lesson1Chapter5Step8](images/Lesson1Chapter5Step8.JPG)
-=======
-8. Configure Visual Studio for building to your HoloLens 2 by selecting the Release configuration as well as the RM architecture.
-    ![Lesson1Chapter5Step8](images/Lesson1Chapter5Step8.JPG)
->>>>>>> c9feb908
    
 9. The final Step is to build to your device by selecting Debug>Start without Debugging. Selecting Start without Debugging causes the application to immediately start on your device upon a successful build ithout Debugging information appearing in Visual Studio. This also means that you can disconnect your USB cable while your application is running on your HoloLens 2 without stopping the application. You might also select Build>Deploy Solution to deploy to your device without having the application automatically start.
 ![Lesson1Chapter5Step9](images/Lesson1Chapter5Step9.JPG)
