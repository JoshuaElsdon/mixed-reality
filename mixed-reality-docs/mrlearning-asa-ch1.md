---
title: Azure Spatial Anchors tutorials - 1. Getting started with Azure Spatial Anchors
description: Complete this course to learn how to implement Azure Face Recognition within a mixed reality application.
author: jessemcculloch
ms.author: jemccull
ms.date: 02/26/2019
ms.topic: article
keywords: mixed reality, unity, tutorial, hololens
---

# 1. Getting started with Azure Spatial Anchors

<<<<<<< HEAD
Welcome to the second module of the HoloLens 2 tutorials. Before getting started, be sure that all of the [prerequisites](https://docs.microsoft.com/azure/spatial-anchors/quickstarts/get-started-unity-hololens) are completed. If you have not completed the first, [Base module](mrlearning-base.md) yet, it's recommended that you complete that module first. If you are starting from a new Unity project, follow the new project creation steps in the [Base module](mrlearning-base.md). 
=======
Welcome to the second module of the HoloLens 2 tutorials. Before getting started, be sure that all of the [prerequisites](https://docs.microsoft.com//azure/spatial-anchors/quickstarts/get-started-unity-hololens) are completed. If you have not completed the first, [Base module](mrlearning-base.md) yet, it's recommended that you complete that module first. If you are starting from a new Unity project, follow the new project creation steps in the [Base module](mrlearning-base.md). 
>>>>>>> 107a6cde

## Objectives

* Learn the fundamentals of developing with Azure Spatial Anchors with HoloLens 2

* Create, upload, and download spatial anchors

## Instructions

### Downloading and importing assets
Before beginning, download and import the following assets:

[Azure Spatial Anchors v1.1.0](https://github.com/Azure/azure-spatial-anchors-samples/releases/download/v1.1.0/AzureSpatialAnchors.unitypackage)

[MR Base module Asset Pack v1.2](https://github.com/microsoft/MixedRealityLearning/releases/download/1.2/BaseModuleAssets-1.2.unitypackage)

[ASA module Asset Pack v1.0](https://github.com/microsoft/MixedRealityLearning/releases/tag/ASA_1.3)

[Mixed Reality Toolkit 2.0.0RC1](https://github.com/microsoft/MixedRealityToolkit-Unity/releases/download/v2.0.0-RC1-Refresh/Microsoft.MixedReality.Toolkit.Unity.Foundation-v2.0.0-RC1-Refresh.unitypackage)

> Note: See Step 5 for specific instructions on how to import Azure Spatial Anchors, Step 6 for specific instructions on the MR Base module Asset Pack, and steps 3 through 4 for specific instructions on the Mixed Reality Toolkit (MRKT).

1. Create a new scene in your project. Right click your Scene folder, click Create, then Scene. Name the new scene ASALearningmodule.

![module2chapter1step1im](images/module2chapter1step1im.PNG)

2. Double click ASALearningmodule to see some pre-defined items appear along with the new scene. 
3. Configure the scene for mixed reality development. 

![module2chapter1step3im](images/module2chapter1step3im.PNG)

> Note: You will see a pop-up that says, You must choose a file for the Mixed Reality Toolkit. Clicking Ok brings you to Step 4.

4. When choosing a file for the MRTK, select, DefaultMixedRealityToolkitConfigurationProfile.

> Note: If you have your own configuration profile, feel free to use that instead.

![module2chapter1step4im](images/module2chapter1step4im.PNG)

Now the scene is configured for mixed reality. Make sure you save your scene (do this with either control/command+S or click on file, then click on Save). 

5. Import the [Azure Spatial Anchors](https://github.com/azure/azure-spatial-anchors-samples/releases). In order to use spatial anchors, you must import this asset. Click on the link above and right click on AzureSpatialAnchors.unitypackage. Click on Save Target As and save it to your computer. 

![module2chapter1step5aim](images/module2chapter1step5aim.PNG)

After it's saved, go back into Unity, click Assets, go down to Import Package. Then click Custom Package... Your computer files will open. When they do, find where you saved the Azure Spatial Anchors package, and select it. Then click Open.

![module2chapter1step5bim](images/module2chapter1step5bim.PNG)

A pop-up appears, providing a list of tools and settings, and asking you what to import. Select ***all*** of the options available, then click Import.

![module2chapter1step5cim](images/module2chapter1step5cim.PNG)

> Note: Be patient, it will take a few minutes to import. 

6. Import [MR Base module Asset Pack](https://github.com/microsoft/MixedRealityLearning/releases/tag/1.2) next. Much like Step 5, click the link above. Then right click BasemoduleAssets-1.2.unitypackage, and click Save Target As, and save it to your computer.

![module2chapter1step6aim](images/module2chapter1step6aim.PNG)

> Tip: Save all these assets in the same folder so that they are easier to find and have access to. It keeps everything nice and organized.

Just like Step 5, go back in to Unity, click Assets, and hover over Import Package. Click Custom Package... Your computer files will appear again. Go to where you stored the Base module Asset Pack. and select it. Click Open.

![module2chapter1step5bim](images/module2chapter1step5bim.PNG)

> Note: There might be more assets needed later in this module. Follow these steps to import any assets mentioned from this point on. 

7. Import the [ASA module pack](https://github.com/microsoft/MixedRealityLearning/releases/tag/ASA_1.3) using the same approach as importing the previous packages.

### Configuring your scene

In this section, we will add prefabs and scripts into the scene to create a series of buttons that demonstrate the fundamentals of how both local anchors and Azure Spatial Anchors behave in an application.

8. In the Project tab, underneath the Assets folder, click on ASAmoduleAssets. Once selected, you will see two prefabs: ButtonParent and ParentAnchor.

![module2chapter1step7im](images/module2chapter1step7im.PNG)

9. Drag both prefabs into the scene. 

![module2chapter1step8im](images/module2chapter1step8im.PNG)

Note: If you want to check the debug logs in the HoloLens. You can drag and drop the DebugWindow prefab from ASAModuleAssets folder into the scene. Attach the DebugWindowMessaging script in the DebugWindow inspector panel. Enable the Debug Window Enabled option and drag drop the DebugWindow prefab into the DebugText empty field. Adjust the DebugWindow position wherever appropriate for you.

10. Double click on the parent anchor to select it. You might need to adjust your view to see the entire scene. Adjust your scene as needed.

Familiarize yourself with the ParentAnchor prefab. Currently, the game object named, ParentAnchor, is a colored cube for demonstration purposes. Eventually, we',ll hide the cube and place our content as a child of the ParentAnchor. This prefab includes the AzureSpatialAnchorsDemoWrapper.cs script (included with the ASA SDK), and the ASAmoduleScript.cs script, included as part of this module to the ParentAnchor object. 

Note: After adding the ButtonParent into the scene, a popup will appear asking you to import TMP assets. Import only the "TMP Essentials". After this, If you see any large font text in the scene, delete the ButtonParent object and add it again from the ASAmoduleAssets folder.

11. Configure buttons. Under the ButtonParent prefab, notice several labeled buttons. These buttons are created from the MRTK's PressableButton prefabs. Learn more about how to create Pressable Buttons from the [Base module](mrlearning-base-ch2.md). For each button, add an event that will be triggered when the user presses or selects the button according to the list below. 

- For the Button named, StartAzureSession, create a new event under the Button Pressed event trigger as well as the On Click event trigger. Drag the ParentAnchor object into the empty field, and assign the StartAzureSession() method from the ParentAnchor object's ASAmoduleScript component.

![module2chapter1step10aim](images/module2chapter1step10aim.PNG)

![module2chapter1step10bim](images/module2chapter1step10bim.PNG)

![module2chapter1step10cim](images/module2chapter1step10fim.PNG)

- For the Button name, StopAzureSession, create a new event under the Button Pressed event trigger as well as the On Click event trigger. Drag the ParentAnchor object into the empty field, and assign the StopAzureSession() method from the ParentAnchor object's ASAmoduleScript component.

- For the Button named, CreateAnchor, create a new event under the Button Pressed event trigger as well as the On Click event trigger. Drag the ParentAnchor object into the empty field, and assign the CreateAzureAnchor() method from the ParentAnchor object's ASAmoduleScript component.  After this, drag the ParentAnchor again into the next empty field.

- For the Button named, Start Looking For Anchor, create a new event under the Button Presse" event trigger as well as the On Click event trigger. Drag the ParentAnchor object into the empty field, and assign the FindAzureAnchor() method from the ParentAnchor Object's ASAmoduleScript component.

- For the Button named, DeleteAzureAnchor, create a new event under the Button Pressed event trigger as well as the On Click event trigger. Drag the ParentAnchor object into the empty field, and assign the DeleteAzureAnchor() method from the ParentAnchor object's ASAmoduleScript component.  After this, drag the ParentAnchor object again into the next empty field.

- For the Button named, Delete Local Anchor, create a new event under the Button Pressed event trigger as well as the On Click event trigger. Drag the ParentAnchor object into the empty field, and assign the RemoveLocalAnchor() method from the ParentAnchor object's ASAmoduleScript component.

<<<<<<< HEAD
  To set up Azure spatial anchors, go to AzureSpatialAnchorsPlugin folder in assets folder and then navigate to Examples -> Resources->AzureSpatialAnchorsDemoConfig file. In the inspector panel add the Azure Account ID and Account Key created earlier. If you haven't created or don't have the them, please follow the [Prerequisites](https://docs.microsoft.com/azure/spatial-anchors/quickstarts/get-started-unity-hololens). module2chapter1step13im
=======
  To set up Azure spatial anchors, go to AzureSpatialAnchorsPlugin folder in assets folder and then navigate to Examples -> Resources->AzureSpatialAnchorsDemoConfig file. In the inspector panel add the Azure Account ID and Account Key created earlier. If you haven't created or don't have the them, please follow the [Prerequisites](https://docs.microsoft.com//azure/spatial-anchors/quickstarts/get-started-unity-hololens). module2chapter1step13im
>>>>>>> 107a6cde
  
  ![module2chapter1step13im](images/module2chapter1step13im.PNG)

### Build and demonstrate Base Application

Now that your scene is configured to demonstrate the basics of Azure Spatial Anchors, we will build and demonstrate the basic behavior of Azure Spatial Anchors. 

1. If you closed the Build Settings window from the previous sections, open the build settings window again by going to File>Build Settings.
    ![mrlearning-asa-ch1-3-step1](images/mrlearning-asa-ch1-3-step1.jpg)
2. Ensure the scene you want to try is in the Scenes in Build list by clicking on the Add Open Scenes button.
3. Verify the Platform is set to Universal Windows Platform. If not, please set it to the same.
4. Press the Player Settings button and go to Publishing Settings. Under Capabilities, enable: Internet, Internet Client Server, Private Network Client Server, Removable Storage, Webcam, Microphone and Spatial Perception.
5. In the same Player Settings, go to XR settings  and select the Virtual Reality Supported to ON.
6. Press the Build button to begin the build process.
   ![mrlearning-asa-ch1-3-step6](images/mrlearning-asa-ch1-3-step6.jpg)
7. Create and name a new folder for your application. In the image below, a folder with the name App was created to contain the application. Click Select Folder to begin building to the newly created folder. After the build has completed, you may close the Build Setting" window in Unity.

<<<<<<< HEAD
    ![mrlearning-asa-ch1-3-step7](images/mrlearning-asa-ch1-3-step7.jpg)

    > NOTE: If the build fails, try building again or restarting Unity and building again. If you see an error such as "Error: CS0246 = The type or namespace name “XX” could not be found (are you missing a using directive or an assembly reference?). You might need to install [Windows 10 SDK (10.0.18362.0)](<https://developer.microsoft.com/windows/downloads/windows-10-sdk>) 
=======
  > NOTE: If the build fails, try building again or restarting Unity and building again. If you see an error such as "Error: CS0246 = The type or namespace name “XX” could not be found (are you missing a using directive or an assembly reference?). You might need to install [Windows 10 SDK (10.0.18362.0)](<https://developer.microsoft.com//windows/downloads/windows-10-sdk>) 
  >
>>>>>>> 107a6cde

8. After the build is completed, open the newly created folder containing your newly built application files. Double click on the“MixedRealityBase.sln" solution or the corresponding name. if you used an alternative name for your project to open the solution file in Visual Studio.

    > Note: Be sure to open the newly created folder (i.e., the App folder, if following the naming conventions from the previous steps because there will be a similarly named .sln file outside of that folder that is not to be confused with the .sln file inside the build folder.

    ![mrlearning-asa-ch1-3-step8](images/mrlearning-asa-ch1-3-step8.jpg)

    > Note: If Visual Studio asks to install new components, please take a moment to ensure that all prerequisite components are installed as specific in [the "Install the Tools" page](install-the-tools.md) 

<<<<<<< HEAD
9. Plug your HoloLens 2 into your PC with the USB cable. While these Lesson instructions assume you will be deploying a testing with a HoloLens 2 device, you may also choose to deploy to the [HoloLens 2 emulator](using-the-hololens-emulator.md) or choose to create an [app package for sideloading](<https://docs.microsoft.com/windows/uwp/packaging/packaging-uwp-apps>)

10. Before building to your device, ensure that the device is in Developer Mode. If this is your first time deploying to the HoloLens 2, Visual Studio may ask you to pair your HoloLens 2 with a pin. Follow [these instructions](https://docs.microsoft.com/windows/mixed-reality/using-visual-studio) if you need to enable developer mode or pair with Visual Studio.
=======
9. Plug your HoloLens 2 into your PC with the USB cable. While these Lesson instructions assume you will be deploying a testing with a HoloLens 2 device, you may also choose to deploy to the [HoloLens 2 emulator](using-the-hololens-emulator.md) or choose to create an [app package for sideloading](<https://docs.microsoft.com//windows/uwp/packaging/packaging-uwp-apps>)

10. Before building to your device, ensure that the device is in Developer Mode. If this is your first time deploying to the HoloLens 2, Visual Studio may ask you to pair your HoloLens 2 with a pin. Follow [these instructions](https://docs.microsoft.com//windows/mixed-reality/using-visual-studio) if you need to enable developer mode or pair with Visual Studio.
>>>>>>> 107a6cde
11. Configure Visual Studio for building to your HoloLens 2 by selecting the Release configuration as well as the ARM architecture.
    ![mrlearning-asa-ch1-3-step11](images/mrlearning-asa-ch1-3-step11.jpg)

12. The final Step is to build to your device by selecting Debug>Start without Debugging. Selecting Start without Debugging causes the application to immediately start on your device upon a successful build without Debugging information appearing in Visual Studio. This also means that you can disconnect your USB cable while your application is running on your HoloLens 2 without stopping the application. You might also select Build>Deploy Solution to deploy to your device without having the application automatically start.
    ![mrlearning-asa-ch1-3-step12](images/mrlearning-asa-ch1-3-step12.jpg)

13. Follow the instructions. 
    When the application is running on your device, follow the on-screen instructions. Press the Scene buttons corresponding to the Steps below.

![module2chapter1step10eim](images/module2chapter1step10eim.PNG)
    
    1. Start the spatial anchors session.
    
    2. Move the cube to a different location.
    
    3. Save the Azure spatial anchors at the location of the cube.
    
    4. Stop the Azure spatial anchors session.
    
    5. Remove the local anchor on the cube to allow the user to move the cube.
    
    6. Move the cube somewhere else.
    
    7. Start Azure spatial anchors session.
    
    8. Find Azure Spatial Anchors. 
    You should go back to the original place you put it when you created the anchor.
    
    9. Delete Azure spatial anchor.
    
    10. Stop Azure session.

### Anchoring an experience

In the previous sections, you learned the fundamentals of Azure Spatial Anchors. We've used a cube to represent and visualize the parent game object with the attached anchor. In this section, you learn how to anchor an entire experience by placing it as a child of the ParentAnchor object. For this example, we use the lunar module Assembly demonstration application that was created during [Base module Lesson 6](mrlearning-base-ch6.md).

1. Search for the Lunar Module Assembly Complete prefab, and drag it into your hierarchy as a child of the object as shown in the image below.

![module2chapter1step11](images/module2chapter1step11im.PNG)

2. Position the module assembly experience so that the cube is still exposed as shown in the image below. In the application, users may reposition the entire experience by moving the cube. 

![module2chapter1step12im](images/module2chapter1step12im.PNG)

> Note: There are a variety of user experience flows for repositioning experiences, including the use of a button to toggle a bounding box that surrounds the experience, use of a repositioning object (such as the cube used in this step), the use of position and rotation gizmos, and more.

## Congratulations
In this tutorial, you learned the fundamentals of Azure Spatial Anchors. This Lesson provided you with several buttons that let you  explore the various steps required to start and stop an Azure session, and create, upload, and download azure anchors on a single device. In the next lesson, we'll learn how to save Azure anchor IDs to your HoloLens 2 for retrieval, even after the application is restarted. During the series, you will also learn how to transfer anchor IDs between multiple devices to achieve spatial alignment, and learn about multi-user shared sessions, forthcoming as part of Sharing tutorial.

[Next Lesson: 2. Saving, retrieving and sharing Azure Spatial Anchors](mrlearning-asa-ch2.md)
<|MERGE_RESOLUTION|>--- conflicted
+++ resolved
@@ -10,11 +10,7 @@
 
 # 1. Getting started with Azure Spatial Anchors
 
-<<<<<<< HEAD
-Welcome to the second module of the HoloLens 2 tutorials. Before getting started, be sure that all of the [prerequisites](https://docs.microsoft.com/azure/spatial-anchors/quickstarts/get-started-unity-hololens) are completed. If you have not completed the first, [Base module](mrlearning-base.md) yet, it's recommended that you complete that module first. If you are starting from a new Unity project, follow the new project creation steps in the [Base module](mrlearning-base.md). 
-=======
 Welcome to the second module of the HoloLens 2 tutorials. Before getting started, be sure that all of the [prerequisites](https://docs.microsoft.com//azure/spatial-anchors/quickstarts/get-started-unity-hololens) are completed. If you have not completed the first, [Base module](mrlearning-base.md) yet, it's recommended that you complete that module first. If you are starting from a new Unity project, follow the new project creation steps in the [Base module](mrlearning-base.md). 
->>>>>>> 107a6cde
 
 ## Objectives
 
@@ -124,11 +120,7 @@
 
 - For the Button named, Delete Local Anchor, create a new event under the Button Pressed event trigger as well as the On Click event trigger. Drag the ParentAnchor object into the empty field, and assign the RemoveLocalAnchor() method from the ParentAnchor object's ASAmoduleScript component.
 
-<<<<<<< HEAD
-  To set up Azure spatial anchors, go to AzureSpatialAnchorsPlugin folder in assets folder and then navigate to Examples -> Resources->AzureSpatialAnchorsDemoConfig file. In the inspector panel add the Azure Account ID and Account Key created earlier. If you haven't created or don't have the them, please follow the [Prerequisites](https://docs.microsoft.com/azure/spatial-anchors/quickstarts/get-started-unity-hololens). module2chapter1step13im
-=======
   To set up Azure spatial anchors, go to AzureSpatialAnchorsPlugin folder in assets folder and then navigate to Examples -> Resources->AzureSpatialAnchorsDemoConfig file. In the inspector panel add the Azure Account ID and Account Key created earlier. If you haven't created or don't have the them, please follow the [Prerequisites](https://docs.microsoft.com//azure/spatial-anchors/quickstarts/get-started-unity-hololens). module2chapter1step13im
->>>>>>> 107a6cde
   
   ![module2chapter1step13im](images/module2chapter1step13im.PNG)
 
@@ -146,14 +138,10 @@
    ![mrlearning-asa-ch1-3-step6](images/mrlearning-asa-ch1-3-step6.jpg)
 7. Create and name a new folder for your application. In the image below, a folder with the name App was created to contain the application. Click Select Folder to begin building to the newly created folder. After the build has completed, you may close the Build Setting" window in Unity.
 
-<<<<<<< HEAD
     ![mrlearning-asa-ch1-3-step7](images/mrlearning-asa-ch1-3-step7.jpg)
 
-    > NOTE: If the build fails, try building again or restarting Unity and building again. If you see an error such as "Error: CS0246 = The type or namespace name “XX” could not be found (are you missing a using directive or an assembly reference?). You might need to install [Windows 10 SDK (10.0.18362.0)](<https://developer.microsoft.com/windows/downloads/windows-10-sdk>) 
-=======
-  > NOTE: If the build fails, try building again or restarting Unity and building again. If you see an error such as "Error: CS0246 = The type or namespace name “XX” could not be found (are you missing a using directive or an assembly reference?). You might need to install [Windows 10 SDK (10.0.18362.0)](<https://developer.microsoft.com//windows/downloads/windows-10-sdk>) 
-  >
->>>>>>> 107a6cde
+    > NOTE: If the build fails, try building again or restarting Unity and building again. If you see an error such as "Error: CS0246 = The type or namespace name “XX” could not be found (are you missing a using directive or an assembly reference?). You might need to install [Windows 10 SDK (10.0.18362.0)](<https://developer.microsoft.com//windows/downloads/windows-10-sdk>) 
+    >
 
 8. After the build is completed, open the newly created folder containing your newly built application files. Double click on the“MixedRealityBase.sln" solution or the corresponding name. if you used an alternative name for your project to open the solution file in Visual Studio.
 
@@ -163,15 +151,10 @@
 
     > Note: If Visual Studio asks to install new components, please take a moment to ensure that all prerequisite components are installed as specific in [the "Install the Tools" page](install-the-tools.md) 
 
-<<<<<<< HEAD
-9. Plug your HoloLens 2 into your PC with the USB cable. While these Lesson instructions assume you will be deploying a testing with a HoloLens 2 device, you may also choose to deploy to the [HoloLens 2 emulator](using-the-hololens-emulator.md) or choose to create an [app package for sideloading](<https://docs.microsoft.com/windows/uwp/packaging/packaging-uwp-apps>)
-
-10. Before building to your device, ensure that the device is in Developer Mode. If this is your first time deploying to the HoloLens 2, Visual Studio may ask you to pair your HoloLens 2 with a pin. Follow [these instructions](https://docs.microsoft.com/windows/mixed-reality/using-visual-studio) if you need to enable developer mode or pair with Visual Studio.
-=======
 9. Plug your HoloLens 2 into your PC with the USB cable. While these Lesson instructions assume you will be deploying a testing with a HoloLens 2 device, you may also choose to deploy to the [HoloLens 2 emulator](using-the-hololens-emulator.md) or choose to create an [app package for sideloading](<https://docs.microsoft.com//windows/uwp/packaging/packaging-uwp-apps>)
 
 10. Before building to your device, ensure that the device is in Developer Mode. If this is your first time deploying to the HoloLens 2, Visual Studio may ask you to pair your HoloLens 2 with a pin. Follow [these instructions](https://docs.microsoft.com//windows/mixed-reality/using-visual-studio) if you need to enable developer mode or pair with Visual Studio.
->>>>>>> 107a6cde
+
 11. Configure Visual Studio for building to your HoloLens 2 by selecting the Release configuration as well as the ARM architecture.
     ![mrlearning-asa-ch1-3-step11](images/mrlearning-asa-ch1-3-step11.jpg)
 
