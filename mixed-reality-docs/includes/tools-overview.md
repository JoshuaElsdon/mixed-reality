--- conflicted
+++ resolved
@@ -4,7 +4,7 @@
 
 ### 1. Download the latest version
 
-We recommend the [Unity LTS (Long Term Support)](https://unity3d.com/unity/qa/lts-releases) stream as the best version to use when starting new projects, updating to its latest revision to pick up the latest stable fixes. 
+We recommend the [Unity LTS (Long Term Support)](https://unity3d.com/unity/qa/lts-releases) stream as the best version to use when starting new projects, updating to its latest revision to pick up the latest stable fixes.
 * The current recommendation is to use **Unity 2019**, which is the LTS build required for MRTK v2 below.
 * If you need to use a different version of Unity for specific reasons, Unity supports side-by-side installs of different versions.
 
@@ -16,14 +16,10 @@
 For installation, we recommend completing the [Getting Started section](../unity-development-overview.md#1-getting-started) of our curated [Unity development journey](../unity-development-overview.md). If you're already following the Unity development journey, finish up the rest of the setup steps listed below and continue on to the [HoloLens 2 Getting Started tutorials](../mr-learning-base-01.md).
 
 > [!IMPORTANT]
-<<<<<<< HEAD
 > Note that installation instructions are targeted for the latest stable combination of MRTK and Unity releases, which are **MRTK 2.4.0** and **Unity 2019.3.15**.
 
 > [!NOTE]
 > If you don't want to use MRTK for Unity, you'll need to script all interactions and behaviors yourself.
-=======
-> Note that installation instructions are targeted for the latest stable combination of MRTK and Unity releases, which are MRTK 2.4.0 and Unity 2019.3.15.
->>>>>>> 6a7b8bd5
 
 :::row:::
     :::column:::
@@ -37,7 +33,7 @@
 
 ### 3. Set up your PC for Mixed Reality development
 
-The Windows 10 SDK works best on the Windows 10 operating system. This SDK is also supported on Windows 8.1, Windows 8, Windows 7, Windows Server 2012, Windows Server 2008 R2. Note that not all tools are supported on older operating systems. 
+The Windows 10 SDK works best on the Windows 10 operating system. This SDK is also supported on Windows 8.1, Windows 8, Windows 7, Windows Server 2012, Windows Server 2008 R2. Note that not all tools are supported on older operating systems.
 
 > [!NOTE]
 > You can develop and deploy your apps for HoloLens, VR immersive headsets, or both. Make sure you fulfill the requirements below depending on your needs.
@@ -132,7 +128,7 @@
 
 ### 3. Set up your PC for mixed reality development
 
-The Windows 10 SDK works best on the Windows 10 operating system. This SDK is also supported on Windows 8.1, Windows 8, Windows 7, Windows Server 2012, Windows Server 2008 R2. Note that not all tools are supported on older operating systems. 
+The Windows 10 SDK works best on the Windows 10 operating system. This SDK is also supported on Windows 8.1, Windows 8, Windows 7, Windows Server 2012, Windows Server 2008 R2. Note that not all tools are supported on older operating systems.
 
 > [!NOTE]
 > You can develop and deploy your apps for HoloLens, VR immersive headsets, or both. Make sure you fulfill the requirements below depending on your needs.
@@ -181,11 +177,7 @@
 </tr>
 </table>
 
-<<<<<<< HEAD
 If you're new to MRTK development with Unreal, we recommend following our curated Unreal development journey:
-=======
-If you're new to Unreal development with MRTK, we recommend following our curated Unreal development journey:
->>>>>>> 6a7b8bd5
 
 > [!div class="nextstepaction"]
 > [Start your Unreal journey](../unreal-development-overview.md)
@@ -268,9 +260,4 @@
 > [!div class="nextstepaction"]
 > [Setup for HoloLens 2](../openxr-getting-started.md#getting-started-with-openxr-for-hololens-2)
 
-<<<<<<< HEAD
-You can always go back to the [Native development checkpoints](../directx-development-overview.md#1-getting-started) at any time.
-
-=======
-You can always go back to the [Native development checkpoints](directx-development-overview.md#1-getting-started) at any time.
->>>>>>> 6a7b8bd5
+You can always go back to the [Native development checkpoints](../directx-development-overview.md#1-getting-started) at any time.