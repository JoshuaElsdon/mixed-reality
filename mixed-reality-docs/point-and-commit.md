---
title: Point and commit with hands
description: Overview of the point and commit input model
author: caseymeekhof
ms.author: cmeekhof
ms.date: 04/05/2019
ms.topic: article
ms.localizationpriority: high
keywords: Mixed Reality, interaction, design, HoloLens, hands, far, point and commit 
---

# Point and commit with hands

<<<<<<< HEAD
![Cursors](images/UX/UX_Hero_HandRay.jpg)


Point and commit with hands is an input model that enables users to target, select and manipulate 2D content and 3D objects in the distance. This "far" interaction technique is unique to mixed reality, and is not a way humans naturally interact with the real world. For example, in the super hero movie, *X-Men*, the character [Magneto](https://en.wikipedia.org/wiki/Magneto_(comics)) is capable of reaching out and manipulating a far object in the distance with his hands. This is not something humans can do in reality. In both HoloLens (AR) and Mixed Reality (MR), we equip users with this magical power, breaking the physical constraint of the real world, not only to have a fun experience with holographic contents but also to make user interactions more effective and efficient.
=======
Point and commit with hands is an input model that enables users to target, select and manipulate 2D content and 3D objects that are out of reach. 
This "far" interaction technique is unique to mixed reality, and is not a way humans naturally interact with the real world. 
For example, in the super hero movie, *X-Men*, the character [Magneto](https://en.wikipedia.org/wiki/Magneto_(comics)) is capable of reaching out and manipulating a far object in the distance with his hands. 
This is not something humans can do in reality. 
In both HoloLens (AR) and Mixed Reality (MR), we equip users with this magical power, breaking the physical constraint of the real world, not only to have a fun experience with holographic content but also to make user interactions more effective and efficient.
>>>>>>> 5974e1a9

## Device support

<table>
<colgroup>
    <col width="33%" />
    <col width="22%" />
    <col width="22%" />
    <col width="22%" />
</colgroup>
<tr>
     <td><strong>Input model</strong></td>
     <td><a href="hololens-hardware-details.md"><strong>HoloLens (1st gen)</strong></a></td>
     <td><a href="https://docs.microsoft.com/hololens/hololens2-hardware"><strong>HoloLens 2</strong></td>
     <td><a href="immersive-headset-hardware-details.md"><strong>Immersive headsets</strong></a></td>
</tr>
<tr>
     <td>Point and commit with hands</td>
     <td>❌ Not supported</td>
     <td>✔️ Recommended</td>
     <td>✔️ Recommended</td>
</tr>
</table>


_"Point and commit with hands"_ is one of the new features that utilizes the new articulated hand-tracking system. 
This input model is also the primary input model on immersive headsets through the use of motion controllers.

<br>

---

## Hand rays

On HoloLens 2, we created a hand ray that shoots out from the center of the user's palm. This ray is treated as an extension of the hand. A donut-shaped cursor is attached to the end of the ray to indicate the location where the ray intersects with a target object. The object that the cursor lands on can then receive gestural commands from the hand.

This basic gestural command is triggered by using the thumb and index finger to perform the air-tap action. By using the hand ray to point and air tap to commit, users can activate a button or a hyperlink. With more composite gestures, users are capable of navigating web content and manipulating 3D objects from a distance. The visual design of the hand ray should also react to these point and commit states, as described and shown below: 

:::row:::
    :::column:::
        ![hand rays pointing](images/hand-rays-pointing.jpg)<br>
        **Pointing state**<br>
        In the *pointing* state, the ray is a dash line and the cursor is a donut shape.
    :::column-end:::
    :::column:::
        ![hand rays commit](images/hand-rays-commit.jpg)<br>
        **Commit state**<br>
        In the *commit* state, the ray turns into a solid line and the cursor shrinks to a dot.
    :::column-end:::
:::row-end:::

<br>

---


## Transition between near and far

Instead of using specific gestures, such as "pointing with index finger", to direct the ray, we designed the ray coming out from the center of the palm, releasing and reserving the five fingers for more manipulative gestures, such as pinch and grab. With this design, we create only one mental model - the same set of hand gestures are used for both near and far interaction. You can use the same grab gesture to manipulate objects at different distances. The invocation of the rays is automatic and proximity based as follows:

:::row:::
    :::column:::
        ![Near manipulation](images/transition-near-manipulation.jpg)<br>
        **Near manipulation**<br>
        When an object is within arm's length (roughly 50 cm), the rays are turned off automatically, encouraging near interaction.
    :::column-end:::
    :::column:::
        ![Far manipulation](images/transition-far-manipulation.jpg)<br>
        **Far manipulation**<br>
        When the object is farther than 50 cm, the rays are turned on. The transition should be smooth and seamless.
    :::column-end:::
:::row-end:::

<br>

---

## 2D slate interaction

A 2D slate is a holographic container hosting 2D app contents, such as a web browser. The design concept for far interacting with a 2D slate is to use hand rays to target and air tap to select. After targeting with a hand ray, users can air tap to trigger a hyperlink or a button. They can use one hand to "air tap and drag" to scroll slate content up and down. The relative motion of using two hands to air tap and drag can zoom in and out the slate content.

Targeting the hand ray at the corners and edges reveals the closest manipulation affordance. By "grab and drag" manipulation affordances, users can perform uniform scaling through the corner affordances, and can reflow the slate via the edge affordances. Grabbing and dragging the holobar at the top of the 2D slate lets users move the entire slate.

:::row:::
    :::column:::
       ![2d slate interaction click](images/2d-slate-interaction-click.jpg)<br>
       **Click**<br>
    :::column-end:::
    :::column:::
       ![2d slate interaction scroll](images/2d-slate-interaction-scroll.jpg)<br>
        **Scroll**<br>
    :::column-end:::
    :::column:::
       ![2d slate interaction zoom](images/2d-slate-interaction-zoom.jpg)<br>
       **Zoom**<br>
    :::column-end:::
:::row-end:::

<br>

**For manipulating the 2D slate**<br>

* Users point the hand ray at the corners or edges to reveal the closest manipulation affordance. 
* By applying a manipulation gesture on the affordance, users can perform uniform scaling through the corner affordance, and can reflow the slate via the edge affordance. 
* By applying a manipulation gesture on the holobar at the top of the 2D slate, users can move the entire slate.<br>


<br>

---

## 3D object manipulation

In direct manipulation, there are two ways for users to manipulate 3D objects: affordance-based manipulation and non-affordance based manipulation. In the point and commit model, users are capable of achieving exactly the same tasks through the hand rays. No additional learning is needed.<br>

### Affordance-based manipulation
Users use hand rays to point and reveal the bounding box and manipulation affordances. Users can apply the manipulation gesture on the bounding box to move the whole object, on the edge affordances to rotate, and on the corner affordances to scale uniformly. <br>

:::row:::
    :::column:::
       ![3d object manipulation far move](images/3d-object-manipulation-far-move.jpg)<br>
       **Move**<br>
    :::column-end:::
    :::column:::
       ![3d object manipulation far rotate](images/3d-object-manipulation-far-rotate.jpg)<br>
        **Rotate**<br>
    :::column-end:::
    :::column:::
       ![3d object manipulation far scale](images/3d-object-manipulation-far-scale.jpg)<br>
       **Scale**<br>
    :::column-end:::
:::row-end:::


### Non-affordance based manipulation
Users point with hand rays to reveal the bounding box then directly apply manipulation gestures on it. With one hand, the translation and rotation of the object are associated to motion and orientation of the hand. With two hands, users can translate, scale, and rotate it according to relative motions of two hands.<br>

<br>

---

## Instinctual gestures
The concept of instinctual gestures for point and commit is similar to that for [direct manipulation with hands](direct-manipulation.md). The gestures users perform on a 3D object are guided by the design of UI affordances. For example, a small control point might motivate users to pinch with their thumb and index finger, while a user might want to grab a larger object using all five fingers.

:::row:::
    :::column:::
       ![instinctual gestures far small object](images/instinctual-gestures-far-smallobject.jpg)<br>
       **Small object**<br>
    :::column-end:::
    :::column:::
       ![instinctual gestures far medium object](images/instinctual-gestures-far-mediumobject.jpg)<br>
        **Medium object**<br>
    :::column-end:::
    :::column:::
       ![instinctual gestures far large object](images/instinctual-gestures-far-largeobject.jpg)<br>
       **Large object**<br>
    :::column-end:::
:::row-end:::

<br>

---

## Symmetric design between hands and 6 DoF controller 

The concept of point and commit for far interaction was initially created and defined for the Mixed Reality Portal (MRP) where a user wears an immersive headset and interacts with 3D objects via motion controllers. The motion controllers shoot out rays for pointing and manipulating far objects. There are buttons on the controllers for further committing different actions. We leverage the interaction model of rays and attached them to both hands. With this symmetric design, users who are familiar with MRP won't need to learn another interaction model for far pointing and manipulation when they use HoloLen 2, and vice versa.    

:::row:::
    :::column:::
        ![symmetric design for rays with controllers](images/symmetric-design-for-rays-controllers.jpg)<br>
        **Controller rays**<br>
    :::column-end:::
    :::column:::
        ![symmetric design for rays with hands](images/symmetric-design-for-rays-hands.jpg)<br>
        **Hand rays**<br>
    :::column-end:::
:::row-end:::

<br>


---

## Hand ray in MRTK(Mixed Reality Toolkit) for Unity
By default, MRTK provides a hand ray prefab([DefaultControllerPointer.prefab](https://github.com/microsoft/MixedRealityToolkit-Unity/tree/mrtk_release/Assets/MixedRealityToolkit.SDK/Features/UX/Prefabs/Pointers)) which has the same visual state as the shell's system hand ray. It is assigned in MRTK's Input profile, under Pointers. In Windows Mixed Reality immersive headset, the same rays are used for the motion controllers as well.

* [MRTK - Pointer profile](https://microsoft.github.io/MixedRealityToolkit-Unity/Documentation/MixedRealityConfigurationGuide.html#pointer-configuration)
* [MRTK - Input system](https://microsoft.github.io/MixedRealityToolkit-Unity/Documentation/Input/Overview.html)
* [MRTK - Pointers](https://microsoft.github.io/MixedRealityToolkit-Unity/Documentation/Input/Pointers.html)


---

## See also
* [Direct manipulation with hands](direct-manipulation.md)
* [Gaze and commit](gaze-and-commit.md)
* [Hands - Direct manipulation](direct-manipulation.md)
* [Hands - Gestures](gaze-and-commit.md#composite-gestures)
* [Instinctual interactions](interaction-fundamentals.md)<|MERGE_RESOLUTION|>--- conflicted
+++ resolved
@@ -11,18 +11,9 @@
 
 # Point and commit with hands
 
-<<<<<<< HEAD
 ![Cursors](images/UX/UX_Hero_HandRay.jpg)
 
-
-Point and commit with hands is an input model that enables users to target, select and manipulate 2D content and 3D objects in the distance. This "far" interaction technique is unique to mixed reality, and is not a way humans naturally interact with the real world. For example, in the super hero movie, *X-Men*, the character [Magneto](https://en.wikipedia.org/wiki/Magneto_(comics)) is capable of reaching out and manipulating a far object in the distance with his hands. This is not something humans can do in reality. In both HoloLens (AR) and Mixed Reality (MR), we equip users with this magical power, breaking the physical constraint of the real world, not only to have a fun experience with holographic contents but also to make user interactions more effective and efficient.
-=======
-Point and commit with hands is an input model that enables users to target, select and manipulate 2D content and 3D objects that are out of reach. 
-This "far" interaction technique is unique to mixed reality, and is not a way humans naturally interact with the real world. 
-For example, in the super hero movie, *X-Men*, the character [Magneto](https://en.wikipedia.org/wiki/Magneto_(comics)) is capable of reaching out and manipulating a far object in the distance with his hands. 
-This is not something humans can do in reality. 
-In both HoloLens (AR) and Mixed Reality (MR), we equip users with this magical power, breaking the physical constraint of the real world, not only to have a fun experience with holographic content but also to make user interactions more effective and efficient.
->>>>>>> 5974e1a9
+Point and commit with hands is an input model that enables users to target, select and manipulate 2D content and 3D objects that are out of reach. This "far" interaction technique is unique to mixed reality, and is not a way humans naturally interact with the real world. For example, in the super hero movie, *X-Men*, the character [Magneto](https://en.wikipedia.org/wiki/Magneto_(comics)) is capable of reaching out and manipulating a far object in the distance with his hands. This is not something humans can do in reality. In both HoloLens (AR) and Mixed Reality (MR), we equip users with this magical power, breaking the physical constraint of the real world, not only to have a fun experience with holographic content but also to make user interactions more effective and efficient.
 
 ## Device support
 
