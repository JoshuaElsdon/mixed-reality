---
title: Getting your application ready for HoloLens 2
description: Targeted at developers who have an existing app on HoloLens (1st gen) and/or older MRTK, and looking to port to MRTK version 2 and HoloLens 2.
author: grbury
ms.author: grbury
ms.date: 04/12/19
ms.topic: article
ms.localizationpriority: high
keywords: Windows Mixed Reality, test, MRTK, MRTK version 2, HoloLens 2
---

# Getting your existing application ready for HoloLens 2

This guide is tailored to help developers who have an existing Unity application for HoloLens (1st Gen) to port their application for the HoloLens 2 device. There are four key steps to porting a HoloLens (1st Gen) Unity application to HoloLens 2. The sections below  detail information for each stage. 

| Step 1 | Step 2 | Step 3 | Step 4 |
|----------|-------------------|-------------------|-------------------|
| ![Visual Studio logo](images/visualstudio_logo.png) | ![Unity logo](images/unity_logo.png)| ![Unity icon](images/hololens2_icon.jpg) | ![MRTK logo](images/MRTKIcon.jpg) |
| Download latest tools | Update Unity Project | Compile for ARM | Migrate to MRTK v2

It is **highly recommended** that, before beginning the porting process, developers use source control to save a snapshot of the original state of their application. Additionally, it is recommended to *save* checkpoint states at various points during the process. It can also be very helpful to have another Unity instance of the original applicaiton to allow for side-by-side comparison during the porting process. 

> [!NOTE]
> Before porting, ensure you have the latest tools installed for Windows Mixed Reality development. For most existing HoloLens developers, this primarily involves updating to the latest version of Visual Studio 2017, and installing the appropriate Windows SDK. The content that follows dives further into different Unity versions and the Mixed Reality Toolkit (MRTK) Version 2.
>
> For more information, please see [Install the tools](install-the-tools.md).

## Migrate project to latest version of Unity

If you are using MRTK v2, then Unity 2018 LTS is the best long-term support path with no breaking changes in Unity or in MRTK. The recommended Unity build, per "Install the tools" is Unity 2018.3, which becomes the LTS release for Unity 2018. Also, the MRTK v2 always guarantees support for Unity 2018 LTS, but does not necessarily guarantee support for every iteration of Unity 2019.x. 

To help clarify additional differences between Unity 2018.3.x and Unity 2019.1.x, the following outlines the trade-offs between these two versions. The primary difference between the two is the ability to compile for ARM64 in Unity 2019. 

Developers should assess any [plugin dependencies](https://docs.unity3d.com/Manual/Plugins.html) that currently exist in their project, and whether or not these DLLs can be built for ARM64. If a hard dependency plugin cannot be built for ARM64, then you will have to use Unity 2018 LTS.


| Unity 2018.3.x | Unity 2019.1+ |
|----------|-------------------|
| ARM32 build support | ARM32 and ARM64 build support |
| Stable LTS build release | Beta stability |
| [.NET Scripting back-end](https://docs.unity3d.com/Manual/windowsstore-dotnet.html) *deprecated* | [.NET Scripting back-end](https://docs.unity3d.com/Manual/windowsstore-dotnet.html) *removed* |
| UNET Networking *deprecated* | UNET Networking *removed* |

## Update scene/project settings in Unity

After updating to Unity 2018.3.x or Unity 2019+, it is recommended to update particular settings in Unity for optimal results on the device. These settings are outlined in detail under **[Recommended settings for Unity](Recommended-settings-for-Unity.md)**.

It should be re-iterated that the [.NET scripting back-end](https://docs.unity3d.com/Manual/windowsstore-dotnet.html) is being deprecated in Unity 2018 and *removed* in Unity 2019. Dvelopers should strongly consider switching their project over to [IL2CPP](https://docs.unity3d.com/Manual/IL2CPP.html). 

> [!NOTE]
<<<<<<< HEAD
> IL2CPP scripting back-end can cause longer build times from Unity to Visual Studio, and developers should set up their developer machine for [optimizing IL2CPP build times](https://docs.unity3d.com/Manual/IL2CPP-OptimizingBuildTimes.html).
> It might also be beneficial to set up a [cache server](https://docs.unity3d.com/Manual/CacheServer.html), especially for Unity projects with a large amount of assets (excluding script files) or constantly changing scenes and assets. When opening a project, Unity stores qualifying assets into an internal cache format on the developer machine. Items must be re-imported and re-processed when modified. This process can be done once and saved in a cache server and consequently shared with other developers to save time, as opposed to every developer processing the re-import of new changes locally.
=======
> IL2CPP scripting back-end can cause longer build times from Unity to Visual Studio and thus developers should setup their developer machine for [optimizing IL2CPP build times](https://docs.unity3d.com/Manual/IL2CPP-OptimizingBuildTimes.html).
>>>>>>> be528346

After addressing any breaking changes after moving to the updated Unity version, developers should build and test their current applicationss on HoloLens (1st Gen). This is a good time to create and save a commit into source control. 

## Compile dependencies/plugins for ARM processor

HoloLens (1st Gen) executes applications on an x86 processor while the HoloLens 2 uses an ARM processor. Therfore, existing HoloLens applications need to be ported over to support ARM. As noted earlier, Unity 2018 supports compiling for ARM32 apps while Unity 2019.x supports compiling for ARM64 apps. Developing for ARM64 applications is generally preferred as there is a material difference in performance. However, this requires all [plugin dependencies](https://docs.unity3d.com/Manual/Plugins.html) to also be built for ARM64. 

Review all DLL dependencies in your application. It is advisable to remove from your project any depencency that is no longer needed. For remaining plugins that are required, ingest the respective ARM32 or ARM64 binaries into your Unity project. 

After ingesting the relevant DLLs, build a Visual Studio solution from Unity, and then compile an AppX for ARM in Visual Studio to test that your application can be built for ARM processors. It is advised to save the applicaiton as a commit in your source control solution. 

## Update to MRTK version 2

MRTK Version 2 is the new toolkit on top of Unity that supports both HoloLens (1st gen) and HoloLens 2, and where all of the new HoloLens 2 capabilities have been added, such as hand interactions and eye tracking.

### Prepare for the migration

Before ingesting the new [*.unitypackage files for MRTK v2](https://github.com/Microsoft/MixedRealityToolkit-Unity/releases), it is recommended to take an inventory of **1) any custom-built code that integrates with MRTK v1** and **2) any custom-built code for input interactions or UX components**. The most common and prevalent conflict for a mixed reality developer ingesting MRTK v2 involves input and interactions. It is advised to begin reading and understanding the [MRTK v2 input model](https://microsoft.github.io/MixedRealityToolkit-Unity/Documentation/Input/Overview.html).

Finally, the new MRTK v2 has transitioned from a model of scripts and in-scene manager objects to a configuration and services provider architecture. This results in a cleaner scene hierarchy and architecture model but requires a learning curve for understanding the new configuration profiles. Thus, please read the [Mixed Reality Toolkit Configuration Guide](https://microsoft.github.io/MixedRealityToolkit-Unity/Documentation/MixedRealityConfigurationGuide.html) to start becoming familiar with the important settings and profiles to adjust to the needs of your application. 

### Perform the migration

After importing MRTK v2, your Unity project most likely has many compiler related errors. These are commonly due to the new namespace structure and new component names. Proceed to resolve these errors by modifying your scripts to the new namespaces and components. 

For more information on specific API differences between HTK/MRTK and MRTK Version 2, see the porting guide on the [MRTK Version 2 wiki](https://microsoft.github.io/MixedRealityToolkit-Unity/Documentation/HTKToMRTKPortingGuide.html).

### Best practices

<<<<<<< HEAD
- Prefer use of the MRTK standard shader.
- Work on one breaking change type at a time (ex: IFocusable to IMixedRealityFocusHandler).
- Test after every change and use source control.
- Use default MRTK UX (buttons, slates, etc) when possible.
- Refrain from modifying MRTK files directly; create wrappers around MRTK components.
    - This protects against future MRTK ingestions and updates.
- Review and explore sample scenes provided in the MRTK, especially *HandInteractionExamples.scene*.
- Rebuild canvas-based UI with quads, colliders, and TextMeshPro text.
- Set DepthLSR from SetFocusPlane; use a 16-bit depth buffer for better performance.
- Set Single Pass Instanced Rendering Path.
- Setup MRTK v2 profiles after port; turn off Teleport and Boundry services; generally only needed for VR.
=======
- Prefer use of the MRTK Standard shader
- Work on one breaking change type at a time (ex: IFocusable to IMixedRealityFocusHandler)
- Test after every change and utilize source control
- Use default MRTK UX (buttons, slates, etc) when possible
- Try to refrain from modifying MRTK files directly, instead create wrappers around MRTK components
    - This will protect against future MRTK ingestions and updates
- Review & explore sample scenes provided in MRTK (especially *HandInteractionExamples.scene*)
- Rebuild canvas-based UI with quads, colliders and TextMeshPro text instead
>>>>>>> be528346

### Testing your application

Now that HoloLens 2 components and capabilities are available in MRTK Version 2, as of [RC1](https://github.com/Microsoft/MixedRealityToolkit-Unity/releases/tag/v2.0.0-RC1), you can simulate hand interactions directly in Unity as well as develop with the new APIs for hand interactions and eye tracking. The HoloLens 2 device is required to create a satisfying user experience. Your are encouraged to start studying the documentation and tools for greaer understanding. MRTK v2 supports development on HoloLens (1st Gen), and traditional input models, such as select via air-tap can be tested on HoloLens (1st Gen). 

## Updating interaction model for HoloLens 2

Once your your application is ported and prepped for HoloLens 2, you're ready to consider updating your interaction model and hologram design placements.
In HoloLens (1st Gen), your application likely has a gaze and commit interaction model with holograms relatively far away to fit into the field of view.

Steps to update your applicaiton design to be best suited for HoloLens 2:
1.	MRTK components: Per the pre-work, if you added MRTK v2, there are various components/scripts to leverage that have been designed and optimized for HoloLens 2.

2.	Interaction model: Consider updating your interaction model. For most scenarios, we recommend switching from gaze and commit to hands. With your holograms typically being out of arms reach, switching to hands results in far interaction pointing rays and grab gestures.
Note: there are scenarios where a hands-free interaction model is required, such as a task worker holding tools. See [Hands free documentation]((https://docs.microsoft.com/en-us/windows/mixed-reality/mrtk-porting-guide).


3.	Hologram placement: After switching to a hands interaction model, consider moving some holograms closer to directly interact with them with your hands using near interaction grab gestures. The types of holograms recommended to move closer to directly grab or interact are small target menus, controls, buttons, and smaller holograms that fit within the HoloLens 2 field of view when grabbing and inspecting the hologram.
<br>
Every application and scenario is different, and we’ll continue to refine and post design guidance based on feedback and continued learnings.


## Additional caveats and learnings about moving applications from x86 to ARM

- Straight-forward Unity applications are simple because you can build an ARM application bundle or deploy directly to the device for the bundle to run. Some Unity native plugins can present certain development challenges. Because of this, you must upgrade all Unity native plugins to Visual Studio 2017, and then rebuilt for ARM with Unity 2019, ARM64.

- One application used the Unity AudioKinetic Wwise plugin, and that version of Unity did not have a UWP ARM plugin, which caused a considerable effort to re-work sound capabilities into the applicaion in question to run on ARM. Ensure that all required plugins for you development plans are installed and available in Unity.

- In some cases, a UWP/ARM plugin might not exist for application-required plugins, which blocks the ability to port the application and run it on HoloLens 2. Contact your plugin provider to resolve the issue and provide support for ARM.

- The minfloat (and variants such as min16float, minint, etc…) in shaders might behave differently on HoloLen 2 than on HoloLens (1st Gen). Specifically, these guarantee that at least the specified number of bits will be used. On Intel/Nvidia GPUs for instance, these are largely just treated as 32 bits. On ARM, the number of bits specified is actually adhered to. That means in practice, these numbers might have less precision or range on HoloLens 2 than they did on HoloLens (1st Gen).

- The _asm instructions don’t appear to work on ARM, meaning any code using _asm instructions must be rewritten.

- The SIMD instruction set is not supported on ARM because various headers, such as xmmintrin.h, emmintrin.h, tmmintrin.h, and immintrin.h, are not available on ARM.

- The shader compiler on ARM runs during the first draw call after the shader has been loaded or something the shader relies on has changed, not at shader load time. The impact on framerate can be very noticeable, depending on how many shaders need to be compiled. This has various implications for how shaders should be handled, packaged, updated differently on HoloLens 2 vs HoloLens (1st Gen).

## See also
* [Getting started with MRTK version 2](mrtk-getting-started.md)
* [MRTK Version 2 HowTo](https://microsoft.github.io/MixedRealityToolkit-Unity/External/HowTo/README.html)
* [Install the tools](install-the-tools.md)
* [Recommended settings for Unity](recommended-settings-for-unity.md)
* [Understanding performance for Mixed Reality](understanding-performance-for-mixed-reality.md)
<|MERGE_RESOLUTION|>--- conflicted
+++ resolved
@@ -48,12 +48,8 @@
 It should be re-iterated that the [.NET scripting back-end](https://docs.unity3d.com/Manual/windowsstore-dotnet.html) is being deprecated in Unity 2018 and *removed* in Unity 2019. Dvelopers should strongly consider switching their project over to [IL2CPP](https://docs.unity3d.com/Manual/IL2CPP.html). 
 
 > [!NOTE]
-<<<<<<< HEAD
 > IL2CPP scripting back-end can cause longer build times from Unity to Visual Studio, and developers should set up their developer machine for [optimizing IL2CPP build times](https://docs.unity3d.com/Manual/IL2CPP-OptimizingBuildTimes.html).
 > It might also be beneficial to set up a [cache server](https://docs.unity3d.com/Manual/CacheServer.html), especially for Unity projects with a large amount of assets (excluding script files) or constantly changing scenes and assets. When opening a project, Unity stores qualifying assets into an internal cache format on the developer machine. Items must be re-imported and re-processed when modified. This process can be done once and saved in a cache server and consequently shared with other developers to save time, as opposed to every developer processing the re-import of new changes locally.
-=======
-> IL2CPP scripting back-end can cause longer build times from Unity to Visual Studio and thus developers should setup their developer machine for [optimizing IL2CPP build times](https://docs.unity3d.com/Manual/IL2CPP-OptimizingBuildTimes.html).
->>>>>>> be528346
 
 After addressing any breaking changes after moving to the updated Unity version, developers should build and test their current applicationss on HoloLens (1st Gen). This is a good time to create and save a commit into source control. 
 
@@ -83,7 +79,6 @@
 
 ### Best practices
 
-<<<<<<< HEAD
 - Prefer use of the MRTK standard shader.
 - Work on one breaking change type at a time (ex: IFocusable to IMixedRealityFocusHandler).
 - Test after every change and use source control.
@@ -95,16 +90,6 @@
 - Set DepthLSR from SetFocusPlane; use a 16-bit depth buffer for better performance.
 - Set Single Pass Instanced Rendering Path.
 - Setup MRTK v2 profiles after port; turn off Teleport and Boundry services; generally only needed for VR.
-=======
-- Prefer use of the MRTK Standard shader
-- Work on one breaking change type at a time (ex: IFocusable to IMixedRealityFocusHandler)
-- Test after every change and utilize source control
-- Use default MRTK UX (buttons, slates, etc) when possible
-- Try to refrain from modifying MRTK files directly, instead create wrappers around MRTK components
-    - This will protect against future MRTK ingestions and updates
-- Review & explore sample scenes provided in MRTK (especially *HandInteractionExamples.scene*)
-- Rebuild canvas-based UI with quads, colliders and TextMeshPro text instead
->>>>>>> be528346
 
 ### Testing your application
 
