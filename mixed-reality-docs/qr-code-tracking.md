--- conflicted
+++ resolved
@@ -17,37 +17,16 @@
 
 ## Device Compatibility for QR Code Tracking
 
-<<<<<<< HEAD
-### Hololens V1 Devices
-Hololens V1 cannot natively track QR codes.
-=======
-<table>
-    <colgroup>
-    <col width="33%" />
-    <col width="33%" />
-    <col width="33%" />
-    </colgroup>
-    <tr>
-        <td><strong>Feature</strong></td>
-        <td><a href="hololens-hardware-details.md"><strong>HoloLens</strong></a></td>
-        <td><a href="immersive-headset-hardware-details.md"><strong>Immersive headsets</strong></a></td>
-    </tr>
-     <tr>
-        <td>QR code tracking</td>
-        <td>❌</td>
-        <td>✔️</td>
-    </tr>
-</table>
->>>>>>> 22ba893c
-
-### Hololens V2 Devices
-Hololens V2 devices can track QR codes by default. 
+### HoloLens (1st gen)
+HoloLens (1st gen) cannot natively track QR codes.
+
+### HoloLens 2
+HoloLens 2 can track QR codes by default. 
 
 Apps that use this feature must request the webcam capability to read QR codes in a space.
 
-### VR Devices
-
-VR devices running Windows 10 version 1809 can track QR codes if the `HKLM\SOFTWARE\Microsoft\HoloLensSensors` registry key is enabled.
+### Windows Mixed Reality (VR) Headsets
+Windows Mixed Reality (VR) headsets running Windows 10 version 1809 can track QR codes if the `HKLM\SOFTWARE\Microsoft\HoloLensSensors` registry key is enabled.
 
 #### To turn on QR tracking:
 
@@ -69,129 +48,416 @@
 >[!NOTE]
 > Note that the version of QR tracking on Windows 10 version 1809 does not work on future versions of Windows, such as the version of Windows running on Hololens 2. If you migrate your app from VR to Hololens 2, you must update your QR tracking DLL.
 
+## Getting the QR Code APIs
+Please download the NuGet package for the QR APIs [here](https://github.com/dorreneb/mixed-reality/releases).
+
 ## QRTracking API
 
 The QRTracking plugin exposes the APIs for QR code tracking.
 
 ```cs
- // QRTracker plugin namespace
- namespace QRCodesTrackerPlugin
- {
-    // Encapsulates information about a labeled QR code element.
+namespace Microsoft.MixedReality.QR
+{
+    /// <summary>
+    /// QR Code Version Information.
+    /// </summary>
+    public enum VersionInfo
+    {
+        /// <summary>
+        /// QR Code Version 1.
+        /// </summary>
+        QR1 = 1,
+        /// <summary>
+        /// QR Code Version 2.
+        /// </summary>
+        QR2 = 2,
+        /// <summary>
+        /// QR Code Version 3.
+        /// </summary>
+        QR3 = 3,
+        /// <summary>
+        /// QR Code Version 4.
+        /// </summary>
+        QR4 = 4,
+        /// <summary>
+        /// QR Code Version 5.
+        /// </summary>
+        QR5 = 5,
+        /// <summary>
+        /// QR Code Version 6.
+        /// </summary>
+        QR6 = 6,
+        /// <summary>
+        /// QR Code Version 7.
+        /// </summary>
+        QR7 = 7,
+        /// <summary>
+        /// QR Code Version 8.
+        /// </summary>
+        QR8 = 8,
+        /// <summary>
+        /// QR Code Version 9.
+        /// </summary>
+        QR9 = 9,
+        /// <summary>
+        /// QR Code Version 10.
+        /// </summary>
+        QR10 = 10,
+        /// <summary>
+        /// QR Code Version 11.
+        /// </summary>
+        QR11 = 11,
+        /// <summary>
+        /// QR Code Version 12.
+        /// </summary>
+        QR12 = 12,
+        /// <summary>
+        /// QR Code Version 13.
+        /// </summary>
+        QR13 = 13,
+        /// <summary>
+        /// QR Code Version 14.
+        /// </summary>
+        QR14 = 14,
+        /// <summary>
+        /// QR Code Version 15.
+        /// </summary>
+        QR15 = 15,
+        /// <summary>
+        /// QR Code Version 16.
+        /// </summary>
+        QR16 = 16,
+        /// <summary>
+        /// QR Code Version 17.
+        /// </summary>
+        QR17 = 17,
+        /// <summary>
+        /// QR Code Version 18.
+        /// </summary>
+        QR18 = 18,
+        /// <summary>
+        /// QR Code Version 19.
+        /// </summary>
+        QR19 = 19,
+        /// <summary>
+        /// QR Code Version 20.
+        /// </summary>
+        QR20 = 20,
+        /// <summary>
+        /// QR Code Version 21.
+        /// </summary>
+        QR21 = 21,
+        /// <summary>
+        /// QR Code Version 22.
+        /// </summary>
+        QR22 = 22,
+        /// <summary>
+        /// QR Code Version 23.
+        /// </summary>
+        QR23 = 23,
+        /// <summary>
+        /// QR Code Version 24.
+        /// </summary>
+        QR24 = 24,
+        /// <summary>
+        /// QR Code Version 25.
+        /// </summary>
+        QR25 = 25,
+        /// <summary>
+        /// QR Code Version 26.
+        /// </summary>
+        QR26 = 26,
+        /// <summary>
+        /// QR Code Version 27.
+        /// </summary>
+        QR27 = 27,
+        /// <summary>
+        /// QR Code Version 28.
+        /// </summary>
+        QR28 = 28,
+        /// <summary>
+        /// QR Code Version 29.
+        /// </summary>
+        QR29 = 29,
+        /// <summary>
+        /// QR Code Version 30.
+        /// </summary>
+        QR30 = 30,
+        /// <summary>
+        /// QR Code Version 31.
+        /// </summary>
+        QR31 = 31,
+        /// <summary>
+        /// QR Code Version 32.
+        /// </summary>
+        QR32 = 32,
+        /// <summary>
+        /// QR Code Version 33.
+        /// </summary>
+        QR33 = 33,
+        /// <summary>
+        /// QR Code Version 34.
+        /// </summary>
+        QR34 = 34,
+        /// <summary>
+        /// QR Code Version 35.
+        /// </summary>
+        QR35 = 35,
+        /// <summary>
+        /// QR Code Version 36.
+        /// </summary>
+        QR36 = 36,
+        /// <summary>
+        /// QR Code Version 37.
+        /// </summary>
+        QR37 = 37,
+        /// <summary>
+        /// QR Code Version 38.
+        /// </summary>
+        QR38 = 38,
+        /// <summary>
+        /// QR Code Version 39.
+        /// </summary>
+        QR39 = 39,
+        /// <summary>
+        /// QR Code Version 40.
+        /// </summary>
+        QR40 = 40,
+        /// <summary>
+        /// Micro QR Code Version M1.
+        /// </summary>
+        MicroQRM1 = 41,
+        /// <summary>
+        /// Micro QR Code Version M2.
+        /// </summary>
+        MicroQRM2 = 42,
+        /// <summary>
+        /// Micro QR Code Version M3.
+        /// </summary>
+        MicroQRM3 = 43,
+        /// <summary>
+        /// Micro QR Code Version M4.
+        /// </summary>
+        MicroQRM4 = 44,
+    };
+
+    /// <summary>
+    /// Encapsulates information about a labeled spatial anchored element.
+    /// </summary>
+    /// <remarks>
+    /// This type if the 'glue' between spatial anchors (which have no meaning attached to them) and App Holograms.
+    /// SpatialEntity are designed to work as 'spatial labels' in the world. Proximity can be used to discover content attached to SpatialAnchors.
+    /// In addition, SpatialEntities can be shared across devices/users.
+    /// </remarks>
     public class QRCode
-    {        
-        // Unique id that identifies this QR code for this session.
+    {
+        /// <summary>
+        /// Unique id that identifies this QR code for this session.
+        /// </summary>
         public Guid Id { get; private set; }
-           
-        // Version of this QR code.
-        public Int32 Version { get; private set; }
-        
-        // PhysicalSizeMeters of this QR code.
-        public float PhysicalSizeMeters { get; private set; }
-        
-        // QR code Data.
-        public string Code { get; private set; }
-        
-        // QR code DataStream this is the error corrected data stream
-        public Byte[] CodeStream { get; private set; }
-        
-        // QR code last detected QPC ticks.
-        public Int64 LastDetectedQPCTicks { get; private set; }
-    };
-    
-    // The type of a QR Code added event.
+
+        /// <summary>
+        /// Spatial graph node id for this QR code to create a coordinate system.
+        /// </summary>
+        public Guid SpatialGraphNodeId { get; private set; }
+
+        /// <summary>
+        /// Version of this QR code. Version 1 -40 are regular QRCodes and 41-44 are the Micro QRCode 1-4
+        /// </summary>
+        public VersionInfo Version { get; private set; }
+
+        /// <summary>
+        /// Physical width or height of this QR code in Meters.
+        /// </summary>
+        public float PhysicalSideLength { get; private set; }
+
+        /// <summary>
+        /// QR code Data.
+        /// </summary>
+        public String Data { get; private set; }
+
+        /// <summary>
+        /// Size of the RawData of this QR code.
+        /// </summary>
+        public UInt32 RawDataSize { get; private set; }
+
+        /// <summary>
+        /// QR code Get the CodeRawData copy, this is the error corrected raw data bytes.
+        /// Used when the platform is unable to decode the encoding and user can
+        /// decode as needed.
+        /// </summary>
+        public void GetRawData(byte[] buffer) { }
+
+        /// <summary>
+        /// QR code last detected system relative time in 100ns ticks.
+        /// </summary>
+        public System.TimeSpan SystemRelativeLastDetectedTime { get; private set; }
+
+        /// <summary>
+        /// QR code last detected time.
+        /// </summary>
+        public System.DateTimeOffset LastDetectedTime { get; private set; }
+    }
+
+    /// <summary>
+    /// The type of a QR Code added event.
+    /// </summary>
     public class QRCodeAddedEventArgs
-    {   
-        // Gets the QR Code that was added
+    {
+        /// <summary>
+        /// Gets the QR Code that was added
+        /// </summary>
         public QRCode Code { get; private set; }
     };
-    
-    // The type of a QR Code removed event.
+
+    /// <summary>
+    /// The type of a QR Code removed event.
+    /// </summary>
     public class QRCodeRemovedEventArgs
     {
-        // Gets the QR Code that was removed.
+        /// <summary>
+        /// Gets the QR Code that was removed.
+        /// </summary>
         public QRCode Code { get; private set; }
     };
-    
-    // The type of a QR Code updated event.
+
+    /// <summary>
+    /// The type of a QR Code updated event.
+    /// </summary>
     public class QRCodeUpdatedEventArgs
     {
-        // Gets the QR Code that was updated.
+        /// <summary>
+        /// Gets the QR Code that was updated.
+        /// </summary>
         public QRCode Code { get; private set; }
     };
-    
-    // A callback for handling the QR Code added event.
-    public delegate void QRCodeAddedHandler(QRCodeAddedEventArgs args);
-    
-    // A callback for handling the QR Code removed event.
-    public delegate void QRCodeRemovedHandler(QRCodeRemovedEventArgs args);
-    
-    // A callback for handling the QR Code updated event.
-    public delegate void QRCodeUpdatedHandler(QRCodeUpdatedEventArgs args);
-    
-    // Enumerates the possible results of a start of QRTracker.
-    public enum QRTrackerStartResult
-    {
-        // The start has succeeded.
-        Success = 0,
-        
-        //  The currently no device is connected.
-        DeviceNotConnected = 1,
-        
-        // The QRTracking Feature is not supported by the current HMD driver
-        // systems
-        FeatureNotSupported = 2,
-        
-        // The access is denied. Administrator needs to enable QR tracker feature.
-        AccessDenied = 3,
+
+    /// <summary>
+    /// Enumerates the possible results of a request access.
+    /// </summary>
+    public enum QRCodeWatcherAccessStatus
+    {
+       /// <summary>
+        /// DeniedBySystem.
+        /// </summary>
+        DeniedBySystem = 0,
+        /// <summary>
+        /// NotDeclaredByApp.
+        /// </summary>
+        NotDeclaredByApp = 1,
+        /// <summary>
+        /// DeniedByUser.
+        /// </summary>
+        DeniedByUser = 2,
+        /// <summary>
+        /// UserPromptRequired.
+        /// </summary>
+        UserPromptRequired = 3,
+        /// <summary>
+        /// Allowed.
+        /// </summary>
+        Allowed = 4,
     };
-    
-    // QRTracker
-    public class QRTracker
-    {
-        // Constructs a new QRTracker.
-        public QRTracker(){}
-        
-        // Gets the QRTracker.
-        public static QRTracker Get()
-        {
-            return new QRTracker();
-        }
-        
-        // Start the QRTracker. Returns QRTrackerStartResult.
-        public QRTrackerStartResult Start()
-        {
-            throw new NotImplementedException();
-        }
-        
-        // Stops tracking QR codes.
-        public void Stop() {}
-
-        // Not Implemented
-        Windows.Foundation.Collections.IVector<QRCode> GetList() { throw new NotImplementedException(); }
-        
-        // Event representing the addition of a QR Code.
-        public event QRCodeAddedHandler Added = delegate { };
-        
-        // Event representing the removal of a QR Code.
-        public event QRCodeRemovedHandler Removed = delegate { };
-        
-        // Event representing the update of a QR Code.
-        public event QRCodeUpdatedHandler Updated = delegate { };
+
+    /// <summary>
+    /// QRTracker
+    /// </summary>
+    public class QRCodeWatcher
+    {
+        /// <summary>
+        /// Is QR Codes feature supported.
+        /// </summary>
+        /// <remarks>
+        /// </remarks>
+        public static bool IsSupported() { return false; }
+
+#if false // Not available in placeholder
+        /// <summary>
+        /// Request the required access permissions to use QR Codes feature.
+        /// </summary>
+        /// <remarks>
+        /// </remarks>
+        public static Windows.Foundation.IAsyncOperation<Microsoft.MixedReality.QR.QRCodeWatcherAccessStatus> RequestAccessAsync()
+        {
+            return null;
+        }
+#endif
+
+        /// <summary>
+        /// Constructs a new QRTracker.
+        /// </summary>
+        public QRCodeWatcher()
+        {
+        }
+
+        /// <summary>
+        /// Starts tracking QR codes
+        /// Start should only be called once the RequestAccessAsync has succeeded.
+        /// Should not be called if the feature is not supported, check the IsSupported to see 
+        ///  if this feature is supported.
+        /// Raises exceptions E_ACCESSDENIED, E_NOT_VALID_STATE, ERROR_NOT_SUPPORTED
+        /// </summary>
+        /// <remarks>
+        /// </remarks>
+        public void Start()
+        {
+        }
+
+        /// <summary>
+        /// Stops tracking QR codes.
+        /// </summary>
+        /// <remarks>
+        /// </remarks>
+        public void Stop()
+        {
+
+        }
+
+        /// <summary>
+        /// Get the list of QR codes detected.
+        /// </summary>
+        /// <remarks>
+        /// </remarks>
+        public System.Collections.Generic.IList<QRCode> GetList() { return new System.Collections.Generic.List<QRCode>(); }
+
+        /// <summary>
+        /// Event representing the addition of a QR Code.
+        /// </summary>
+        public event EventHandler<QRCodeAddedEventArgs> Added = delegate { };
+
+        /// <summary>
+        /// Event representing the removal of a QR Code.
+        /// </summary>
+        public event EventHandler<QRCodeRemovedEventArgs> Removed = delegate { };
+
+
+        /// <summary>
+        /// Event representing the update of a QR Code.
+        /// </summary>
+        public event EventHandler<QRCodeUpdatedEventArgs> Updated = delegate { };
+
+        /// <summary>
+        /// Event representing the Enumeration of QR Codes completed.
+        /// </summary>
+        public event EventHandler<Object> EnumerationCompleted = delegate { };
+
     };
-}
-```
-
-## Using QR Code Tracking with the MRTK
-
-<<<<<<< HEAD
-## Implementing QR code tracking in Unity
-=======
-You can find an example for how to use the QR Tracking API in the Mixed Reality Toolkit [GitHub site](https://github.com/Microsoft/MixedRealityToolkit-Unity/tree/htk_release/Assets/HoloToolkit-Preview/QRTracker).
-
-MRTK has implemented the needed scripts to simpilify the QR tracking usage. All necessary assets to develop QR tracking apps are in the "QRTracker" folder. There are two scenes: the first is a sample to simply show details of the QR codes as they are detected, and the second demonstrates how to use the coordinate system attached to the QR code to display holograms.
-There is a prefab "QRScanner" which added all the necessary scripts to the scenes to use QRCodes. The script QRCodeManager is a singleton class that implements the QRCode API. This needs to be added to your scene. The script "AttachToQRCode" is used to attach holograms to the QR Code coordinate systems, this script can be added to any of your holograms. The "SpatialGraphCoordinateSystem" shows how to use the QRCode coordinate system. These scripts can be used as-is in your project scenes or you can write your own directly using the plugin as described above.
->>>>>>> 22ba893c
+```
+
+## Using QR Code Tracking
+
+### Capabilities for the QR Code API
+You will need the capability `webcam` added to your manifest. Permission can be requested by calling `QRCodeWatcher.RequestAccessAsync()`.
+
+```
+#if WINDOWS_UWP 
+async QRCodeWatcher.RequestAccessAsync(); 
+#endif 
+```
+
+Permission should be requested before you construct a QRCodeWatcher object. 
+
+### Implementing QR code tracking in Unity
 
 You can use the QR Tracking API in Unity without taking a dependency on MRTK. To do so, you must:
 
@@ -201,57 +467,94 @@
 You can find an example of QR tracking in Unity [on Github here](
 https://github.com/chgatla-microsoft/QRTracking/tree/master/AppPackages/SampleQRCodes_1.0.23.0_Master_Test).
 
-## Implementing QR code tracking in DirectX
-
-To use the QRTrackingPlugin in Visual Studio, you must add a reference of the QRTrackingPlugin to the .winmd. You can find the [required files for supported platforms here](https://github.com/Microsoft/MixedRealityToolkit-Unity/tree/htk_release/Assets/HoloToolkit-Preview/QRTracker/Plugins/WSA).
-
-```cpp
-// MyClass.h
-public ref class MyClass
-{
+### Implementing QR code tracking in Windows UWP
+
+```
+using namespace Microsoft.MixedReality.QR
+
+   public ref class QRListHelper sealed
+    {
+    public:
+        QRListHelper()
+        {
+
+        }
+
+        void setApp(SpatialStageManager* pStage)
+        {
+            m_pStage = pStage;
+        }
+
+        void SetUpQRCodes()
+        {
+            if (QRCodeWatcher::IsSupported())
+            {
+                auto operation = QRCodeWatcher::RequestAccessAsync();
+
+                WeakReference weakThis(this);
+
+                operation->Completed = ref new AsyncOperationCompletedHandler<QRCodeWatcherAccessStatus>(
+                    [weakThis](IAsyncOperation< QRCodeWatcherAccessStatus>^ operaion, AsyncStatus status)
+                {
+                    QRListHelper^ QRListHelper = weakThis.Resolve<QRListHelper>();
+                    if (status == AsyncStatus::Completed)
+                    {
+                        QRListHelper->InitializeQR( operaion->GetResults());
+                    }
+                }
+                );
+            }
+        }
+
     private:
-      QRCodesTrackerPlugin::QRTracker^ m_qrtracker;
-      // Handlers
-      void OnAddedQRCode(QRCodesTrackerPlugin::QRCodeAddedEventArgs ^args);
-      void OnUpdatedQRCode(QRCodesTrackerPlugin::QRCodeUpdatedEventArgs ^args);
-      void OnRemovedQRCode(QRCodesTrackerPlugin::QRCodeRemovedEventArgs ^args);
-    ..
-};
-```
-
-```cpp
-// MyClass.cpp
-MyClass::MyClass()
-{
-    // Create the tracker and register the callbacks
-    m_qrtracker = ref new QRCodesTrackerPlugin::QRTracker();
-    m_qrtracker->Added += ref new QRCodesTrackerPlugin::QRCodeAddedHandler(this, &OnAddedQRCode);
-    m_qrtracker->Updated += ref new QRCodesTrackerPlugin::QRCodeUpdatedHandler(this, &OnUpdatedQRCode);
-    m_qrtracker->Removed += ref new QRCodesTrackerPlugin::QRCodeRemovedHandler(this, &QOnRemovedQRCode);
-
-    // Start the tracker
-    if (m_qrtracker->Start() != QRCodesTrackerPlugin::QRTrackerStartResult::Success)
-    {
-      // Handle the failure
-      // It can fail for multiple reasons and can be handled properly 
-    }
-}
-
-void MyClass::OnAddedQRCode(QRCodesTrackerPlugin::QRCodeAddedEventArgs ^args)
-{
-    // use args->Code add to own list  
-}
-
-void MyClass::OnUpdatedQRCode(QRCodesTrackerPlugin::QRCodeUpdatedEventArgs ^args)
-{
-    // use args->Code update the existing one with the new one in own list 
-}
-
-void MyClass::OnRemovedQRCode(QRCodesTrackerPlugin::QRCodeRemovedEventArgs ^args)
-{
-    // use args->Code remove from own list.
-}
-```
+        void OnAddedQRCode(QRCodeWatcher^ , QRCodeAddedEventArgs ^args)
+        {
+            m_pStage->OnAddedQRCode(args);
+        }
+        void OnUpdatedQRCode(QRCodeWatcher^, QRCodeUpdatedEventArgs ^args)
+        {
+            m_pStage->OnUpdatedQRCode(args);
+        }
+        void OnEnumerationComplete(QRCodeWatcher^, Object^)
+        {
+            m_pStage->OnEnumerationComplete();
+        }
+
+        SpatialStageManager* m_pStage;
+        Microsoft::MixedReality::QR::QRCodeWatcher^ m_qrWatcher;
+
+
+
+        void InitializeQR(QRCodeWatcherAccessStatus status)
+        {
+            if (status == QRCodeWatcherAccessStatus::Allowed)
+            {
+                m_qrWatcher = ref new QRCodeWatcher();
+
+                m_qrWatcher->Added += ref new TypedEventHandler<QRCodeWatcher^, QRCodeAddedEventArgs^>(this, &QRListHelper::OnAddedQRCode);
+                m_qrWatcher->Updated += ref new TypedEventHandler<QRCodeWatcher^, QRCodeUpdatedEventArgs^>(this, &QRListHelper::OnUpdatedQRCode);
+                m_qrWatcher->EnumerationCompleted += ref new TypedEventHandler<QRCodeWatcher^, Object^>(this, &QRListHelper::OnEnumerationComplete);
+                try
+                {
+                    m_qrWatcher->Start();
+                }
+                catch (...)
+                {
+
+                }
+            }
+            else
+            {
+                // Permission denied by system or user
+                // Handle the failures
+            }
+        }
+    }; 
+```    
+
+### Sample App
+
+There is a sample app that displays a holographic square over QR codes, along with the associated data such as GUID, physical size, timestamp, and decoded data. This app can be located at https://github.com/chgatla-microsoft/QRTracking/tree/master/SampleQRCodes.
 
 ## Getting a coordinate system
 
