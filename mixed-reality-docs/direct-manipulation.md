--- conflicted
+++ resolved
@@ -124,11 +124,7 @@
     :::column:::
        ![Contact begins](images/bounding-box-with-proximity-shader-begin-contact.jpg)<br>
        **Contact begins**<br>
-<<<<<<< HEAD
        When the fingertip touches the surface, the entire bounding box changes color or generates visual effects to reflect the touch state.
-=======
-       As soon as the fingertip touches the surface, the entire bounding box changes color or generates visual effects to reflect the touch state.
->>>>>>> afc91e6d
     :::column-end:::
     :::column:::
        ![Contact ends](images/bounding-box-with-proximity-shader-end-contact.jpg)<br>
@@ -143,11 +139,7 @@
 
 ## Pressable button
 
-<<<<<<< HEAD
 With a collidable fingertip, users are now ready to interact with the fundamental holographic UI component, such as a pressable button. This is a holographic button tailored for a direct finger press. Again, due to the lack of tactile feedback, a pressable button equips a couple mechanisms to tackle tactile feedback-related issues.
-=======
-With a collidable fingertip, users are now ready to interact with a fundamental holographic UI component, such as a pressable button. A pressable button is a holographic button tailored for a direct finger press. Again, due to the lack of tactile feedback, a pressable button equips a couple mechanisms to tackle tactile feedback-related issues.
->>>>>>> afc91e6d
 
 * The first mechanism is a bounding box with a proximity shader, which is detailed in the previous section. It gives users a better sense of proximity when they approach and make contact with a button.
 * The second mechanism is depression. Depression creates a sense of pressing down after a fingertip contacts a button. The mechanism ensures that the button tightly moves with the fingertip along the depth axis. The button can be triggered when it reaches a designated depth (on press) or leaves the depth (on release) after passing through it.
@@ -173,7 +165,6 @@
 :::row-end:::
 
 <br>
-<<<<<<< HEAD
 
 ---
 
@@ -224,58 +215,6 @@
 
 <br>
 
-=======
-
----
-
-## 2D slate interaction
-
-A 2D slate is a holographic container hosting 2D app contents, such as web browser. The design concept for interacting with a 2D slate via direct manipulation is to leverage the mental model of interacting with a physical touch screen.
-
-### To interact with the slate contact
-
-:::row:::
-    :::column:::
-       ![Touch](images/2d-slate-interaction-touch.jpg)<br>
-       **Touch**<br>
-       Use an index finger to press a hyperlink or a button.
-    :::column-end:::
-    :::column:::
-       ![Scroll](images/2d-slate-interaction-scroll2.jpg)<br>
-        **Scroll**<br>
-        Use an index finger to scroll a slate content up and down.
-    :::column-end:::
-    :::column:::
-       ![Zoom](images/2d-slate-interaction-zoom2.jpg)<br>
-       **Zoom**<br>
-       The user's two index fingers are used to zoom in and out of the slate content, according to the relative motion of the fingers.
-    :::column-end:::
-:::row-end:::
-
-
-### For manipulating the 2D slate itself
-
-:::row:::
-    :::column:::
-       ![Move](images/manipulate-2d-slate-move.jpg)<br>
-       **Move**<br>
-       Move your hands toward corners and edges to reveal the closest manipulation affordances. Grab the Holobar at the top of the 2D slate, which lets you move the whole slate.
-    :::column-end:::
-    :::column:::
-       ![Scale](images/manipulate-2d-slate-scale.jpg)<br>
-        **Scale**<br>
-        Grab the manipulation affordances and perform uniform scaling through the corner affordances.
-    :::column-end:::
-    :::column:::
-       ![Reflow](images/manipulate-2d-slate-reflow.jpg)<br>
-       **Reflow**<br>
-       Grab the manipulation affordances and perform reflow via the edge affordances.
-    :::column-end:::
-:::row-end:::
-
-<br>
-
->>>>>>> afc91e6d
 ---
 
 
