---
title: Direct manipulation with hands
description: Overview of the direct manipulation input model
author: caseymeekhof
ms.author: cmeekhof
ms.date: 04/02/2019
ms.topic: article
ms.localizationpriority: high
keywords: Mixed Reality, Gaze, gaze targeting, interaction, design, hands near, HoloLens
---

# Direct manipulation with hands
Direct manipulation is an input model that involves touching holograms directly with your hands. The goal with direct manipulation is that objects behave just as they do in the real world. Buttons can be activated simply by pressing them, objects can be picked up by grabbing them, and 2D content behaves like a virtual touchscreen.  Because of this, direct manipulation is easy for users to learn, and it's fun too.  It is considered a "near" input model, meaning it is best used for interacting with content that is within arms reach.

Direct manipulation is affordance-based, meaning it's user friendly. There are no symbolic gestures to teach users. All interactions are built around a visual element that you can touch or grab.

## Device support

<<<<<<< HEAD
<table>
<colgroup>
    <col width="33%" />
    <col width="22%" />
    <col width="22%" />
    <col width="22%" />
</colgroup>
<tr>
     <td><strong>Input model</strong></td>
     <td><a href="hololens-hardware-details.md"><strong>HoloLens (1st gen)</strong></a></td>
     <td><strong>HoloLens 2</strong></td>
     <td><a href="immersive-headset-hardware-details.md"><strong>Immersive headsets</strong></a></td>
</tr>
<tr>
     <td>Direct manipulation with hands</td>
     <td>❌ Not supported</td>
     <td>✔️ Recommended</td>
     <td>➕ An alternative, <a href="point-and-commit.md">point and commit with hands</a> is recommended.</td>
    
</tr>
</table>


Direct manipulation is a primary input model on HoloLens 2, and utilizes the new articulated hand-tracking system. The input model is also available on immersive headsets through the use of motion controllers, but is not recommended as a primary means of interaction outside of object manipulation. Direct manipluation is not available on HoloLens (1st gen).
=======

| Input Model | [HoloLens (1st Gen)](https://review.docs.microsoft.com/en-us/windows/mixed-reality/hololens-hardware-details?branch=master) | HoloLens 2 |[Immersive Headsets](https://review.docs.microsoft.com/en-us/windows/mixed-reality/immersive-headset-hardware-details?branch=master)|
|:-------- | :-------| :--------| :------------|
| Direct manipulation | ❌ Not supported | ✔️ Recommended | ➕ An alternative [point and commit](https://review.docs.microsoft.com/en-us/windows/mixed-reality/point-and-commit?branch=master) is recommended.

Direct manipulation is a primary input model on HoloLens 2, and utilizes the new articulated hand-tracking system. The input model is also available on immersive headsets through the use of motion controllers, but is not recommended as a primary means of interaction outside of object manipulation.  Direct manipluation is not available on HoloLens (1st gen).
>>>>>>> be528346


## Collidable fingertip

On HoloLens 2, the user's real hands are recognized and interpreted as left and right hand skeletal models. To implement the idea of touching holograms directly with hands, ideally, 5 colliders could be attached to 5 fingertips of each hand skeletal model. However, practically, due to the lack of tactile feedback, 10 collidable fingertips caused unexpected and unpredictable collisions with holograms. 

Hence, we suggest to only put a collider on each index finger. The collidable index fingertips can still serve as active touch points for diverse touch gestures involving other fingers, such as 1-finger press, 1-finger tap, 2-finger press and 5-finger press, as shown in the image below.

![Collidable fingertip image](images/Collidable-Fingertip-720px.jpg)

### Sphere collider

Instead of using a random generic shape, we suggest to use a sphere collider and to visually render it to provide better cues for near targeting. The sphere's diameter should match the thickness of the index finger to increase touch accuracy. It will be easy to retrieve the variable of finger thickness by calling the hand API.

### Fingertip cursor

In addition to rendering a collidable sphere on the index fingertip, we've created an advanced solution, fingertip cursor, to achieve better near-targeting experience interactively. It is a donut-shaped cursor attached on the index fingertip. According to proximity, it dynamically reacts to a target in terms of orientation and size as detailed below:

* When an index finger moves toward a hologram, the cursor is always parallel to the hologram's surface  and gradually shrinks its size accordingly.
* As soon as the finger touches the surface, the cursor shrinks into a dot and emits a touch event.

With the interactive feedback, users can achieve high precision near targeting tasks, such as triggering a hyperlink on web content or pressing a button, as shown, below. 

![Fingertip cursor image](images/Fingertip-Cursor-720px.jpg)

## Bounding box with proximity shader

The hologram itself also requires the ability to provide both visual and audio feedback to compensate the lack of tactile feedback. For that, we generate the concept of a bounding box with proximity shader. A bounding box is a minimum volumetric area that encloses a 3D object. The bounding box has an interactive rendering mechanism called proximity shader. The proximity shader behaves:

* When the index finger is within a range, a fingertip spotlight is cast on the surface of bounding box.
* When the fingertip gets closer to the surface, the spotlight condenses accordingly.
* As soon as the fingertip touch the surface, the whole bounding box changes the color or generate visual effect to reflect the touch state.
* Meanwhile, a sound effect can be activated to enhance the visual touch feedback.

![Bounding box with proximity shader image](images/Bounding-Box-With-Proximity-Shader-720px.jpg)

## Pressable button

With a collidable fingertip, users are now ready to interact with the very fundamental holographic UI component, pressable button. A pressable button is a holographic button tailored for direct finger press. Again, due to the lack of tactile feedback, a pressable button equips a couple mechanisms to tackle tactile feedback-related issues.

* The first mechanism is a bounding box with proximity shader, detailed in the previous section. It serves to provide better sense of proximity for users to approach and make contact with a button.
* The second one is depression. It creates sense of press, after a fingertip contacts the button. The mechanism is that the button tightly moves with the fingertip along the depth axis. The button can be triggered when it reaches a designated depth (on press) or leaves the depth (on release) after passing through it.
* The sound effect should be added to enhance feedback, when the button is triggered.

![Pressable button image](images/Pressable-Button-720px.jpg)

## 2D slate interaction

A 2D slate is a holographic container hosting 2D app contents, such as web browser. The design concept for interacting with a 2D slate via direct manipulation is to leverage the mental model of interacting with a physical touch screen.

To interact with the slate contact:

* Use an index finger to press a hyperlink or a button.
* Use an index finger to scroll a slate content up and down.
* Users use two index fingers to zoom in and out the slate content according to relative motion of fingers.

![2D slate image](images/2D-Slate-Interaction-720px.jpg)

For manipulating the 2D slate itself:

* Approach your hands toward corners and edges to reveal the closest manipulation affordances.
* Grab the manipulation affordances, and perform uniform scaling through the corner affordances and reflow via the edge affordances.
* Grab the holobar at the top of the 2D slate, which lets you move the whole slate.

![Image of slate manipulation](images/Manipulate-2d-slate-720px.jpg)

## 3D object manipulation

HoloLens 2 lets lets users enable their hands to direct manipulate 3D hologramphic objects by applying a bounding box to each 3D object. The bounding box provides better depth perception through its proximity shader. With the bounding box, there are two design approaches for 3D object manipulation.

### Affordance-based manipulation

This lets you manipulate the 3D object through a bounding box and the manipulation affordances around it. As soon as a user's hand is close to a 3D object, the bounding box and the nearest affordance are revealed. Users can grab the bounding box to move the whole object, the edge affordances to rotate and the corner affordances to scale uniformly.

![3D object manipulation image](images/3D-Object-Manipulation-720px.jpg)

### Non-affordance based manipulation

In this mechanism, no affordance is attached to the bounding box. Users can only reveal the bounding box, then directly interact with it. If the bounding box is grabbed with one hand, the translation and rotation of the object are associated to motion and orientation of the hand. When the object is grabbed with two hands, users can translate, scale and rotate it according to relative motions of two hands.

Specific manipulation requires precision, we recommend you use **affordance-based manipulation**, because it provides a high level of granularity. For flexible manipulation, we recommend you uses **non-affordance manipulation** is as it allows for instant and playful experiences.

## Instinctual gestures

With HoloLens (1st gen), we taught users a couple predefined gestures,such as Bloom and Air Tap. For HoloLens 2, we don't ask users to memorize any symbolic gestures. All required user gestures, users need to interact with holograms and contents, are instinctual. The way to achieve instinctual gesture is to guide users to perform gestures through the design of UI affordances.

For example, if we encourage you to grab an object or a control point with two finger pinch, the object or the control point should be small. If we want you to perform five finger grab, the object or the control point should be relatively big. Similar to buttons, a tiny button would limit users to press it with a single finger, while a huge button would encourage users to press it with their palms.

![](images/Instinctual-Gestures-720px.jpg)

## Symmetric design between hands and 6 DoF controllers

You may have noticed that there are now interaction parallels we can draw between hands in AR and motion controllers in VR. Both inputs can be used to trigger direct manipulations in their respective environments. In HoloLens 2, grabbing and dragging with hands at a close distance works much in the same way as the grab button does on the motion controllers in WMR. This provides users with interaction familiarity between the two platforms and may prove useful should you ever decide to port your app from one to the other.

## Optimize with eye tracking

Direct manipulation can feel magical if it works as intended, but can also quickly become frustrating if you can’t move your hand anywhere anymore without unintentionally triggering a hologram.
Eye tracking can potentially help in better identifying what the user’s intent is.

* **When**: Reduce falsely triggering a manipulation response. Eye tracking allows for better understanding what a user is currently engaged with.
For example, imagine you are reading through a holographic (instructional) text when reaching over to grab you real-world work tool.

By doing so, you accidentally move your hand across some interactive holographic buttons that you hadn't even noticed before (maybe it even was outside of the user's Field-of-View (FOV)).

  Long story short: If the user hasn't looked at a hologram for a while, yet a touch or grasp event has been detected for it, it is likely that the user wasn't actually intending to interact with that hologram.

* **Which one**:  Aside from addressing false positive activations, another example includes better identifying which holograms to grab or poke as the precise intersection point may not be clear from your perspective especially if several holograms are positioned close to each other.

  While eye tracking on HoloLens 2 has a certain limitation on how accurately it can determine you eye gaze, this can still be very helpful for near interactions due to depth disparity when interacting with hand input.  This means that it is sometimes difficult to determine whether your hand is behind or in front of a hologram to precisely grab a manipulation widget for example.

* **Where to**: Use information about what a user is looking at with quick- throwing gestures. Grab a hologram and roughly toss it toward your intended destination.  

    While this may sometimes works just fine, quickly performing hand gestures may result in highly inaccurate destinations. This is where eye tracking could help out to lean the hand throwing vector back to your intended position.

## See also

* [Head-gaze and commit](gaze-and-commit.md)
* [Point and commit with hands](point-and-commit.md)
* [Instinctual interactions](interaction-fundamentals.md)
<|MERGE_RESOLUTION|>--- conflicted
+++ resolved
@@ -16,7 +16,7 @@
 
 ## Device support
 
-<<<<<<< HEAD
+
 <table>
 <colgroup>
     <col width="33%" />
@@ -41,14 +41,7 @@
 
 
 Direct manipulation is a primary input model on HoloLens 2, and utilizes the new articulated hand-tracking system. The input model is also available on immersive headsets through the use of motion controllers, but is not recommended as a primary means of interaction outside of object manipulation. Direct manipluation is not available on HoloLens (1st gen).
-=======
 
-| Input Model | [HoloLens (1st Gen)](https://review.docs.microsoft.com/en-us/windows/mixed-reality/hololens-hardware-details?branch=master) | HoloLens 2 |[Immersive Headsets](https://review.docs.microsoft.com/en-us/windows/mixed-reality/immersive-headset-hardware-details?branch=master)|
-|:-------- | :-------| :--------| :------------|
-| Direct manipulation | ❌ Not supported | ✔️ Recommended | ➕ An alternative [point and commit](https://review.docs.microsoft.com/en-us/windows/mixed-reality/point-and-commit?branch=master) is recommended.
-
-Direct manipulation is a primary input model on HoloLens 2, and utilizes the new articulated hand-tracking system. The input model is also available on immersive headsets through the use of motion controllers, but is not recommended as a primary means of interaction outside of object manipulation.  Direct manipluation is not available on HoloLens (1st gen).
->>>>>>> be528346
 
 
 ## Collidable fingertip
