--- conflicted
+++ resolved
@@ -49,21 +49,12 @@
 > Note: The Game object names that you see in your base scene hierarchy do not correspond to the names of the objects in the scene.
 
 Step 2: Add an audio source to the lunar module. Make sure the lunar module is selected in your base scene hierarchy and click "Add Component." Search for "Audio Source" and add it to the object. Leave it blank for now. We will use this to play the launching sound later.
-<<<<<<< HEAD
+
  ![Lesson6 Chapter1 Step2im](images/Lesson6_Chapter1_step2im.PNG)
 Step 3: Add the script, Toggle Placement Hints. Click Add Component, and search for Toggle Placement Hints. This is a custom script that lets you turn on and off the translucent hints (objects with the x-ray material) mentioned earlier. 
 ![Lesson6 Chapter1 Step3im](images/Lesson6_Chapter1_step3im.PNG)
 Step 4: Since we have five objects, type in "5" for the game object array size. You'll then see five new elements appear. 
-=======
 
-![Lesson6 Chapter1 Step2im](images/Lesson6_Chapter1_step2im.PNG)
-
-Step 3: Add the script "toggle placement hints." Click "Add Component" and search for "Toggle Placement Hints." This is a custom script that allows you to turn on and off the translucent hints (objects with the x-ray material) mentioned earlier. 
-
-![Lesson6 Chapter1 Step3im](images/Lesson6_Chapter1_step3im.PNG)
-
-Step 4: Since we have 5 objects, type in "5" for the game object array size. Then you should see 5 new elements appear. 
->>>>>>> f76f0808
 
 ![Lesson6 Chapter1 Step4bim](images/Lesson6_Chapter1_step4bim.PNG)
 
