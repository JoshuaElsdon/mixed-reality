--- conflicted
+++ resolved
@@ -11,7 +11,6 @@
 
 ![Eye tracking demo in MRTK](images/mrtk_et_scenemenu.jpg)
 
-<<<<<<< HEAD
 One of our exciting new capabilities on HoloLens 2 is eye tracking.
 On our [Eye tracking on HoloLens 2](eye-tracking.md) page, we mentioned the need for each user to go through a [Calibration](https://docs.microsoft.com/hololens/hololens-calibration), provided some developer guidance and highlighted use cases for eye tracking.
 Eye-gaze input is still a pretty new type of user input and there is a lot to learn. 
@@ -19,14 +18,6 @@
 On this page here, we discuss design considerations for integrating eye-gaze input to interact with your holographic applications.
 You will learn about key advantages and also unique challenges that come with eye-gaze input.  
 Based on these, we provide several design recommendations to help you create satisfying eye-gaze-supported user interfaces. 
-=======
-On [Eye tracking on HoloLens 2](eye-tracking.md) we introduced one of our exciting new capabilities on HoloLens 2: Eye tracking. 
-We mentioned the need for each user to go through a [Calibration](https://docs.microsoft.com/hololens/hololens-calibration), provided some developer guidance and highlighted use cases for eye tracking. 
-This page provides a more in-depth discussions for developers and designers interested in integrating eye-gaze as an input to interact with their holographic applications. 
-You will learn about key advantages of eye targeting, but also learn to understand the unique challenges that come with eye-gaze input. 
-Based on this, we provide several design recommendations to help create satisfying eye-gaze-based user interfaces. 
->>>>>>> 664002fb
-
 
 ## Device support
 
@@ -171,11 +162,7 @@
 * [Comfort](comfort.md)
 * [Eye-gaze in DirectX](gaze-in-directx.md)
 * [Eye-gaze in Unity (Mixed Reality Toolkit)](https://aka.ms/mrtk-eyes)
-* [Eye-gaze and commit](gaze-and-commit-eyes.md)
-* [Eye-gaze and dwell](gaze-and-dwell-eyes.md)
 * [Eye tracking on HoloLens 2](eye-tracking.md)
-<<<<<<< HEAD
-=======
-* [Head-gaze and commit](gaze-and-commit-head.md)
->>>>>>> 664002fb
+* [Gaze and commit](gaze-and-commit.md)
+* [Gaze and dwell](gaze-and-dwell.md)
 * [Voice input](voice-design.md)