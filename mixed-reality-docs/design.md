---
layout: LandingPage
title: Design
description: This guidance is authored by Microsoft designers, developers, program managers, and researchers, whose work spans holographic devices (like HoloLens) and immersive devices (like the Acer and HP Windows Mixed Reality headsets). So, consider this work as a set of topics for ‘how to design for Windows head-mounted displays’.
author: rwinj
ms.author: randyw
ms.date: 03/21/2018
ms.topic: article
ms.localizationpriority: high
keywords: Windows Mixed Reality, design, Interaction, Style, Color, app patterns, controls, sample apps, Mixed Reality Toolkit, MRTK
---

# Design for mixed reality

![Design for mixed reality](images/Bicycle-Leschi10.gif)

<<<<<<< HEAD
This guidance is authored by Microsoft designers, developers, program managers, and researchers, whose work spans holographic devices, such as HoloLens and immersive devices, such as Acer and HP Windows Mixed Reality headsets. So, consider this work as a set of topics for how to design for Windows head-mounted displays.
=======
This guidance is authored by Microsoft designers, developers, program managers, and researchers, whose work spans holographic devices (like HoloLens) and immersive devices (like the Acer and HP Windows Mixed Reality headsets). So, consider this work as a set of topics for how to design for Windows head-mounted displays.
>>>>>>> b8f0cfa4

## Article categories

<ul class="panelContent cardsF">
    <li>
        <div class="cardSize">
            <div class="cardPadding">
                <div class="card">
                    <div class="cardImageOuter">
                        <div class="cardImage">
                            <img src="images/GetStartedIcon.png" alt="Getting started icon">
                        </div>
                    </div>
                    <div class="cardText">
                        <h3>Get started with Design</h3>
                        <p>
                            <a href="mixed-reality.md">What is mixed reality?</a>
                        </p>
                        <p>
                            <a href="about-this-design-guidance.md">About this guidance</a>
                        </p>
                        <p>
                            <a href="case-study-my-first-year-on-the-hololens-design-team.md">My first year on the design team</a>
                        </p>
                        <p>
                            <a href="case-study-expanding-the-design-process-for-mixed-reality.md">Expanding the design process for mixed reality</a>
                        </p>
                        <p>
                            <a href="case-study-the-pursuit-of-more-personal-computing.md">The pursuit of more personal computing</a>
                        </p>
                    </div>
                </div>
            </div>
        </div>
    </li>
    <li>
        <div class="cardSize">
            <div class="cardPadding">
                <div class="card">
                    <div class="cardImageOuter">
                        <div class="cardImage">
                            <img src="images/Interaction_Icon_120x130.png" alt="MR design system and tools icon">
                        </div>
                    </div>
                    <div class="cardText">
                        <h3>MR design system and tools</h3>
                        <p>
                            <a href="comfort.md">Comfort</a>
                        </p>
			<p>
                            <a href="interaction-fundamentals.md">Instinctual interactions</a>
                        </p>
                        <p>
                            <a href="hands-and-tools.md">Hands and motion controllers</a>
                        </p>
                        <p>
                            <a href="hands-free.md">Hands-free</a>
                        </p>
                         <p>
                            <a href="gaze-and-commit.md">Head-gaze and commit</a>
                        </p>
                    </div>
                </div>
            </div>
        </div>
    </li>
    <li>
        <div class="cardSize">
            <div class="cardPadding">
                <div class="card">
                    <div class="cardImageOuter">
                        <div class="cardImage">
                            <img src="images/Style_Icon_120x130.png" alt="Style icon">
                        </div>
                    </div>
                    <div class="cardText">
                        <h3>Style</h3>
                        <p>
                            <a href="color,-light-and-materials.md">Color, light and materials</a>
                        </p>
                         <p>
                            <a href="spatial-sound-design.md">Spatial sound design</a>
                        </p>
                        <p>
                            <a href="typography.md">Typography</a>
                        </p>
                        <p>
                            <a href="scale.md">Scale</a>
                        </p>                      
                    </div>
                </div>
            </div>
        </div>
    </li>
    <li>
        <div class="cardSize">
            <div class="cardPadding">
                <div class="card">
                    <div class="cardImageOuter">
                        <div class="cardImage">
                            <img src="images/App_patterns_Icon_120x130.png" alt="App patterns icon">
                        </div>
                    </div>
                    <div class="cardText">
                        <h3>App patterns</h3>
                        <p>
                            <a href="types-of-mixed-reality-apps.md">Types of mixed reality apps</a>
                        </p>
                        <p>
                            <a href="room-scan-visualization.md">Room scan visualization</a>
                        </p>
                        <p>
                            <a href="cursors.md">Cursors</a>
                        </p>
                        <p>
                            <a href="billboarding-and-tag-along.md">Billboarding and tag-along</a>
                        </p>
                    </div>
                </div>
            </div>
        </div>
    </li>
    <li>
        <div class="cardSize">
            <div class="cardPadding">
                <div class="card">
                    <div class="cardImageOuter">
                        <div class="cardImage">
                            <img src="images/Controls_Icon_120x130.png" alt="Controls icon">
                        </div>
                    </div>
                    <div class="cardText">
                        <h3>Controls</h3>
                        <p>
                            <a href="text-in-unity.md">Text in Unity</a>
                        </p>
                        <p>
                            <a href="interactable-object.md">Interactable object</a>
                        </p>
                        <p>
                            <a href="object-collection.md">Object collection</a>
                        </p>
                        <p>
                            <a href="progress.md">Displaying progress</a>
                        </p>
                        <p>
                            <a href="app-bar-and-bounding-box.md">Bounding box and App bar</a>
                        </p>
                    </div>
                </div>
            </div>
        </div>
    </li>    
</ul>


## Sample apps

Build great experiences from samples designed and created by our team.

<br>
<ul id="cardtypes-W" class="cardsW panelContent" style="display: flex; margin-top: 0px;">
    <li>
        <a href="periodic-table-of-the-elements.md" title="Periodic Table of the Elements" data-linktype="absolute-path">
            <div class="cardSize">
                <div class="cardPadding">
                    <div class="card">
                        <div class="cardImageOuter">
                            <div class="cardImage">
                                <img src="images/periodictableofelementsapp-tile.jpg" alt="Periodic Table of the Elements< icon">
                            </div>
                        </div>
                        <div class="cardText">
                            <h3>Periodic Table of the Elements</h3>
                            <p>Learn how to lay out an array of objects in 3D space with various surface types using an object collection.</p>
                        </div>
                    </div>
                </div>
            </div>
		</a>	    
    </li>
    <li>
        <a href="lunar-module.md" title="Lunar Module" data-linktype="absolute-path">
            <div class="cardSize">
                <div class="cardPadding">
                    <div class="card">
                        <div class="cardImageOuter">
                            <div class="cardImage">
                                <img src="images/lunar-module-tile.png" alt="Lunar Module icon">
                            </div>
                        </div>
                        <div class="cardText">
                            <h3>Lunar Module</h3>
                            <p>Learn how to extend HoloLens base gestures with two-handed tracking and Xbox controller. input.</p>
                        </div>
                    </div>
                </div>
            </div>
		</a>
    </li>
    <li>
        <a href="galaxy-explorer.md" title="Galaxy Explorer" data-linktype="absolute-path">
            <div class="cardSize">
                <div class="cardPadding">
                    <div class="card">
                        <div class="cardImageOuter">
                            <div class="cardImage">
                                <img src="images/galaxyexplorer-tile.jpg" alt="Galaxy Explorer icon">
                            </div>
                        </div>
                        <div class="cardText">
                            <h3>Galaxy Explorer</h3>
                            <p>The Galaxy Explorer Project is ready. You shared your ideas with the community, chose an application, watched a team build it, and can now get the source code.</p>
                        </div>
                    </div>
                </div>
            </div>
        </a>
    </li>
</ul>



## Design tools


<ul id="cardtypes-D" class="cardsD panelContent" style="display: flex; margin-top: 0px;">
    <li>
	<a href="https://microsoft.github.io/MixedRealityToolkit-Unity/README.html#ui-and-interaction-building-blocks" title="Mixed Reality Toolkit - Unity" data-linktype="absolute-path">
        <div class="cardSize">
            <div class="cardPadding">
                <div class="card">
                    <div class="cardImageOuter">
                        <div class="cardImage">
                            <img src="images/MRTKandUnity.png" alt="Mixed Reality Toolkit - Unity">
                        </div>
                    </div>                    
			<div class="cardText">
                        <h3>Mixed Reality Toolkit - Unity</h3>
                        <p> </p>
                    </div>
                </div>
            </div>
        </div>
      </a>	
    </li>
    <li>
	<a href="https://github.com/Microsoft/MixedRealityToolkit" title="Mixed Reality Toolkit" data-linktype="absolute-path">
        <div class="cardSize">
            <div class="cardPadding">
                <div class="card">
                    <div class="cardImageOuter">
                        <div class="cardImage">
                            <img src="images/MRTK.png" alt="Mixed Reality Toolkit">
                        </div>
                    </div>                    
			<div class="cardText">
                        <h3>Mixed Reality Toolkit</h3>
                        <p> </p>
                    </div>
                </div>
            </div>
        </div>
      </a>	
    </li>		
            <li>
	<a href="https://www.simplygon.com" title="Simplygon" data-linktype="absolute-path">
        <div class="cardSize">
            <div class="cardPadding">
                <div class="card">
                    <div class="cardImageOuter">
                        <div class="cardImage">
                            <img src="images/Simplygon.png" alt="Simplygon">
                        </div>
                    </div>                    
			<div class="cardText">
                        <h3>Simplygon</h3>
                        <p> </p>
                    </div>
                </div>
            </div>
        </div>
      </a>	
    </li>
</ul>


## General design resources

<ul id="cardtypes-D" class="cardsD panelContent" style="display: flex; margin-top: 0px;">
    <li>
	<a href="http://fluent.microsoft.com" title="Fluent Design System" data-linktype="absolute-path">
        <div class="cardSize">
            <div class="cardPadding">
                <div class="card">
                    <div class="cardImageOuter">
                        <div class="cardImage">
                            <img src="images/Fluent.png" alt="Fluent Design System">
                        </div>
                    </div>                    
			<div class="cardText">
                        <h3>Fluent Design System</h3>
                        <p> </p>
                    </div>
                </div>
            </div>
        </div>
      </a>	
    </li>
    <li>
	<a href="https://www.microsoft.com/design/inclusive" title="Inclusive design at Microsoft" data-linktype="absolute-path">
        <div class="cardSize">
            <div class="cardPadding">
                <div class="card">
                    <div class="cardImageOuter">
                        <div class="cardImage">
                            <img src="images/Inclusive.png" alt="Inclusive design at Microsoft">
                        </div>
                    </div>                    
			<div class="cardText">
                        <h3>Inclusive design at Microsoft</h3>
                        <p> </p>
                    </div>
                </div>
            </div>
        </div>
      </a>	
    </li>	
        <li>
	<a href="https://developer.microsoft.com/windows/apps/design" title="Universal Windows Platform (UWP) application design" data-linktype="absolute-path">
        <div class="cardSize">
            <div class="cardPadding">
                <div class="card">
                    <div class="cardImageOuter">
                        <div class="cardImage">
                            <img src="images/UWP.png" alt="Universal Windows Platform (UWP) app design">
                        </div>
                    </div>                    
			<div class="cardText">
                        <h3>Universal Windows Platform (UWP) application design</h3>
                        <p> </p>
                    </div>
                </div>
            </div>
        </div>
      </a>	
    </li>	
</ul>
<|MERGE_RESOLUTION|>--- conflicted
+++ resolved
@@ -14,11 +14,9 @@
 
 ![Design for mixed reality](images/Bicycle-Leschi10.gif)
 
-<<<<<<< HEAD
+
 This guidance is authored by Microsoft designers, developers, program managers, and researchers, whose work spans holographic devices, such as HoloLens and immersive devices, such as Acer and HP Windows Mixed Reality headsets. So, consider this work as a set of topics for how to design for Windows head-mounted displays.
-=======
-This guidance is authored by Microsoft designers, developers, program managers, and researchers, whose work spans holographic devices (like HoloLens) and immersive devices (like the Acer and HP Windows Mixed Reality headsets). So, consider this work as a set of topics for how to design for Windows head-mounted displays.
->>>>>>> b8f0cfa4
+
 
 ## Article categories
 
@@ -366,4 +364,4 @@
         </div>
       </a>	
     </li>	
-</ul>
+</ul>