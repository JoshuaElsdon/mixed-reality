--- conflicted
+++ resolved
@@ -1,20 +1,11 @@
 ---
 title: Unity Play Mode
-<<<<<<< HEAD
-description: Unity uses Holographic Remoting in Play Mode to provide a fast way to preview your content on a real HoloLens device.
-author: thetuvix
-ms.author: alexturn
-ms.date: 2/28/2018
-ms.topic: article
-keywords: unity, play mode, holographic remoting
-=======
-description: Using Play Mode in the Unity editor to preview your changes on a device without deploying an app
+description: Using Play Mode in the Unity editor to preview your changes on a device without deploying an app.
 author: JonMLyons
 ms.author: jlyons
 ms.date: 2/28/2018
 ms.topic: article
 keywords: Unity, remoting, holographic remoting, holographic remoting player
->>>>>>> 26596d74
 ---
 
 
@@ -39,4 +30,4 @@
 For best results, make sure your app properly sets the [focus point](focus-point-in-unity.md). This helps Holographic Remoting to best adapt your scene to the latency of your wireless connection.
 
 ## See Also
-* [Holographic Remoting Player](holographic-remoting-player.md)
+* [Holographic Remoting Player](holographic-remoting-player.md)