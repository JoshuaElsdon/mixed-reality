--- conflicted
+++ resolved
@@ -1,143 +1,135 @@
----
-title: Interaction fundamentals
-description: As we've built experiences across HoloLens (1st gen), HoloLens 2 and immersive headsets, we've started writing down some things we found useful to share. 
-author: rwinj
-ms.author: jennyk
-ms.date: 02/24/2019
-ms.topic: article
-keywords: Mixed Reality, interaction, design
----
-
-
-
-# Interaction fundamentals
-
-As we've built experiences across HoloLens and immersive headsets, we've started writing down some things we found useful to share. Think of these as the fundamental building blocks for mixed reality interaction design.
-
-## Device support
-
-Here's an outline of the available Interaction design articles and which device type or types they apply to.
-<br>
-
-<table>
-
-<th>
-<tr>
-<<<<<<< HEAD
-<th style="width:175px">Input</th><th style="width:125px; text-align: center;"> <a href="hololens-hardware-details.md">HoloLens (1st gen)</a></th><th style="width:125px; text-align: center;">HoloLens 2</th><th style="width:125px; text-align: center;"> <a href="immersive-headset-hardware-details.md">Immersive headsets</a></th>
-</tr><tr>
-<td> <a href="gestures.md">Articulated hands</a></td><td style="text-align: center;"></td><td style="text-align: center;">✔️</td><td style="text-align: center;"></td>
-=======
-<td style="width:150px;"><strong>Input</strong></td>
-<td style="width:150px; text-align: center;"><a href="hololens-hardware-details.md"><strong>HoloLens (1st gen)</strong></a></td>
-<td style="width:150px; text-align: center;"><strong>HoloLens 2</strong></td>
-<td style="width:150px; text-align: center;"><a href="immersive-headset-hardware-details.md"><strong>Immersive headsets</strong></a></td>
-</tr>
-</th>
- 
-<tr>
-<td> <a href="gestures.md">Articulated hands</a></td><td style="text-align: center;"></td><td style="text-align: center;">✔️</td><td></td>
->>>>>>> 1935c357
-</tr><tr>
-<td> <a href="gaze-targeting.md">Eye targeting</a></td><td style="text-align: center;"></td><td style="text-align: center;">✔️</td><td style="text-align: center;"></td>
-</tr><tr>
-<td> <a href="gaze-targeting.md">Gaze targeting</a></td><td style="text-align: center;">✔️</td><td style="text-align: center;">✔️</td><td style="text-align: center;">✔️</td>
-</tr><tr>
-<td> <a href="gestures.md">Gestures</a></td><td style="text-align: center;">✔️</td><td style="text-align: center;">✔️</td><td></td>
-</tr><tr>
-<td> <a href="voice-design.md">Voice design</a></td><td style="text-align: center;">✔️</td><td style="text-align: center;">✔️</td><td style="text-align: center;">✔️</td>
-</tr><tr>
-<td> Gamepad</td><td style="text-align: center;">✔️</td><td style="text-align: center;">✔️</td><td style="text-align: center;">✔️</td>
-</tr>
-<tr>
-<td> <a href="motion-controllers.md">Motion controllers</a></td><td></td><td style="text-align: center;"></td><td style="text-align: center;">✔️</td>
-<<<<<<< HEAD
-</tr><tr>
-<th style="width:175px">Perception and spatial features</th><th style="width:125px; text-align: center;"> <a href="hololens-hardware-details.md">HoloLens (1st gen)</a></th><th style="width:125px; text-align: center;">HoloLens 2</th><th style="width:125px; text-align: center;"> <a href="immersive-headset-hardware-details.md">Immersive headsets</a></th>
-</tr><tr>
-=======
-</tr>
-<th>
-<tr>
-<td style="width:150px;"><strong>Perception and spatial features</strong></td>
-<td style="width:150px; text-align: center;"><a href="hololens-hardware-details.md"><strong>HoloLens (1st gen)</strong></a></td>
-<td style="width:150px; text-align: center;"><strong>HoloLens 2</strong></td>
-<td style="width:150px; text-align: center;"><a href="immersive-headset-hardware-details.md"><strong>Immersive headsets</strong></a></td>
-</tr>
-</th>
-<tr>
->>>>>>> 1935c357
-<td> <a href="spatial-sound-design.md">Spatial sound design</a></td><td style="text-align: center;">✔️</td><td style="text-align: center;">✔️</td><td style="text-align: center;">✔️</td>
-</tr><tr>
-<td> <a href="spatial-mapping-design.md">Spatial mapping design</a></td><td style="text-align: center;">✔️</td><td style="text-align: center;">✔️</td><td></td>
-</tr><tr>
-<td> <a href="hologram.md">Holograms</a></td><td style="text-align: center;">✔️</td><td style="text-align: center;">✔️</td><td></td>
-</tr>
-
-</table>
-
-## The user is the camera
-
-![User is the camera](images/useriscamera-640px.jpg)
-
-Always think about design for your user's point of view as they move about their real and virtual worlds.
-
-**Some questions to ask**
-* Is the user sitting, reclining, standing, or walking while using your experience?
-* How does your content adjust to different positions?
-* Can the user adjust it?
-* Will the user be comfortable using your app?
-
-**Best practices**
-* The user is the camera and they control the movement. Let them drive.
-* If you need to virtually transport the user, be sensitive to issues around vestibular discomfort.
-* Use shorter animations
-* Animate from down/left/right or fade in instead of Z
-* Slow down timing
-* Allow user to see the world in the background
-
-**What to avoid**
-* Don't shake the camera or purposely lock it to 3DOF (only orientation, no translation), it can make users feel uncomfortable.
-* No abrupt movement. If you need to bring content to or from the user, move it slowly and smoothly toward them for maximum comfort. Users will react to large menus coming at them.
-* Don't accelerate or turn the user's camera. Users are sensitive to acceleration (both angular and translational).
-
-## Leverage the user's perspective
-
-Users see the world of mixed reality through displays on immersive and holographic devices. On the HoloLens, this display is called the [holographic frame](holographic-frame.md).
-
-In 2D development, frequently accessed content and settings may be placed in the corners of a screen to make them easily accessible. However, in holographic apps, content in the corners of the user's view may be uncomfortable to access. In this case, the center of the holographic frame is the prime location for content.
-
-The user may need to be guided to help locate important events or objects beyond their immediate view. You can use arrows, light trails, character head movement, thought bubbles, pointers, spatial sound, and voice prompts to help guide the user to important content in your app.
-
-It is recommended to not lock content to the screen for the user's comfort. If you need to keep content in view, place it in the world and make the content "tag-along" like the Start menu. Content that gets pulled along with the user's perspective will feel more natural in the environment.
-
-![The start menu follows the user's view when it reaches the edge of the frame](images/tagalong-1000px.jpg)<br>
-*The Start menu follows the user's view when it reaches the edge of the frame*
-
-On HoloLens, holograms feel real when they fit within the holographic frame since they don't get cut off. Users will move in order to see the bounds of a hologram within the frame. On HoloLens, it's important to simplify your UI to fit within the user's view and keep your focus on the main action. For immersive headsets, it's important to maintain the illusion of a persistent virtual world within the device's field of view.
-
-## User comfort
-
-To ensure maximum [comfort](comfort.md) on head-mounted displays, it’s important for designers and developers to create and present content in a way that mimics how humans interpret 3D shapes and the relative position of objects in the natural world. From a physical perspective, it is also important to design content that does not require fatiguing motions of the neck or arms.
-
-Whether developing for HoloLens or immersive headsets, it is important to render visuals for both eyes. Rendering a heads-up display in one eye only can make an interface hard to understand, as well as causing uneasiness to the user's eye and brain.
-
-## Share your experience
-
-Using [mixed reality capture](mixed-reality-capture.md), users can capture a photo or video of their experience at any time. Consider experiences in your app where you may want to encourage snapshots or videos.
-
-## Leverage basic UI elements of the Windows Mixed Reality home
-
-Just like the Windows PC experience starts with the desktop, Windows Mixed Reality starts with the home. The [Windows Mixed Reality home](navigating-the-windows-mixed-reality-home.md) leverages our innate ability to understand and navigate 3D places. With HoloLens, your home is your physical space. With immersive headsets, your home is a virtual place.
-
-Your home is also where you’ll use the Start menu to open and place apps and content. You can fill your home with mixed reality content and multitask by using multiple apps at the same time. The things you place in your home stay there, even if you restart your device.
-
-## See also
-* [Gaze targeting](gaze-targeting.md)
-* [Gestures](gestures.md)
-* [Voice design](voice-design.md)
-* [Motion controllers](motion-controllers.md)
-* [Spatial sound design](spatial-sound-design.md)
-* [Spatial mapping design](spatial-mapping-design.md)
-* [Comfort](comfort.md)
-* [Navigating the Windows Mixed Reality home](navigating-the-windows-mixed-reality-home.md)
+---
+title: Interaction fundamentals
+description: As we've built experiences across HoloLens (1st gen), HoloLens 2 and immersive headsets, we've started writing down some things we found useful to share. 
+author: rwinj
+ms.author: jennyk
+ms.date: 02/24/2019
+ms.topic: article
+keywords: Mixed Reality, interaction, design
+---
+
+
+
+# Interaction fundamentals
+
+As we've built experiences across HoloLens and immersive headsets, we've started writing down some things we found useful to share. Think of these as the fundamental building blocks for mixed reality interaction design.
+
+## Device support
+
+Here's an outline of the available Interaction design articles and which device type or types they apply to.
+<br>
+
+<table>
+
+<th>
+<tr>
+
+<td style="width:150px;"><strong>Input</strong></td>
+<td style="width:150px; text-align: center;"><a href="hololens-hardware-details.md"><strong>HoloLens (1st gen)</strong></a></td>
+<td style="width:150px; text-align: center;"><strong>HoloLens 2</strong></td>
+<td style="width:150px; text-align: center;"><a href="immersive-headset-hardware-details.md"><strong>Immersive headsets</strong></a></td>
+</tr>
+</th>
+ 
+<tr>
+<td> <a href="gestures.md">Articulated hands</a></td><td style="text-align: center;"></td><td style="text-align: center;">✔️</td><td></td>
+
+</tr><tr>
+<td> <a href="gaze-targeting.md">Eye targeting</a></td><td style="text-align: center;"></td><td style="text-align: center;">✔️</td><td style="text-align: center;"></td>
+</tr><tr>
+<td> <a href="gaze-targeting.md">Gaze targeting</a></td><td style="text-align: center;">✔️</td><td style="text-align: center;">✔️</td><td style="text-align: center;">✔️</td>
+</tr><tr>
+<td> <a href="gestures.md">Gestures</a></td><td style="text-align: center;">✔️</td><td style="text-align: center;">✔️</td><td></td>
+</tr><tr>
+<td> <a href="voice-design.md">Voice design</a></td><td style="text-align: center;">✔️</td><td style="text-align: center;">✔️</td><td style="text-align: center;">✔️</td>
+</tr><tr>
+<td> Gamepad</td><td style="text-align: center;">✔️</td><td style="text-align: center;">✔️</td><td style="text-align: center;">✔️</td>
+</tr>
+<tr>
+<td> <a href="motion-controllers.md">Motion controllers</a></td><td></td><td style="text-align: center;"></td><td style="text-align: center;">✔️</td>
+
+</tr>
+<th>
+<tr>
+<td style="width:150px;"><strong>Perception and spatial features</strong></td>
+<td style="width:150px; text-align: center;"><a href="hololens-hardware-details.md"><strong>HoloLens (1st gen)</strong></a></td>
+<td style="width:150px; text-align: center;"><strong>HoloLens 2</strong></td>
+<td style="width:150px; text-align: center;"><a href="immersive-headset-hardware-details.md"><strong>Immersive headsets</strong></a></td>
+</tr>
+</th>
+<tr>
+
+<td> <a href="spatial-sound-design.md">Spatial sound design</a></td><td style="text-align: center;">✔️</td><td style="text-align: center;">✔️</td><td style="text-align: center;">✔️</td>
+</tr><tr>
+<td> <a href="spatial-mapping-design.md">Spatial mapping design</a></td><td style="text-align: center;">✔️</td><td style="text-align: center;">✔️</td><td></td>
+</tr><tr>
+<td> <a href="hologram.md">Holograms</a></td><td style="text-align: center;">✔️</td><td style="text-align: center;">✔️</td><td></td>
+</tr>
+
+</table>
+
+## The user is the camera
+
+![User is the camera](images/useriscamera-640px.jpg)
+
+Always think about design for your user's point of view as they move about their real and virtual worlds.
+
+**Some questions to ask**
+* Is the user sitting, reclining, standing, or walking while using your experience?
+* How does your content adjust to different positions?
+* Can the user adjust it?
+* Will the user be comfortable using your app?
+
+**Best practices**
+* The user is the camera and they control the movement. Let them drive.
+* If you need to virtually transport the user, be sensitive to issues around vestibular discomfort.
+* Use shorter animations
+* Animate from down/left/right or fade in instead of Z
+* Slow down timing
+* Allow user to see the world in the background
+
+**What to avoid**
+* Don't shake the camera or purposely lock it to 3DOF (only orientation, no translation), it can make users feel uncomfortable.
+* No abrupt movement. If you need to bring content to or from the user, move it slowly and smoothly toward them for maximum comfort. Users will react to large menus coming at them.
+* Don't accelerate or turn the user's camera. Users are sensitive to acceleration (both angular and translational).
+
+## Leverage the user's perspective
+
+Users see the world of mixed reality through displays on immersive and holographic devices. On the HoloLens, this display is called the [holographic frame](holographic-frame.md).
+
+In 2D development, frequently accessed content and settings may be placed in the corners of a screen to make them easily accessible. However, in holographic apps, content in the corners of the user's view may be uncomfortable to access. In this case, the center of the holographic frame is the prime location for content.
+
+The user may need to be guided to help locate important events or objects beyond their immediate view. You can use arrows, light trails, character head movement, thought bubbles, pointers, spatial sound, and voice prompts to help guide the user to important content in your app.
+
+It is recommended to not lock content to the screen for the user's comfort. If you need to keep content in view, place it in the world and make the content "tag-along" like the Start menu. Content that gets pulled along with the user's perspective will feel more natural in the environment.
+
+![The start menu follows the user's view when it reaches the edge of the frame](images/tagalong-1000px.jpg)<br>
+*The Start menu follows the user's view when it reaches the edge of the frame*
+
+On HoloLens, holograms feel real when they fit within the holographic frame since they don't get cut off. Users will move in order to see the bounds of a hologram within the frame. On HoloLens, it's important to simplify your UI to fit within the user's view and keep your focus on the main action. For immersive headsets, it's important to maintain the illusion of a persistent virtual world within the device's field of view.
+
+## User comfort
+
+To ensure maximum [comfort](comfort.md) on head-mounted displays, it’s important for designers and developers to create and present content in a way that mimics how humans interpret 3D shapes and the relative position of objects in the natural world. From a physical perspective, it is also important to design content that does not require fatiguing motions of the neck or arms.
+
+Whether developing for HoloLens or immersive headsets, it is important to render visuals for both eyes. Rendering a heads-up display in one eye only can make an interface hard to understand, as well as causing uneasiness to the user's eye and brain.
+
+## Share your experience
+
+Using [mixed reality capture](mixed-reality-capture.md), users can capture a photo or video of their experience at any time. Consider experiences in your app where you may want to encourage snapshots or videos.
+
+## Leverage basic UI elements of the Windows Mixed Reality home
+
+Just like the Windows PC experience starts with the desktop, Windows Mixed Reality starts with the home. The [Windows Mixed Reality home](navigating-the-windows-mixed-reality-home.md) leverages our innate ability to understand and navigate 3D places. With HoloLens, your home is your physical space. With immersive headsets, your home is a virtual place.
+
+Your home is also where you’ll use the Start menu to open and place apps and content. You can fill your home with mixed reality content and multitask by using multiple apps at the same time. The things you place in your home stay there, even if you restart your device.
+
+## See also
+* [Gaze targeting](gaze-targeting.md)
+* [Gestures](gestures.md)
+* [Voice design](voice-design.md)
+* [Motion controllers](motion-controllers.md)
+* [Spatial sound design](spatial-sound-design.md)
+* [Spatial mapping design](spatial-mapping-design.md)
+* [Comfort](comfort.md)
+* [Navigating the Windows Mixed Reality home](navigating-the-windows-mixed-reality-home.md)