---
title: Spectator View (Preview and Pro)
description: Visualize holograms from an external device as a means of demonstrating a mixed reality experience on an external display or recording video of a mixed reality experience.
author: Chris Barth
ms.author: chriba
ms.date: 02/11/2018
ms.topic: article
keywords: Spectator View, iPhone, iOS, iPad, OpenCV, Camera, ARKit, HoloLens, Mixed Reality, MixedRealityToolkit, demo, record
---

# Spectator View for HoloLens

![Marker](images/SpecViewPhoneHero.jpg)

<<<<<<< HEAD
# Current Refactor

> [!NOTE]
>Spectator View for HoloLens is being actively refactored. This work is intended to consolidate the Preview and Pro codebases and extend support to HoloLens 2. 

To view the current state of the Spectator View refactor see 'feature/spectatorView' branches in both the MixedRealityToolkit and MixedRealityToolkit-Unity repos:

https://github.com/Microsoft/MixedRealityToolkit-Unity/tree/feature/spectatorView/Assets/MixedRealityToolkit.Extensions/SpectatorView
https://github.com/Microsoft/MixedRealityToolkit/tree/feature/spectatorView/SpectatorViewPlugin

# Overview

=======
>>>>>>> 7d273367
When wearing a HoloLens, we often forget that a person who does not have it on is unable to experience the wonders that we can. Spectator View allows others to see on a 2D screen what a HoloLens user sees in their world.
Spectator View (Preview) is fast and affordable approach to recording holograms in HD, while Spectator View Pro is intended for professional quality recording of holograms.

The following table shows both options and their capabilities. Choose the option that best fits your video recording needs:

|                                      | Spectator View (Preview) |              Spectator View Pro              |
|--------------------------------------|:-----------------------:|:-------------------------------------------:|
| HD quality                         |         Full HD         |        Professional quality filming (as determined by DSLR)      |
| Easy camera movement                      |            ✔            |                                             |
| Third-person view                    |            ✔            |                      ✔                      |
| Can be streamed to screens           |            ✔            |                      ✔                      |
| Portable                             |            ✔            |                                             |
| Wireless                             |            ✔            |                                             |
| Additional required hardware         |     iPhone (or iPad)    | HoloLens + Rig + Tripod + DSLR + PC + Unity |
| Hardware investment                  |           Low           |                     High                    |
| Cross-platform                       |           iOS           |                                             |
| Viewer can interact                  |            ✔            |                                             |
| Networking required (UNET scripting) |            ✔            |                      ✔                      |
| Runtime setup duration               |         Instant         |                     Slow                    |

## Spectator View (Preview)

![Marker](images/SpecViewPhoneDemo.jpg)

### Use cases

- Filming holograms in HD: Using Spectator View (Preview), you can record a mixed reality experience using an iPhone. Record in full HD and apply anti-aliasing to holograms and even shadows. It is a cost-effective and quick way to capture video of holograms.
- Live demos: Stream live mixed reality experiences to an Apple TV directly from your iPhone or iPad, lag-free!
- Share the experience with guests: Let non-HoloLens users experience holograms directly from their phones or tablets.

### Current features

- Network auto-discovery for adding phones to the session.
- Automatic session handling, so users are added to the correct session.
- Spatial synchronization of Holograms, so everyone sees holograms in the exact same place.
- iOS support (ARKit-enabled devices).
- Multiple iOS guests.
- Recording of video + holograms + ambient sound + hologram sound.
- Share sheet so you can save video, email it, or share with other supporting apps.

<<<<<<< HEAD
>[!NOTE] 
>The Spectator View (Preview) code cannot be used with the Spectator View Pro version code. We recommend to implement it in new projects where video recording of holograms is required.

>[!VIDEO https://www.youtube.com/watch?v=3fXlPw_FGLg]
=======
>The Spectator View (Preview) code cannot be used with the Spectator View Pro version code. We recommend to implement it in new projects where video recording of holograms is required.

Spectator View (Preview) video

<a href="https://www.youtube.com/watch?v=3fXlPw_FGLg" target="_blank"><img src="https://img.youtube.com/vi/3fXlPw_FGLg/0.jpg"></a>
</BR>_Click image to play video_
>>>>>>> 7d273367

### Licenses

- OpenCV - (3-clause BSD License) https://opencv.org/license.html
- Unity ARKit - (MIT License) https://bitbucket.org/Unity-Technologies/unity-arkit-plugin/src/3691df77caca2095d632c5e72ff4ffa68ced111f/LICENSES/MIT_LICENSE?at=default&fileviewer=file-view-default

## How to set up Spectator View (Preview)

### Requirements

- Spectator View plugin and required OpenCV binaries, which can be found at https://github.com/Microsoft/MixedRealityToolkit/tree/master/SpectatorViewPlugin. Details on how to build the Spectator View Native Plugin can be found below. From the generated binaries you will need:
<<<<<<< HEAD
    - opencv_aruco343.dll
    - opencv_calib3d343.dll
    - opencv_core343.dll
    - opencv_features2d343.dll
    - opencv_flann343.dll
    - opencv_imgproc343.dll
=======
    - opencv_aruco341.dll
    - opencv_calib3d341.dll
    - opencv_core341.dll
    - opencv_features2d341.dll
    - opencv_flann341.dll
    - opencv_imgproc341.dll
>>>>>>> 7d273367
    - zlib1.dll
    - SpectatorViewPlugin.dll
- Spectator View uses Unity Networking (UNET) for its network discovery and spatial syncing. This means all interactivity during the application needs to be synced between the devices.
- Unity 2017.2.1p2 or later
- Hardware
    - A HoloLens
    - Windows PC running Windows 10
    - ARKit compatible device (iPhone 6s onwards / iPad Pro 2016 onwards / iPad 2017 onwards) - running iOS 11 or above
    - Mac with xcode 9.2 onwards
- Apple developer account, free or paid (https://developer.apple.com/)
- Microsoft Visual Studio 2017

### Building the Spectator View native plugin

To generate the required files, follow these steps: https://github.com/Microsoft/MixedRealityToolkit/blob/master/SpectatorViewPlugin/README.md

### Project setup

1. Prepare your scene, ensuring all visable gameobjects within your scene are contained under a world root gameobject.

    ![World Root](images/SpecViewPhoneWorldRoot2.PNG)

2. Add the SpectatorView prefab ([Assets/HoloToolkit-Preview/SpectatorView/Prefabs/SpectatorView.prefab](https://github.com/Microsoft/MixedRealityToolkit-Unity/blob/htk_release/Assets/HoloToolkit-Preview/SpectatorView/Prefabs/SpectatorView.prefab)) into your scene.
3. Add the SpectatorViewNetworking prefab ([Assets/HoloToolkit-Preview/SpectatorView/Prefabs/SpectatorViewNetworking.prefab](https://github.com/Microsoft/MixedRealityToolkit-Unity/blob/htk_release/Assets/HoloToolkit-Preview/SpectatorView/Prefabs/SpectatorViewNetworking.prefab)) into your scene.
4. Select the SpectatorViewNetworking gameobject and on the SpectatorViewNetworkingManager component, there's a few things you can link up. If left untouched this component will search for necessary scripts at runtime.
    - Marker Detection HoloLens -> SpectatorView/Hololens/MarkerDetection
    - Marker Generation 3D -> SpectatorView/IPhone/SyncMarker/3DMarker

    ![SpectatorView Network Discovery](images/SpecViewPhoneNetworkDiscovery.PNG)

### Networking your app

- Spectator View uses UNET for its networking and manages all host-client connections for you.
- Any app specific data has to be synced and implemented by you, using e.g. SyncVars, NetworkTransform, NetworkBehavior.
- For more information on Unity Networking please visit https://docs.unity3d.com/Manual/UNet.html (Note: UNet has been deprecated; the current refactor of the Spectator View codebase will address this issue)

### Building for each platform (HoloLens or iOS)

- When building for iOS, ensure you remove the GLTF component of MRTK as this is not yet compatible with this platform.
- At the top level of the SpectatorView prefab there is a component called 'Platform Switcher'. Select the platform you want to build for.
    - If selecting 'Hololens' you should see all gameobjects beneath the iPhone gameobject in the SpectatorView prefab become inactive and all the gameobjects under 'Hololens' become active.
    - This can take a little while as depending on the platform you choose the HoloToolkit is being added or removed from the project.

    ![Platform Switcher](images/SpecViewPhoneSwitcher.PNG)

- Ensure you build all versions of the application using the same Unity editor instance (do not close Unity between builds) due to an unresolved issue with Unity.

### Running your app

Once you have built and deployed a version of you application on iPhone and on HoloLens, you should be able to connect them.

1. Ensure that both devices are on the same Wi-Fi network.
2. Start the application on the both devices, in no specific order. The process of starting the application on the iPhone should trigger the HoloLens camera to turn on and begin taking pictures.
3. As soon as iPhone app starts, it will look for surfaces like floors or tables. When surfaces are found, you should see a marker similar to the one below. Show this marker to the HoloLens.

    ![Marker](images/SpecViewPhoneMarker.PNG)

4. Once the marker has been detected by the HoloLens it should disappear and both devices should be connected and spatially synced.

### Recording video

1. To capture and save a video from the iPhone, tap and hold the screen for 1 second. This will open the recording menu.
2. Tap the red record button, this will start a countdown before beginning to record the screen.
3. To finish recording tap and hold the screen for another 1 second, then tap the stop button.
4. Once the recorded video loads, a Preview button (blue button) will appear, tap to watch the recorded video.
5. Open the Share sheet and select Save to camera roll.

### Example scene

An example scene can be found in [HoloToolkit-Examples\SpectatorView\Scenes\SpectatorViewExample.unity](https://github.com/Microsoft/MixedRealityToolkit-Unity/blob/htk_release/Assets/HoloToolkit-Examples/SpectatorView/Scenes/SpectatorViewExample.unity)

### Troubleshooting

**The Unity Editor won't connect to a session hosted by a HoloLens device**

- This could be the Windows Firewall.
- Go to Windows Firewall options.
- Allow an app or feature through Windows Firewall.
- For all instances of Unity Editor in the list tick, Domain, Private and Public.
- Then go back to Windows Firewall options.
- Click Advanced settings.
- Click Inbound Rules.
- All instances of Unity Editor should have a green tick.
- For any instances of Unity Editor that don't have a green tick:
    - Double click it.
    - In the action dialog select Allow the connection.
    - Click OK.
    - Restart the Unity Editor.

**At runtime the iPhone screen says "Locating Floor..." but does not display an AR marker.**

- The iPhone is looking for a horizontal surface so try pointing the iPhone camera towards the floor or a table. This will help ARKit find surfaces necessary to spatially sync with HoloLens.

**HoloLens camera does not turn on automatically when iPhone tries to join.**

- Make sure both HoloLens and iPhone are running on the same Wi-Fi network.

**When launching an Spectator View application on a mobile device, other hololens running other Spectator View apps turn on their camera**

- Goto the NewDeviceDiscovery component and change the both the Broadcast Key and Broadcast port to two unique values.
- Go to SpectatorViewDiscovery and change the Broadcast Key and Broadcast port to another set of unique numbers.

**The HoloLens won't connect with the mac Unity Editor.**

- This is a known issue which could be linked to the Unity version. Building to the iPhone should still work and connect as normal.

**The HoloLens camera turns on but is not able to scan the marker.**

- Ensure that you build all versions of the application using the same Unity Editor instance (do not close Unity between builds). This is due to an unknown issue with Unity.

## Spectator View Pro

**Spectator View Pro setup**

![Spectator view setup](images/spectatorview-300px.png)

Using Spectator View Pro involves these four components:
1. An app built specifically to enable spectator view, which is based on [shared experiences in mixed reality](shared-experiences-in-mixed-reality.md).
2. A user wearing HoloLens using the app.
3. A spectator view camera rig providing a third-person perspective video.
4. A desktop PC running the shared experience app and compositing the holograms into a spectator view video.

![Spectator View Pro setup](images/hololensspectatorview-500px.jpg) 

### Use cases

>[!VIDEO https://www.youtube.com/embed/DgIHjxoPy_c]

**Spectator View Pro photo capture scenario example**


![Spectator View Pro photo capture scenario example](images/fall-350px.jpg)

**Spectator View Pro video capture scenario example**


![Spectator View Pro video capture scenario example](images/spectatorviewvideo.gif) 


There are three key scenarios that work well with this technology:
1. **Photo capture**
Using this technology, you can capture high resolution images of your holograms. These images can be used to showcase content at marketing events, send to your potential clients, or even submit your application to the Windows Store. You get to decide which photo camera you would like to use to capture these images, as such you may prefer a quality DSLR camera.
2. **Live demonstrations**
Spectator view is a preferred approach for live demonstrations as the camera position remains steady or controlled. Because you can use a high-quality video camera, you can also produce high-quality images meant for a big screen. This is also appropriate for streaming live demos on a screen, possibly to eager participants waiting in line for their turn.
3. **Video capture**
Videos are the best story telling mechanism for sharing a holographic app experience with many people. Spectator view lets you choose the camera, lens, and framing that best suits how you want to showcase your app. It puts you in control of the video quality based on the video hardware you have available.

### Comparing video capture techniques

[Mixed reality capture](mixed-reality-capture.md) (MRC) provides a video composite of what the HoloLens user is seeing from a first person point-of-view. Spectator view produces a video from a third-person perspective, allowing the video observer to see the environment with holograms and the user wearing a HoloLens device. Because you have a choice of camera, spectator views can also produce higher resolution and better quality images than the built-in HoloLens camera used for MRC images. For this reason, spectator view is better suited for app images in the Windows Store, marketing videos, or for projecting a live view for an audience.

**Spectator View Pro professional camera used in Microsoft keynote presentations**


![Spectator View Pro professional camera used in Microsoft keynote presentations](images/spectator-view-professional-red-camera-300px.jpg)


Spectator view has been an essential piece of how Microsoft HoloLens has presented experiences to audiences since the very beginning when the product was announced in January 2015. The professional setup used had high demands and an expensive price tag to go with it. For example, the camera uses a genlock signal to ensure precise timing that coordinates with the HoloLens tracking system. In this setup, moving the spectator view camera was possible while keeping holograms stable to match the experience of someone who is seeing the experience directly in HoloLens.

The open-source version of spectator view trades off the ability to move the camera rig in order to dramatically lower the cost of the overall setup. This project uses an external camera rigidly mounted to a HoloLens to take high-definition pictures and video of your holographic Unity project. **During live demonstrations, the camera should remain in a fixed position.** Movement of the camera can lead to hologram jitter or drift. This is because the timing of the video frame and the rendering of holograms on the PC may not be precisely synchronized. Therefore, keeping the camera steady or limiting movement will produce a result close to what the person wearing a HoloLens can see.

To make your app ready for spectator view, you'll need to build a [shared experience](holograms-240.md) app and ensure the app can run on both HoloLens as well as desktop in the Unity editor. The desktop version of the app will have additional components built in that composite the video feed with the rendered holograms.

## How to set up Spectator View Pro 

### Requirements

#### Hardware shopping list

![Spectator View Pro Rig](images/spectatorviewrig-350px.jpg)

Below is a recommended list of hardware, but you can experiment with other compatible units too. 

|  Hardware component  |  Recommendation | 
| --- | --- |
|  A PC configuration that works for holographic development with the HoloLens emulator.  |  | 
|  Camera with HDMI out or photo capture SDK. | For photo and video capture, we have tested the [Canon EOS 5D Mark III](https://www.amazon.com/Canon-Frame-Full-HD-Digital-Camera/dp/B007FGYZFI/ref=sr_1_3?s=photo&ie=UTF8&qid=1480537693&sr=1-3&keywords=Canon+5D+Mark+III) camera. For live demonstrations, we have tested the [Blackmagic Design Production Camera 4K](https://www.amazon.com/Blackmagic-Design-Production-Camera-Mount/dp/B00CWLSHYG/ref=sr_1_1?s=photo&ie=UTF8&qid=1480537790&sr=1-1&keywords=blackmagic+design+production+camera+4k). Note, any camera with HDMI out (e.g. GoPro) should work. Many of our videos use the [Canon EF 14mm f/2.8L II USM Ultra-Wide Angle Fixed Lens](https://www.amazon.com/Canon-Ultra-Wide-Angle-Digital-Cameras/dp/B000V5P94Q), but you should choose a camera lens that meets your needs. | 
|  Capture card for your PC to get color frames from your camera to calibrate your rig and preview your composite scene. |  We have tested the [Blackmagic Design Intensity Pro 4K capture card](https://www.amazon.com/dp/B00U3QNP7Q). | 
|  Cables |  [HDMI to Mini HDMI](https://www.amazon.com/AmazonBasics-High-Speed-Mini-HDMI-HDMI-Cable/dp/B014I8UHXE?ie=UTF8&psc=1&redirect=true&ref_=oh_aui_detailpage_o03_s00) for attaching your camera to your capture card. Ensure you purchase an HDMI form factor that fits your camera. (GoPro, for instance, outputs over [Micro HDMI](https://www.amazon.com/dp/B014I8U33I/ref=twister_B0198TA40O?_encoding=UTF8&psc=1).) \
[HDMI cable](https://www.amazon.com/dp/B014I8TC4E/ref=twister_B016I3XG0S?_encoding=UTF8&th=1) for viewing the composite feed on a preview monitor or television. | 
|  Machined aluminum bracket to connect your HoloLens to the camera. More details can be found in the OSS project README. |  | 
|  3D printed adapter to connect the HoloLens mount to the camera hotshoe. More details can be found in the OSS project README. |  | 
|  Hotshoe fastener to mount the hotshoe adapter.  |  [Hotshoe Fastener](https://www.amazon.com/Fotasy-SCX2-Adapter-Premier-Cleaning/dp/B00HPAPFNU/ref=redir_mobile_desktop?ie=UTF8&psc=1&ref_=yo_ii_img) | 
|  Assorted nuts, bolts, and tools. |  [1/4-20" Nuts](https://www.amazon.com/Hillman-Group-150003-20-Inch-100-Pack/dp/B000BPEPNW/ref=redir_mobile_desktop?ie=UTF8&psc=1&ref_=yo_ii_img) \
[1/4-20" x 3/4" Bolts](https://www.amazon.com/Hard-Find-Fastener-014973100032-4-20-Inch/dp/B004S6RZPK/ref=redir_mobile_desktop?ie=UTF8&psc=1&ref_=yo_ii_img) \
[7/16 Nut Driver](https://www.amazon.com/Klein-Tools-630-7-Cushion-Grip-Hollow-Shank/dp/B000BPG4CW/ref=sr_1_1?ie=UTF8&qid=1479853212&sr=8-1) \
[T15 Torx](https://www.amazon.com/Stanley-60-011-Standard-Torx-Screwdriver/dp/B000KFXDWW/ref=sr_1_1?ie=UTF8&qid=1479853303&sr=8-1) \
[T7 Torx](https://www.amazon.com/SE-7542ST-6-Piece-Professional-Screwdriver/dp/B000ST3K3W/ref=sr_1_1?ie=UTF8&qid=1479853479&sr=8-1) | 

#### Software components

1. Software downloaded from the [GitHub project for spectator view](https://github.com/Microsoft/HoloLensCompanionKit/tree/master/SpectatorView).
2. [Blackmagic Capture Card SDK](https://www.blackmagicdesign.com/support).\
 Search for Desktop Video Developer SDK in "Latest Downloads".
3. [Blackmagic Desktop Video Runtime](https://www.blackmagicdesign.com/support).\
 Search for Desktop Video Software Update in "Latest Downloads".\
 Ensure the version number matches the SDK version.
4. [OpenCV 3.1](https://opencv.org/releases.html) For calibration or video capture without the Blackmagic capture card.
5. [Canon SDK](https://www.usa.canon.com/internet/portal/us/home/explore/solutions-services/digital-camera-sdk-information) (Optional).\
 If you are using a Canon camera and have access to the Canon SDK, you can tether your camera to your PC to take higher resolution images.
6. Unity for your holographic app development.\
 Supported version can be found in the OSS project.
7. Visual Studio 2015 with latest updates.

### Building your own Spectator View Pro camera

**NOTICE & DISCLAIMER:** When making modifications to your HoloLens hardware (including, but not limited to, setting up your HoloLens for "spectator view") basic safety precautions should always be observed. Read all instructions and manuals before making any modifications. It is your responsibility to follow all instructions and use tools as directed. You may have purchased or licensed your HoloLens with a limited warranty or no warranty. Please read your applicable [HoloLens License Agreement or Terms of Use and Sale](http://microsoft.com/microsoft-hololens/en-us/order-now) to understand your warranty options.

>[!VIDEO https://www.youtube.com/embed/aKX8UMejtWc]

#### Rig Assembly

**Assembled Spectator View Pro rig with HoloLens and DSLR camera**


![Assembled Spectator View Pro rig with HoloLens and DSLR camera.](images/assembly.gif)


* Use a T7 screwdriver to remove the headband from the HoloLens. Once the screws are loose, poke them out with a paperclip from the other side.
* Remove the screw cap on the inside front of the HoloLens visor with a small flat head screwdriver.
* Use a T15 screwdriver to remove the small torx bolts from the HoloLens bracket to remove the U and Hook-shaped attachments.
* Place the HoloLens on the bracket, lining up the exposed hole on the inside of the visor with the extrusion on the front of the bracket. The HoloLens' arms should be kept in place by the pins on the bottom of the bracket.
* Reattach the U and Hook-shaped attachments to secure the HoloLens to the bracket.
* Attach the hotshoe fastener to the hotshoe of your camera.
* Attach the mount adapter to the hotshoe fastener.
* Rotate the adapter so the narrow side is facing forward and parallel to the camera's lens.
* Secure the adapter in place with a 1/4" nut using the 7/16 nut driver.
* Position the bracket against the adapter so the front of the HoloLens' visor is as close as possible to the front of the camera's lens.
* Attach the bracket with 4 1/4" nuts and bolts using the 7/16 nut driver.

#### PC Setup
* Install the software from the software components section.
* Add the capture card to an open PCIe slot on your motherboard.
* Plug an HDMI cable from your camera to the outer HDMI slot (HDMI-In) on the capture card.
* Plug an HDMI cable from the center HDMI slot (HDMI-Out) on the capture card to an optional preview monitor.

#### Camera Setup
* Change your camera to Video Mode so it outputs at the full 1920x1080 resolution rather than a cropped 3:4 photo resolution.
* Find your camera's HDMI settings and enable **Mirroring** or **Dual Monitor**.
* Set the output resolution to 1080P.
* Turn off **Live View On Screen Display** so any screen overlays do not appear in the composite feed.
* Turn on your camera's **Live View**.
* If using the **Canon SDK** and would like to use a flash unit, disable **Silent LV Shoot**.
* Plug an HDMI cable from the camera to the outer HDMI slot (HDMI-In) on the capture card.

#### Calibration

After setting up your spectator view rig, you must calibrate in order to get the position and rotation offset of your camera to your HoloLens.
* Open the Calibration Visual Studio solution under Calibration\Calibration.sln.
* In this solution, you will find the file dependencies.props which creates macros for the inc locations of the 3rd party sources.
* Update this file with the location you installed OpenCV 3.1, the Blackmagic SDK, and the Canon SDK (if applicable)

**Dependency locations snapshot in Visual Studio**


![Dependency locations snapshot in Visual Studio](images/dependencies-600px.png)


* Print out the calibration pattern Calibration\CalibrationPatterns\2_66_grid_FULL.png on a flat, rigid surface.
* Plug your HoloLens into your PC over USB.
* Update the preprocessor definitions **HOLOLENS_USER** and **HOLOLENS_PW** in **stdafx.h** with your HoloLens' device portal credentials.
* Attach your camera to your capture card over HDMI and turn it on.
* Run the Calibration solution.
* Move the checkerboard pattern around the view like this:!

**Calibrating the Spectator View Pro rig**


[Calibrating the Spectator View Pro rig](images/calibration.gif)


* A picture will automatically be taken when a checkerboard is in view. Look for the white light on the HoloLens' visor before advancing to the next pose.
* When finished, press **Enter** with the Calibration app in focus to create a **CalibrationData.txt** file.
* This file will be saved to **Documents\CalibrationFiles\CalibrationData.txt**
* Inspect this file to see if your calibration data is accurate:
   * **DSLR RMS** should be close to 0.
   * **HoloLens RMS** should be close to 0.
   * **Stereo RMS** may be 20-50, this is acceptable since the field of view between the two cameras may be different.
   * **Translation** is the distance from the HoloLens' camera to the attached camera's lens. This is in meters.
   * **Rotation** should be close to identity.
   * **DSLR_fov** y value should be close to the vertical field of view expected from your lens' focal length and any camera body crop factor.
* If any of the above values do not appear to make sense, recalibrate.
* Copy this file to the **Assets** directory in your Unity project.

### Compositor

The compositor is a Unity extension that runs as a window in the Unity editor. To enable this, the Compositor Visual Studio solution first needs to be built.
* Open the Compositor Visual Studio solution under Compositor\Compositor.sln
* Update dependencies.props with the same criteria from the Calibration solution above. If you followed the calibration steps, this file will already have been updated.
* Build the entire solution as Release and the architecture that matches your Unity version's architecture. If in doubt, build both x86 and x64.
* If you built the solution for x64, also build the SpatialPerceptionHelper project as x86 since it will run on the HoloLens.
* Close Unity if it is running your application. Unity needs to be relaunched if DLLs are changed at runtime.
* Run Compositor\CopyDLL.cmd to copy the DLLs built from this solution to your Unity project. This script will copy the DLLs to the included sample project. Once you have your own project set up, you can run CopyDLL with a command line argument pointing to your project's Assets directory to copy there as well.
* Launch the sample Unity app.

### Unity app

The compositor runs as a window in the Unity Editor. The included sample project has everything set up to work with spectator view once the compositor DLLs are copied.

Spectator view requires the application to be run as a [shared experience](holograms-240.md). This means that any application state changes that happen on the HoloLens need to be networked to update the app running in Unity too.

If starting from a new Unity project, you will need to do some setup first:
* Copy **Assets/Addons/HolographicCameraRig** from the sample project to your project.
* Add the latest MixedRealityToolkit to your project, including **Sharing**, **csc.rsp**, **gmcs.rsp**, and **smcs.rsp**.
* Add your **CalibrationData.txt** file to your Assets directory.

![Unity assets directory snapshot](images/files-400px.png)

* Add the **HolographicCameraRig\Prefabs\SpectatorViewManager** prefab to your scene and fill in the fields:
   * **HolographicCameraManager** should be populated with the HolographicCameraManager prefab from the HolographicCameraRig prefab directory.
   * **Anchor** should be populated with the Anchor prefab from the HolographicCameraRig prefab directory.
   * **Sharing** should be populated with the Sharing prefab from the MixedRealityToolkit.
   * Note: If any of these prefabs already exist in your project hierarchy, the existing prefabs will be used instead of these ones.
   * **Spectator View IP** should be the IP of your HoloLens attached to your spectator view rig.
   * **Sharing Service IP** should be the IP of the PC running the MixedRealityToolkit SharingService.
   * Optional: If you have multiple spectator view rigs attached to multiple PC's, **Local Computer IP** should be set with the PC the spectator view rig will communicate with.

![Spectator View Manager properties in Unity](images/spectatorviewmanager-500px.png)

* Start the MixedRealityToolkit **Sharing Service**
* Build and deploy the app as a D3D UWP to the HoloLens attached to the spectator view rig.
* Deploy the app to any other HoloLens devices in the experience.
* Check the **Run In Background** checkbox under **edit/project settings/player**.

![Run in background setting in Unity](images/run-in-bg-400px.png)
* Launch the compositor window under **Spectator View/Compositor**

![Compositor view for spectator view in Unity](images/compositor-500px.png)

* This window allows you to:
   * Start recording video
   * Take a picture
   * Change hologram opacity
   * Change the frame offset (which adjusts the color timestamp to account for capture card latency)
   * Open the directory the captures are saved to
   * Request spatial mapping data from the spectator view camera (if a SpatialMappingManager exists in your project)
   * Visualize the scene's composite view as well as color, holograms, and alpha channel individually.
   * Turn your camera on.
   * Press play in Unity.
   * When the camera is moved, holograms in Unity should be where they are in the real world relative to your camera color feed.

## See also

* [Mixed reality capture](mixed-reality-capture.md) 
* [Mixed reality capture for developers](mixed-reality-capture-for-developers.md)
* [Shared experiences in mixed reality](shared-experiences-in-mixed-reality.md)
<<<<<<< HEAD
* [Spectator View (Preview) code on GitHub](https://github.com/Microsoft/MixedRealityToolkit-Unity/tree/htk_release/Assets/HoloToolkit-Preview/SpectatorView)
* [Spectator View (Preview) native code on GitHub](https://github.com/Microsoft/MixedRealityToolkit/tree/master/SpectatorViewPlugin)
=======
* [MR Sharing 240](holograms-240.md)
* [Spectator View (Preview) code on GitHub](https://github.com/Microsoft/MixedRealityToolkit/tree/master/SpectatorViewPlugin)
>>>>>>> 7d273367
* [Spectator View Pro code on GitHub](https://github.com/Microsoft/HoloLensCompanionKit/tree/master/SpectatorView)
<|MERGE_RESOLUTION|>--- conflicted
+++ resolved
@@ -1,462 +1,443 @@
----
-title: Spectator View (Preview and Pro)
-description: Visualize holograms from an external device as a means of demonstrating a mixed reality experience on an external display or recording video of a mixed reality experience.
-author: Chris Barth
-ms.author: chriba
-ms.date: 02/11/2018
-ms.topic: article
-keywords: Spectator View, iPhone, iOS, iPad, OpenCV, Camera, ARKit, HoloLens, Mixed Reality, MixedRealityToolkit, demo, record
----
-
-# Spectator View for HoloLens
-
-![Marker](images/SpecViewPhoneHero.jpg)
-
-<<<<<<< HEAD
-# Current Refactor
-
-> [!NOTE]
->Spectator View for HoloLens is being actively refactored. This work is intended to consolidate the Preview and Pro codebases and extend support to HoloLens 2. 
-
-To view the current state of the Spectator View refactor see 'feature/spectatorView' branches in both the MixedRealityToolkit and MixedRealityToolkit-Unity repos:
-
-https://github.com/Microsoft/MixedRealityToolkit-Unity/tree/feature/spectatorView/Assets/MixedRealityToolkit.Extensions/SpectatorView
-https://github.com/Microsoft/MixedRealityToolkit/tree/feature/spectatorView/SpectatorViewPlugin
-
-# Overview
-
-=======
->>>>>>> 7d273367
-When wearing a HoloLens, we often forget that a person who does not have it on is unable to experience the wonders that we can. Spectator View allows others to see on a 2D screen what a HoloLens user sees in their world.
-Spectator View (Preview) is fast and affordable approach to recording holograms in HD, while Spectator View Pro is intended for professional quality recording of holograms.
-
-The following table shows both options and their capabilities. Choose the option that best fits your video recording needs:
-
-|                                      | Spectator View (Preview) |              Spectator View Pro              |
-|--------------------------------------|:-----------------------:|:-------------------------------------------:|
-| HD quality                         |         Full HD         |        Professional quality filming (as determined by DSLR)      |
-| Easy camera movement                      |            ✔            |                                             |
-| Third-person view                    |            ✔            |                      ✔                      |
-| Can be streamed to screens           |            ✔            |                      ✔                      |
-| Portable                             |            ✔            |                                             |
-| Wireless                             |            ✔            |                                             |
-| Additional required hardware         |     iPhone (or iPad)    | HoloLens + Rig + Tripod + DSLR + PC + Unity |
-| Hardware investment                  |           Low           |                     High                    |
-| Cross-platform                       |           iOS           |                                             |
-| Viewer can interact                  |            ✔            |                                             |
-| Networking required (UNET scripting) |            ✔            |                      ✔                      |
-| Runtime setup duration               |         Instant         |                     Slow                    |
-
-## Spectator View (Preview)
-
-![Marker](images/SpecViewPhoneDemo.jpg)
-
-### Use cases
-
-- Filming holograms in HD: Using Spectator View (Preview), you can record a mixed reality experience using an iPhone. Record in full HD and apply anti-aliasing to holograms and even shadows. It is a cost-effective and quick way to capture video of holograms.
-- Live demos: Stream live mixed reality experiences to an Apple TV directly from your iPhone or iPad, lag-free!
-- Share the experience with guests: Let non-HoloLens users experience holograms directly from their phones or tablets.
-
-### Current features
-
-- Network auto-discovery for adding phones to the session.
-- Automatic session handling, so users are added to the correct session.
-- Spatial synchronization of Holograms, so everyone sees holograms in the exact same place.
-- iOS support (ARKit-enabled devices).
-- Multiple iOS guests.
-- Recording of video + holograms + ambient sound + hologram sound.
-- Share sheet so you can save video, email it, or share with other supporting apps.
-
-<<<<<<< HEAD
->[!NOTE] 
->The Spectator View (Preview) code cannot be used with the Spectator View Pro version code. We recommend to implement it in new projects where video recording of holograms is required.
-
->[!VIDEO https://www.youtube.com/watch?v=3fXlPw_FGLg]
-=======
->The Spectator View (Preview) code cannot be used with the Spectator View Pro version code. We recommend to implement it in new projects where video recording of holograms is required.
-
-Spectator View (Preview) video
-
-<a href="https://www.youtube.com/watch?v=3fXlPw_FGLg" target="_blank"><img src="https://img.youtube.com/vi/3fXlPw_FGLg/0.jpg"></a>
-</BR>_Click image to play video_
->>>>>>> 7d273367
-
-### Licenses
-
-- OpenCV - (3-clause BSD License) https://opencv.org/license.html
-- Unity ARKit - (MIT License) https://bitbucket.org/Unity-Technologies/unity-arkit-plugin/src/3691df77caca2095d632c5e72ff4ffa68ced111f/LICENSES/MIT_LICENSE?at=default&fileviewer=file-view-default
-
-## How to set up Spectator View (Preview)
-
-### Requirements
-
-- Spectator View plugin and required OpenCV binaries, which can be found at https://github.com/Microsoft/MixedRealityToolkit/tree/master/SpectatorViewPlugin. Details on how to build the Spectator View Native Plugin can be found below. From the generated binaries you will need:
-<<<<<<< HEAD
-    - opencv_aruco343.dll
-    - opencv_calib3d343.dll
-    - opencv_core343.dll
-    - opencv_features2d343.dll
-    - opencv_flann343.dll
-    - opencv_imgproc343.dll
-=======
-    - opencv_aruco341.dll
-    - opencv_calib3d341.dll
-    - opencv_core341.dll
-    - opencv_features2d341.dll
-    - opencv_flann341.dll
-    - opencv_imgproc341.dll
->>>>>>> 7d273367
-    - zlib1.dll
-    - SpectatorViewPlugin.dll
-- Spectator View uses Unity Networking (UNET) for its network discovery and spatial syncing. This means all interactivity during the application needs to be synced between the devices.
-- Unity 2017.2.1p2 or later
-- Hardware
-    - A HoloLens
-    - Windows PC running Windows 10
-    - ARKit compatible device (iPhone 6s onwards / iPad Pro 2016 onwards / iPad 2017 onwards) - running iOS 11 or above
-    - Mac with xcode 9.2 onwards
-- Apple developer account, free or paid (https://developer.apple.com/)
-- Microsoft Visual Studio 2017
-
-### Building the Spectator View native plugin
-
-To generate the required files, follow these steps: https://github.com/Microsoft/MixedRealityToolkit/blob/master/SpectatorViewPlugin/README.md
-
-### Project setup
-
-1. Prepare your scene, ensuring all visable gameobjects within your scene are contained under a world root gameobject.
-
-    ![World Root](images/SpecViewPhoneWorldRoot2.PNG)
-
-2. Add the SpectatorView prefab ([Assets/HoloToolkit-Preview/SpectatorView/Prefabs/SpectatorView.prefab](https://github.com/Microsoft/MixedRealityToolkit-Unity/blob/htk_release/Assets/HoloToolkit-Preview/SpectatorView/Prefabs/SpectatorView.prefab)) into your scene.
-3. Add the SpectatorViewNetworking prefab ([Assets/HoloToolkit-Preview/SpectatorView/Prefabs/SpectatorViewNetworking.prefab](https://github.com/Microsoft/MixedRealityToolkit-Unity/blob/htk_release/Assets/HoloToolkit-Preview/SpectatorView/Prefabs/SpectatorViewNetworking.prefab)) into your scene.
-4. Select the SpectatorViewNetworking gameobject and on the SpectatorViewNetworkingManager component, there's a few things you can link up. If left untouched this component will search for necessary scripts at runtime.
-    - Marker Detection HoloLens -> SpectatorView/Hololens/MarkerDetection
-    - Marker Generation 3D -> SpectatorView/IPhone/SyncMarker/3DMarker
-
-    ![SpectatorView Network Discovery](images/SpecViewPhoneNetworkDiscovery.PNG)
-
-### Networking your app
-
-- Spectator View uses UNET for its networking and manages all host-client connections for you.
-- Any app specific data has to be synced and implemented by you, using e.g. SyncVars, NetworkTransform, NetworkBehavior.
-- For more information on Unity Networking please visit https://docs.unity3d.com/Manual/UNet.html (Note: UNet has been deprecated; the current refactor of the Spectator View codebase will address this issue)
-
-### Building for each platform (HoloLens or iOS)
-
-- When building for iOS, ensure you remove the GLTF component of MRTK as this is not yet compatible with this platform.
-- At the top level of the SpectatorView prefab there is a component called 'Platform Switcher'. Select the platform you want to build for.
-    - If selecting 'Hololens' you should see all gameobjects beneath the iPhone gameobject in the SpectatorView prefab become inactive and all the gameobjects under 'Hololens' become active.
-    - This can take a little while as depending on the platform you choose the HoloToolkit is being added or removed from the project.
-
-    ![Platform Switcher](images/SpecViewPhoneSwitcher.PNG)
-
-- Ensure you build all versions of the application using the same Unity editor instance (do not close Unity between builds) due to an unresolved issue with Unity.
-
-### Running your app
-
-Once you have built and deployed a version of you application on iPhone and on HoloLens, you should be able to connect them.
-
-1. Ensure that both devices are on the same Wi-Fi network.
-2. Start the application on the both devices, in no specific order. The process of starting the application on the iPhone should trigger the HoloLens camera to turn on and begin taking pictures.
-3. As soon as iPhone app starts, it will look for surfaces like floors or tables. When surfaces are found, you should see a marker similar to the one below. Show this marker to the HoloLens.
-
-    ![Marker](images/SpecViewPhoneMarker.PNG)
-
-4. Once the marker has been detected by the HoloLens it should disappear and both devices should be connected and spatially synced.
-
-### Recording video
-
-1. To capture and save a video from the iPhone, tap and hold the screen for 1 second. This will open the recording menu.
-2. Tap the red record button, this will start a countdown before beginning to record the screen.
-3. To finish recording tap and hold the screen for another 1 second, then tap the stop button.
-4. Once the recorded video loads, a Preview button (blue button) will appear, tap to watch the recorded video.
-5. Open the Share sheet and select Save to camera roll.
-
-### Example scene
-
-An example scene can be found in [HoloToolkit-Examples\SpectatorView\Scenes\SpectatorViewExample.unity](https://github.com/Microsoft/MixedRealityToolkit-Unity/blob/htk_release/Assets/HoloToolkit-Examples/SpectatorView/Scenes/SpectatorViewExample.unity)
-
-### Troubleshooting
-
-**The Unity Editor won't connect to a session hosted by a HoloLens device**
-
-- This could be the Windows Firewall.
-- Go to Windows Firewall options.
-- Allow an app or feature through Windows Firewall.
-- For all instances of Unity Editor in the list tick, Domain, Private and Public.
-- Then go back to Windows Firewall options.
-- Click Advanced settings.
-- Click Inbound Rules.
-- All instances of Unity Editor should have a green tick.
-- For any instances of Unity Editor that don't have a green tick:
-    - Double click it.
-    - In the action dialog select Allow the connection.
-    - Click OK.
-    - Restart the Unity Editor.
-
-**At runtime the iPhone screen says "Locating Floor..." but does not display an AR marker.**
-
-- The iPhone is looking for a horizontal surface so try pointing the iPhone camera towards the floor or a table. This will help ARKit find surfaces necessary to spatially sync with HoloLens.
-
-**HoloLens camera does not turn on automatically when iPhone tries to join.**
-
-- Make sure both HoloLens and iPhone are running on the same Wi-Fi network.
-
-**When launching an Spectator View application on a mobile device, other hololens running other Spectator View apps turn on their camera**
-
-- Goto the NewDeviceDiscovery component and change the both the Broadcast Key and Broadcast port to two unique values.
-- Go to SpectatorViewDiscovery and change the Broadcast Key and Broadcast port to another set of unique numbers.
-
-**The HoloLens won't connect with the mac Unity Editor.**
-
-- This is a known issue which could be linked to the Unity version. Building to the iPhone should still work and connect as normal.
-
-**The HoloLens camera turns on but is not able to scan the marker.**
-
-- Ensure that you build all versions of the application using the same Unity Editor instance (do not close Unity between builds). This is due to an unknown issue with Unity.
-
-## Spectator View Pro
-
-**Spectator View Pro setup**
-
-![Spectator view setup](images/spectatorview-300px.png)
-
-Using Spectator View Pro involves these four components:
-1. An app built specifically to enable spectator view, which is based on [shared experiences in mixed reality](shared-experiences-in-mixed-reality.md).
-2. A user wearing HoloLens using the app.
-3. A spectator view camera rig providing a third-person perspective video.
-4. A desktop PC running the shared experience app and compositing the holograms into a spectator view video.
-
-![Spectator View Pro setup](images/hololensspectatorview-500px.jpg) 
-
-### Use cases
-
->[!VIDEO https://www.youtube.com/embed/DgIHjxoPy_c]
-
-**Spectator View Pro photo capture scenario example**
-
-
-![Spectator View Pro photo capture scenario example](images/fall-350px.jpg)
-
-**Spectator View Pro video capture scenario example**
-
-
-![Spectator View Pro video capture scenario example](images/spectatorviewvideo.gif) 
-
-
-There are three key scenarios that work well with this technology:
-1. **Photo capture**
-Using this technology, you can capture high resolution images of your holograms. These images can be used to showcase content at marketing events, send to your potential clients, or even submit your application to the Windows Store. You get to decide which photo camera you would like to use to capture these images, as such you may prefer a quality DSLR camera.
-2. **Live demonstrations**
-Spectator view is a preferred approach for live demonstrations as the camera position remains steady or controlled. Because you can use a high-quality video camera, you can also produce high-quality images meant for a big screen. This is also appropriate for streaming live demos on a screen, possibly to eager participants waiting in line for their turn.
-3. **Video capture**
-Videos are the best story telling mechanism for sharing a holographic app experience with many people. Spectator view lets you choose the camera, lens, and framing that best suits how you want to showcase your app. It puts you in control of the video quality based on the video hardware you have available.
-
-### Comparing video capture techniques
-
-[Mixed reality capture](mixed-reality-capture.md) (MRC) provides a video composite of what the HoloLens user is seeing from a first person point-of-view. Spectator view produces a video from a third-person perspective, allowing the video observer to see the environment with holograms and the user wearing a HoloLens device. Because you have a choice of camera, spectator views can also produce higher resolution and better quality images than the built-in HoloLens camera used for MRC images. For this reason, spectator view is better suited for app images in the Windows Store, marketing videos, or for projecting a live view for an audience.
-
-**Spectator View Pro professional camera used in Microsoft keynote presentations**
-
-
-![Spectator View Pro professional camera used in Microsoft keynote presentations](images/spectator-view-professional-red-camera-300px.jpg)
-
-
-Spectator view has been an essential piece of how Microsoft HoloLens has presented experiences to audiences since the very beginning when the product was announced in January 2015. The professional setup used had high demands and an expensive price tag to go with it. For example, the camera uses a genlock signal to ensure precise timing that coordinates with the HoloLens tracking system. In this setup, moving the spectator view camera was possible while keeping holograms stable to match the experience of someone who is seeing the experience directly in HoloLens.
-
-The open-source version of spectator view trades off the ability to move the camera rig in order to dramatically lower the cost of the overall setup. This project uses an external camera rigidly mounted to a HoloLens to take high-definition pictures and video of your holographic Unity project. **During live demonstrations, the camera should remain in a fixed position.** Movement of the camera can lead to hologram jitter or drift. This is because the timing of the video frame and the rendering of holograms on the PC may not be precisely synchronized. Therefore, keeping the camera steady or limiting movement will produce a result close to what the person wearing a HoloLens can see.
-
-To make your app ready for spectator view, you'll need to build a [shared experience](holograms-240.md) app and ensure the app can run on both HoloLens as well as desktop in the Unity editor. The desktop version of the app will have additional components built in that composite the video feed with the rendered holograms.
-
-## How to set up Spectator View Pro 
-
-### Requirements
-
-#### Hardware shopping list
-
-![Spectator View Pro Rig](images/spectatorviewrig-350px.jpg)
-
-Below is a recommended list of hardware, but you can experiment with other compatible units too. 
-
-|  Hardware component  |  Recommendation | 
-| --- | --- |
-|  A PC configuration that works for holographic development with the HoloLens emulator.  |  | 
-|  Camera with HDMI out or photo capture SDK. | For photo and video capture, we have tested the [Canon EOS 5D Mark III](https://www.amazon.com/Canon-Frame-Full-HD-Digital-Camera/dp/B007FGYZFI/ref=sr_1_3?s=photo&ie=UTF8&qid=1480537693&sr=1-3&keywords=Canon+5D+Mark+III) camera. For live demonstrations, we have tested the [Blackmagic Design Production Camera 4K](https://www.amazon.com/Blackmagic-Design-Production-Camera-Mount/dp/B00CWLSHYG/ref=sr_1_1?s=photo&ie=UTF8&qid=1480537790&sr=1-1&keywords=blackmagic+design+production+camera+4k). Note, any camera with HDMI out (e.g. GoPro) should work. Many of our videos use the [Canon EF 14mm f/2.8L II USM Ultra-Wide Angle Fixed Lens](https://www.amazon.com/Canon-Ultra-Wide-Angle-Digital-Cameras/dp/B000V5P94Q), but you should choose a camera lens that meets your needs. | 
-|  Capture card for your PC to get color frames from your camera to calibrate your rig and preview your composite scene. |  We have tested the [Blackmagic Design Intensity Pro 4K capture card](https://www.amazon.com/dp/B00U3QNP7Q). | 
-|  Cables |  [HDMI to Mini HDMI](https://www.amazon.com/AmazonBasics-High-Speed-Mini-HDMI-HDMI-Cable/dp/B014I8UHXE?ie=UTF8&psc=1&redirect=true&ref_=oh_aui_detailpage_o03_s00) for attaching your camera to your capture card. Ensure you purchase an HDMI form factor that fits your camera. (GoPro, for instance, outputs over [Micro HDMI](https://www.amazon.com/dp/B014I8U33I/ref=twister_B0198TA40O?_encoding=UTF8&psc=1).) \
-[HDMI cable](https://www.amazon.com/dp/B014I8TC4E/ref=twister_B016I3XG0S?_encoding=UTF8&th=1) for viewing the composite feed on a preview monitor or television. | 
-|  Machined aluminum bracket to connect your HoloLens to the camera. More details can be found in the OSS project README. |  | 
-|  3D printed adapter to connect the HoloLens mount to the camera hotshoe. More details can be found in the OSS project README. |  | 
-|  Hotshoe fastener to mount the hotshoe adapter.  |  [Hotshoe Fastener](https://www.amazon.com/Fotasy-SCX2-Adapter-Premier-Cleaning/dp/B00HPAPFNU/ref=redir_mobile_desktop?ie=UTF8&psc=1&ref_=yo_ii_img) | 
-|  Assorted nuts, bolts, and tools. |  [1/4-20" Nuts](https://www.amazon.com/Hillman-Group-150003-20-Inch-100-Pack/dp/B000BPEPNW/ref=redir_mobile_desktop?ie=UTF8&psc=1&ref_=yo_ii_img) \
-[1/4-20" x 3/4" Bolts](https://www.amazon.com/Hard-Find-Fastener-014973100032-4-20-Inch/dp/B004S6RZPK/ref=redir_mobile_desktop?ie=UTF8&psc=1&ref_=yo_ii_img) \
-[7/16 Nut Driver](https://www.amazon.com/Klein-Tools-630-7-Cushion-Grip-Hollow-Shank/dp/B000BPG4CW/ref=sr_1_1?ie=UTF8&qid=1479853212&sr=8-1) \
-[T15 Torx](https://www.amazon.com/Stanley-60-011-Standard-Torx-Screwdriver/dp/B000KFXDWW/ref=sr_1_1?ie=UTF8&qid=1479853303&sr=8-1) \
-[T7 Torx](https://www.amazon.com/SE-7542ST-6-Piece-Professional-Screwdriver/dp/B000ST3K3W/ref=sr_1_1?ie=UTF8&qid=1479853479&sr=8-1) | 
-
-#### Software components
-
-1. Software downloaded from the [GitHub project for spectator view](https://github.com/Microsoft/HoloLensCompanionKit/tree/master/SpectatorView).
-2. [Blackmagic Capture Card SDK](https://www.blackmagicdesign.com/support).\
- Search for Desktop Video Developer SDK in "Latest Downloads".
-3. [Blackmagic Desktop Video Runtime](https://www.blackmagicdesign.com/support).\
- Search for Desktop Video Software Update in "Latest Downloads".\
- Ensure the version number matches the SDK version.
-4. [OpenCV 3.1](https://opencv.org/releases.html) For calibration or video capture without the Blackmagic capture card.
-5. [Canon SDK](https://www.usa.canon.com/internet/portal/us/home/explore/solutions-services/digital-camera-sdk-information) (Optional).\
- If you are using a Canon camera and have access to the Canon SDK, you can tether your camera to your PC to take higher resolution images.
-6. Unity for your holographic app development.\
- Supported version can be found in the OSS project.
-7. Visual Studio 2015 with latest updates.
-
-### Building your own Spectator View Pro camera
-
-**NOTICE & DISCLAIMER:** When making modifications to your HoloLens hardware (including, but not limited to, setting up your HoloLens for "spectator view") basic safety precautions should always be observed. Read all instructions and manuals before making any modifications. It is your responsibility to follow all instructions and use tools as directed. You may have purchased or licensed your HoloLens with a limited warranty or no warranty. Please read your applicable [HoloLens License Agreement or Terms of Use and Sale](http://microsoft.com/microsoft-hololens/en-us/order-now) to understand your warranty options.
-
->[!VIDEO https://www.youtube.com/embed/aKX8UMejtWc]
-
-#### Rig Assembly
-
-**Assembled Spectator View Pro rig with HoloLens and DSLR camera**
-
-
-![Assembled Spectator View Pro rig with HoloLens and DSLR camera.](images/assembly.gif)
-
-
-* Use a T7 screwdriver to remove the headband from the HoloLens. Once the screws are loose, poke them out with a paperclip from the other side.
-* Remove the screw cap on the inside front of the HoloLens visor with a small flat head screwdriver.
-* Use a T15 screwdriver to remove the small torx bolts from the HoloLens bracket to remove the U and Hook-shaped attachments.
-* Place the HoloLens on the bracket, lining up the exposed hole on the inside of the visor with the extrusion on the front of the bracket. The HoloLens' arms should be kept in place by the pins on the bottom of the bracket.
-* Reattach the U and Hook-shaped attachments to secure the HoloLens to the bracket.
-* Attach the hotshoe fastener to the hotshoe of your camera.
-* Attach the mount adapter to the hotshoe fastener.
-* Rotate the adapter so the narrow side is facing forward and parallel to the camera's lens.
-* Secure the adapter in place with a 1/4" nut using the 7/16 nut driver.
-* Position the bracket against the adapter so the front of the HoloLens' visor is as close as possible to the front of the camera's lens.
-* Attach the bracket with 4 1/4" nuts and bolts using the 7/16 nut driver.
-
-#### PC Setup
-* Install the software from the software components section.
-* Add the capture card to an open PCIe slot on your motherboard.
-* Plug an HDMI cable from your camera to the outer HDMI slot (HDMI-In) on the capture card.
-* Plug an HDMI cable from the center HDMI slot (HDMI-Out) on the capture card to an optional preview monitor.
-
-#### Camera Setup
-* Change your camera to Video Mode so it outputs at the full 1920x1080 resolution rather than a cropped 3:4 photo resolution.
-* Find your camera's HDMI settings and enable **Mirroring** or **Dual Monitor**.
-* Set the output resolution to 1080P.
-* Turn off **Live View On Screen Display** so any screen overlays do not appear in the composite feed.
-* Turn on your camera's **Live View**.
-* If using the **Canon SDK** and would like to use a flash unit, disable **Silent LV Shoot**.
-* Plug an HDMI cable from the camera to the outer HDMI slot (HDMI-In) on the capture card.
-
-#### Calibration
-
-After setting up your spectator view rig, you must calibrate in order to get the position and rotation offset of your camera to your HoloLens.
-* Open the Calibration Visual Studio solution under Calibration\Calibration.sln.
-* In this solution, you will find the file dependencies.props which creates macros for the inc locations of the 3rd party sources.
-* Update this file with the location you installed OpenCV 3.1, the Blackmagic SDK, and the Canon SDK (if applicable)
-
-**Dependency locations snapshot in Visual Studio**
-
-
-![Dependency locations snapshot in Visual Studio](images/dependencies-600px.png)
-
-
-* Print out the calibration pattern Calibration\CalibrationPatterns\2_66_grid_FULL.png on a flat, rigid surface.
-* Plug your HoloLens into your PC over USB.
-* Update the preprocessor definitions **HOLOLENS_USER** and **HOLOLENS_PW** in **stdafx.h** with your HoloLens' device portal credentials.
-* Attach your camera to your capture card over HDMI and turn it on.
-* Run the Calibration solution.
-* Move the checkerboard pattern around the view like this:!
-
-**Calibrating the Spectator View Pro rig**
-
-
-[Calibrating the Spectator View Pro rig](images/calibration.gif)
-
-
-* A picture will automatically be taken when a checkerboard is in view. Look for the white light on the HoloLens' visor before advancing to the next pose.
-* When finished, press **Enter** with the Calibration app in focus to create a **CalibrationData.txt** file.
-* This file will be saved to **Documents\CalibrationFiles\CalibrationData.txt**
-* Inspect this file to see if your calibration data is accurate:
-   * **DSLR RMS** should be close to 0.
-   * **HoloLens RMS** should be close to 0.
-   * **Stereo RMS** may be 20-50, this is acceptable since the field of view between the two cameras may be different.
-   * **Translation** is the distance from the HoloLens' camera to the attached camera's lens. This is in meters.
-   * **Rotation** should be close to identity.
-   * **DSLR_fov** y value should be close to the vertical field of view expected from your lens' focal length and any camera body crop factor.
-* If any of the above values do not appear to make sense, recalibrate.
-* Copy this file to the **Assets** directory in your Unity project.
-
-### Compositor
-
-The compositor is a Unity extension that runs as a window in the Unity editor. To enable this, the Compositor Visual Studio solution first needs to be built.
-* Open the Compositor Visual Studio solution under Compositor\Compositor.sln
-* Update dependencies.props with the same criteria from the Calibration solution above. If you followed the calibration steps, this file will already have been updated.
-* Build the entire solution as Release and the architecture that matches your Unity version's architecture. If in doubt, build both x86 and x64.
-* If you built the solution for x64, also build the SpatialPerceptionHelper project as x86 since it will run on the HoloLens.
-* Close Unity if it is running your application. Unity needs to be relaunched if DLLs are changed at runtime.
-* Run Compositor\CopyDLL.cmd to copy the DLLs built from this solution to your Unity project. This script will copy the DLLs to the included sample project. Once you have your own project set up, you can run CopyDLL with a command line argument pointing to your project's Assets directory to copy there as well.
-* Launch the sample Unity app.
-
-### Unity app
-
-The compositor runs as a window in the Unity Editor. The included sample project has everything set up to work with spectator view once the compositor DLLs are copied.
-
-Spectator view requires the application to be run as a [shared experience](holograms-240.md). This means that any application state changes that happen on the HoloLens need to be networked to update the app running in Unity too.
-
-If starting from a new Unity project, you will need to do some setup first:
-* Copy **Assets/Addons/HolographicCameraRig** from the sample project to your project.
-* Add the latest MixedRealityToolkit to your project, including **Sharing**, **csc.rsp**, **gmcs.rsp**, and **smcs.rsp**.
-* Add your **CalibrationData.txt** file to your Assets directory.
-
-![Unity assets directory snapshot](images/files-400px.png)
-
-* Add the **HolographicCameraRig\Prefabs\SpectatorViewManager** prefab to your scene and fill in the fields:
-   * **HolographicCameraManager** should be populated with the HolographicCameraManager prefab from the HolographicCameraRig prefab directory.
-   * **Anchor** should be populated with the Anchor prefab from the HolographicCameraRig prefab directory.
-   * **Sharing** should be populated with the Sharing prefab from the MixedRealityToolkit.
-   * Note: If any of these prefabs already exist in your project hierarchy, the existing prefabs will be used instead of these ones.
-   * **Spectator View IP** should be the IP of your HoloLens attached to your spectator view rig.
-   * **Sharing Service IP** should be the IP of the PC running the MixedRealityToolkit SharingService.
-   * Optional: If you have multiple spectator view rigs attached to multiple PC's, **Local Computer IP** should be set with the PC the spectator view rig will communicate with.
-
-![Spectator View Manager properties in Unity](images/spectatorviewmanager-500px.png)
-
-* Start the MixedRealityToolkit **Sharing Service**
-* Build and deploy the app as a D3D UWP to the HoloLens attached to the spectator view rig.
-* Deploy the app to any other HoloLens devices in the experience.
-* Check the **Run In Background** checkbox under **edit/project settings/player**.
-
-![Run in background setting in Unity](images/run-in-bg-400px.png)
-* Launch the compositor window under **Spectator View/Compositor**
-
-![Compositor view for spectator view in Unity](images/compositor-500px.png)
-
-* This window allows you to:
-   * Start recording video
-   * Take a picture
-   * Change hologram opacity
-   * Change the frame offset (which adjusts the color timestamp to account for capture card latency)
-   * Open the directory the captures are saved to
-   * Request spatial mapping data from the spectator view camera (if a SpatialMappingManager exists in your project)
-   * Visualize the scene's composite view as well as color, holograms, and alpha channel individually.
-   * Turn your camera on.
-   * Press play in Unity.
-   * When the camera is moved, holograms in Unity should be where they are in the real world relative to your camera color feed.
-
-## See also
-
-* [Mixed reality capture](mixed-reality-capture.md) 
-* [Mixed reality capture for developers](mixed-reality-capture-for-developers.md)
-* [Shared experiences in mixed reality](shared-experiences-in-mixed-reality.md)
-<<<<<<< HEAD
-* [Spectator View (Preview) code on GitHub](https://github.com/Microsoft/MixedRealityToolkit-Unity/tree/htk_release/Assets/HoloToolkit-Preview/SpectatorView)
-* [Spectator View (Preview) native code on GitHub](https://github.com/Microsoft/MixedRealityToolkit/tree/master/SpectatorViewPlugin)
-=======
-* [MR Sharing 240](holograms-240.md)
-* [Spectator View (Preview) code on GitHub](https://github.com/Microsoft/MixedRealityToolkit/tree/master/SpectatorViewPlugin)
->>>>>>> 7d273367
-* [Spectator View Pro code on GitHub](https://github.com/Microsoft/HoloLensCompanionKit/tree/master/SpectatorView)
+---
+title: Spectator View (Preview and Pro)
+description: Visualize holograms from an external device as a means of demonstrating a mixed reality experience on an external display or recording video of a mixed reality experience.
+author: Chris Barth
+ms.author: chriba
+ms.date: 02/11/2018
+ms.topic: article
+keywords: Spectator View, iPhone, iOS, iPad, OpenCV, Camera, ARKit, HoloLens, Mixed Reality, MixedRealityToolkit, demo, record
+---
+
+# Spectator View for HoloLens
+
+![Marker](images/SpecViewPhoneHero.jpg)
+
+
+# Current Refactor
+
+> [!NOTE]
+>Spectator View for HoloLens is being actively refactored. This work is intended to consolidate the Preview and Pro codebases and extend support to HoloLens 2. 
+
+To view the current state of the Spectator View refactor see 'feature/spectatorView' branches in both the MixedRealityToolkit and MixedRealityToolkit-Unity repos:
+
+https://github.com/Microsoft/MixedRealityToolkit-Unity/tree/feature/spectatorView/Assets/MixedRealityToolkit.Extensions/SpectatorView
+https://github.com/Microsoft/MixedRealityToolkit/tree/feature/spectatorView/SpectatorViewPlugin
+
+# Overview
+
+When wearing a HoloLens, we often forget that a person who does not have it on is unable to experience the wonders that we can. Spectator View allows others to see on a 2D screen what a HoloLens user sees in their world.
+Spectator View (Preview) is fast and affordable approach to recording holograms in HD, while Spectator View Pro is intended for professional quality recording of holograms.
+
+The following table shows both options and their capabilities. Choose the option that best fits your video recording needs:
+
+|                                      | Spectator View (Preview) |              Spectator View Pro              |
+|--------------------------------------|:-----------------------:|:-------------------------------------------:|
+| HD quality                         |         Full HD         |        Professional quality filming (as determined by DSLR)      |
+| Easy camera movement                      |            ✔            |                                             |
+| Third-person view                    |            ✔            |                      ✔                      |
+| Can be streamed to screens           |            ✔            |                      ✔                      |
+| Portable                             |            ✔            |                                             |
+| Wireless                             |            ✔            |                                             |
+| Additional required hardware         |     iPhone (or iPad)    | HoloLens + Rig + Tripod + DSLR + PC + Unity |
+| Hardware investment                  |           Low           |                     High                    |
+| Cross-platform                       |           iOS           |                                             |
+| Viewer can interact                  |            ✔            |                                             |
+| Networking required (UNET scripting) |            ✔            |                      ✔                      |
+| Runtime setup duration               |         Instant         |                     Slow                    |
+
+## Spectator View (Preview)
+
+![Marker](images/SpecViewPhoneDemo.jpg)
+
+### Use cases
+
+- Filming holograms in HD: Using Spectator View (Preview), you can record a mixed reality experience using an iPhone. Record in full HD and apply anti-aliasing to holograms and even shadows. It is a cost-effective and quick way to capture video of holograms.
+- Live demos: Stream live mixed reality experiences to an Apple TV directly from your iPhone or iPad, lag-free!
+- Share the experience with guests: Let non-HoloLens users experience holograms directly from their phones or tablets.
+
+### Current features
+
+- Network auto-discovery for adding phones to the session.
+- Automatic session handling, so users are added to the correct session.
+- Spatial synchronization of Holograms, so everyone sees holograms in the exact same place.
+- iOS support (ARKit-enabled devices).
+- Multiple iOS guests.
+- Recording of video + holograms + ambient sound + hologram sound.
+- Share sheet so you can save video, email it, or share with other supporting apps.
+
+
+>[!NOTE] 
+>The Spectator View (Preview) code cannot be used with the Spectator View Pro version code. We recommend to implement it in new projects where video recording of holograms is required.
+
+>[!VIDEO https://www.youtube.com/watch?v=3fXlPw_FGLg]
+=
+
+### Licenses
+
+- OpenCV - (3-clause BSD License) https://opencv.org/license.html
+- Unity ARKit - (MIT License) https://bitbucket.org/Unity-Technologies/unity-arkit-plugin/src/3691df77caca2095d632c5e72ff4ffa68ced111f/LICENSES/MIT_LICENSE?at=default&fileviewer=file-view-default
+
+## How to set up Spectator View (Preview)
+
+### Requirements
+
+- Spectator View plugin and required OpenCV binaries, which can be found at https://github.com/Microsoft/MixedRealityToolkit/tree/master/SpectatorViewPlugin. Details on how to build the Spectator View Native Plugin can be found below. From the generated binaries you will need:
+
+    - opencv_aruco343.dll
+    - opencv_calib3d343.dll
+    - opencv_core343.dll
+    - opencv_features2d343.dll
+    - opencv_flann343.dll
+    - opencv_imgproc343.dll
+
+    - zlib1.dll
+    - SpectatorViewPlugin.dll
+- Spectator View uses Unity Networking (UNET) for its network discovery and spatial syncing. This means all interactivity during the application needs to be synced between the devices.
+- Unity 2017.2.1p2 or later
+- Hardware
+    - A HoloLens
+    - Windows PC running Windows 10
+    - ARKit compatible device (iPhone 6s onwards / iPad Pro 2016 onwards / iPad 2017 onwards) - running iOS 11 or above
+    - Mac with xcode 9.2 onwards
+- Apple developer account, free or paid (https://developer.apple.com/)
+- Microsoft Visual Studio 2017
+
+### Building the Spectator View native plugin
+
+To generate the required files, follow these steps: https://github.com/Microsoft/MixedRealityToolkit/blob/master/SpectatorViewPlugin/README.md
+
+### Project setup
+
+1. Prepare your scene, ensuring all visable gameobjects within your scene are contained under a world root gameobject.
+
+    ![World Root](images/SpecViewPhoneWorldRoot2.PNG)
+
+2. Add the SpectatorView prefab ([Assets/HoloToolkit-Preview/SpectatorView/Prefabs/SpectatorView.prefab](https://github.com/Microsoft/MixedRealityToolkit-Unity/blob/htk_release/Assets/HoloToolkit-Preview/SpectatorView/Prefabs/SpectatorView.prefab)) into your scene.
+3. Add the SpectatorViewNetworking prefab ([Assets/HoloToolkit-Preview/SpectatorView/Prefabs/SpectatorViewNetworking.prefab](https://github.com/Microsoft/MixedRealityToolkit-Unity/blob/htk_release/Assets/HoloToolkit-Preview/SpectatorView/Prefabs/SpectatorViewNetworking.prefab)) into your scene.
+4. Select the SpectatorViewNetworking gameobject and on the SpectatorViewNetworkingManager component, there's a few things you can link up. If left untouched this component will search for necessary scripts at runtime.
+    - Marker Detection HoloLens -> SpectatorView/Hololens/MarkerDetection
+    - Marker Generation 3D -> SpectatorView/IPhone/SyncMarker/3DMarker
+
+    ![SpectatorView Network Discovery](images/SpecViewPhoneNetworkDiscovery.PNG)
+
+### Networking your app
+
+- Spectator View uses UNET for its networking and manages all host-client connections for you.
+- Any app specific data has to be synced and implemented by you, using e.g. SyncVars, NetworkTransform, NetworkBehavior.
+- For more information on Unity Networking please visit https://docs.unity3d.com/Manual/UNet.html (Note: UNet has been deprecated; the current refactor of the Spectator View codebase will address this issue)
+
+### Building for each platform (HoloLens or iOS)
+
+- When building for iOS, ensure you remove the GLTF component of MRTK as this is not yet compatible with this platform.
+- At the top level of the SpectatorView prefab there is a component called 'Platform Switcher'. Select the platform you want to build for.
+    - If selecting 'Hololens' you should see all gameobjects beneath the iPhone gameobject in the SpectatorView prefab become inactive and all the gameobjects under 'Hololens' become active.
+    - This can take a little while as depending on the platform you choose the HoloToolkit is being added or removed from the project.
+
+    ![Platform Switcher](images/SpecViewPhoneSwitcher.PNG)
+
+- Ensure you build all versions of the application using the same Unity editor instance (do not close Unity between builds) due to an unresolved issue with Unity.
+
+### Running your app
+
+Once you have built and deployed a version of you application on iPhone and on HoloLens, you should be able to connect them.
+
+1. Ensure that both devices are on the same Wi-Fi network.
+2. Start the application on the both devices, in no specific order. The process of starting the application on the iPhone should trigger the HoloLens camera to turn on and begin taking pictures.
+3. As soon as iPhone app starts, it will look for surfaces like floors or tables. When surfaces are found, you should see a marker similar to the one below. Show this marker to the HoloLens.
+
+    ![Marker](images/SpecViewPhoneMarker.PNG)
+
+4. Once the marker has been detected by the HoloLens it should disappear and both devices should be connected and spatially synced.
+
+### Recording video
+
+1. To capture and save a video from the iPhone, tap and hold the screen for 1 second. This will open the recording menu.
+2. Tap the red record button, this will start a countdown before beginning to record the screen.
+3. To finish recording tap and hold the screen for another 1 second, then tap the stop button.
+4. Once the recorded video loads, a Preview button (blue button) will appear, tap to watch the recorded video.
+5. Open the Share sheet and select Save to camera roll.
+
+### Example scene
+
+An example scene can be found in [HoloToolkit-Examples\SpectatorView\Scenes\SpectatorViewExample.unity](https://github.com/Microsoft/MixedRealityToolkit-Unity/blob/htk_release/Assets/HoloToolkit-Examples/SpectatorView/Scenes/SpectatorViewExample.unity)
+
+### Troubleshooting
+
+**The Unity Editor won't connect to a session hosted by a HoloLens device**
+
+- This could be the Windows Firewall.
+- Go to Windows Firewall options.
+- Allow an app or feature through Windows Firewall.
+- For all instances of Unity Editor in the list tick, Domain, Private and Public.
+- Then go back to Windows Firewall options.
+- Click Advanced settings.
+- Click Inbound Rules.
+- All instances of Unity Editor should have a green tick.
+- For any instances of Unity Editor that don't have a green tick:
+    - Double click it.
+    - In the action dialog select Allow the connection.
+    - Click OK.
+    - Restart the Unity Editor.
+
+**At runtime the iPhone screen says "Locating Floor..." but does not display an AR marker.**
+
+- The iPhone is looking for a horizontal surface so try pointing the iPhone camera towards the floor or a table. This will help ARKit find surfaces necessary to spatially sync with HoloLens.
+
+**HoloLens camera does not turn on automatically when iPhone tries to join.**
+
+- Make sure both HoloLens and iPhone are running on the same Wi-Fi network.
+
+**When launching an Spectator View application on a mobile device, other hololens running other Spectator View apps turn on their camera**
+
+- Goto the NewDeviceDiscovery component and change the both the Broadcast Key and Broadcast port to two unique values.
+- Go to SpectatorViewDiscovery and change the Broadcast Key and Broadcast port to another set of unique numbers.
+
+**The HoloLens won't connect with the mac Unity Editor.**
+
+- This is a known issue which could be linked to the Unity version. Building to the iPhone should still work and connect as normal.
+
+**The HoloLens camera turns on but is not able to scan the marker.**
+
+- Ensure that you build all versions of the application using the same Unity Editor instance (do not close Unity between builds). This is due to an unknown issue with Unity.
+
+## Spectator View Pro
+
+**Spectator View Pro setup**
+
+![Spectator view setup](images/spectatorview-300px.png)
+
+Using Spectator View Pro involves these four components:
+1. An app built specifically to enable spectator view, which is based on [shared experiences in mixed reality](shared-experiences-in-mixed-reality.md).
+2. A user wearing HoloLens using the app.
+3. A spectator view camera rig providing a third-person perspective video.
+4. A desktop PC running the shared experience app and compositing the holograms into a spectator view video.
+
+![Spectator View Pro setup](images/hololensspectatorview-500px.jpg) 
+
+### Use cases
+
+>[!VIDEO https://www.youtube.com/embed/DgIHjxoPy_c]
+
+**Spectator View Pro photo capture scenario example**
+
+
+![Spectator View Pro photo capture scenario example](images/fall-350px.jpg)
+
+**Spectator View Pro video capture scenario example**
+
+
+![Spectator View Pro video capture scenario example](images/spectatorviewvideo.gif) 
+
+
+There are three key scenarios that work well with this technology:
+1. **Photo capture**
+Using this technology, you can capture high resolution images of your holograms. These images can be used to showcase content at marketing events, send to your potential clients, or even submit your application to the Windows Store. You get to decide which photo camera you would like to use to capture these images, as such you may prefer a quality DSLR camera.
+2. **Live demonstrations**
+Spectator view is a preferred approach for live demonstrations as the camera position remains steady or controlled. Because you can use a high-quality video camera, you can also produce high-quality images meant for a big screen. This is also appropriate for streaming live demos on a screen, possibly to eager participants waiting in line for their turn.
+3. **Video capture**
+Videos are the best story telling mechanism for sharing a holographic app experience with many people. Spectator view lets you choose the camera, lens, and framing that best suits how you want to showcase your app. It puts you in control of the video quality based on the video hardware you have available.
+
+### Comparing video capture techniques
+
+[Mixed reality capture](mixed-reality-capture.md) (MRC) provides a video composite of what the HoloLens user is seeing from a first person point-of-view. Spectator view produces a video from a third-person perspective, allowing the video observer to see the environment with holograms and the user wearing a HoloLens device. Because you have a choice of camera, spectator views can also produce higher resolution and better quality images than the built-in HoloLens camera used for MRC images. For this reason, spectator view is better suited for app images in the Windows Store, marketing videos, or for projecting a live view for an audience.
+
+**Spectator View Pro professional camera used in Microsoft keynote presentations**
+
+
+![Spectator View Pro professional camera used in Microsoft keynote presentations](images/spectator-view-professional-red-camera-300px.jpg)
+
+
+Spectator view has been an essential piece of how Microsoft HoloLens has presented experiences to audiences since the very beginning when the product was announced in January 2015. The professional setup used had high demands and an expensive price tag to go with it. For example, the camera uses a genlock signal to ensure precise timing that coordinates with the HoloLens tracking system. In this setup, moving the spectator view camera was possible while keeping holograms stable to match the experience of someone who is seeing the experience directly in HoloLens.
+
+The open-source version of spectator view trades off the ability to move the camera rig in order to dramatically lower the cost of the overall setup. This project uses an external camera rigidly mounted to a HoloLens to take high-definition pictures and video of your holographic Unity project. **During live demonstrations, the camera should remain in a fixed position.** Movement of the camera can lead to hologram jitter or drift. This is because the timing of the video frame and the rendering of holograms on the PC may not be precisely synchronized. Therefore, keeping the camera steady or limiting movement will produce a result close to what the person wearing a HoloLens can see.
+
+To make your app ready for spectator view, you'll need to build a [shared experience](holograms-240.md) app and ensure the app can run on both HoloLens as well as desktop in the Unity editor. The desktop version of the app will have additional components built in that composite the video feed with the rendered holograms.
+
+## How to set up Spectator View Pro 
+
+### Requirements
+
+#### Hardware shopping list
+
+![Spectator View Pro Rig](images/spectatorviewrig-350px.jpg)
+
+Below is a recommended list of hardware, but you can experiment with other compatible units too. 
+
+|  Hardware component  |  Recommendation | 
+| --- | --- |
+|  A PC configuration that works for holographic development with the HoloLens emulator.  |  | 
+|  Camera with HDMI out or photo capture SDK. | For photo and video capture, we have tested the [Canon EOS 5D Mark III](https://www.amazon.com/Canon-Frame-Full-HD-Digital-Camera/dp/B007FGYZFI/ref=sr_1_3?s=photo&ie=UTF8&qid=1480537693&sr=1-3&keywords=Canon+5D+Mark+III) camera. For live demonstrations, we have tested the [Blackmagic Design Production Camera 4K](https://www.amazon.com/Blackmagic-Design-Production-Camera-Mount/dp/B00CWLSHYG/ref=sr_1_1?s=photo&ie=UTF8&qid=1480537790&sr=1-1&keywords=blackmagic+design+production+camera+4k). Note, any camera with HDMI out (e.g. GoPro) should work. Many of our videos use the [Canon EF 14mm f/2.8L II USM Ultra-Wide Angle Fixed Lens](https://www.amazon.com/Canon-Ultra-Wide-Angle-Digital-Cameras/dp/B000V5P94Q), but you should choose a camera lens that meets your needs. | 
+|  Capture card for your PC to get color frames from your camera to calibrate your rig and preview your composite scene. |  We have tested the [Blackmagic Design Intensity Pro 4K capture card](https://www.amazon.com/dp/B00U3QNP7Q). | 
+|  Cables |  [HDMI to Mini HDMI](https://www.amazon.com/AmazonBasics-High-Speed-Mini-HDMI-HDMI-Cable/dp/B014I8UHXE?ie=UTF8&psc=1&redirect=true&ref_=oh_aui_detailpage_o03_s00) for attaching your camera to your capture card. Ensure you purchase an HDMI form factor that fits your camera. (GoPro, for instance, outputs over [Micro HDMI](https://www.amazon.com/dp/B014I8U33I/ref=twister_B0198TA40O?_encoding=UTF8&psc=1).) \
+[HDMI cable](https://www.amazon.com/dp/B014I8TC4E/ref=twister_B016I3XG0S?_encoding=UTF8&th=1) for viewing the composite feed on a preview monitor or television. | 
+|  Machined aluminum bracket to connect your HoloLens to the camera. More details can be found in the OSS project README. |  | 
+|  3D printed adapter to connect the HoloLens mount to the camera hotshoe. More details can be found in the OSS project README. |  | 
+|  Hotshoe fastener to mount the hotshoe adapter.  |  [Hotshoe Fastener](https://www.amazon.com/Fotasy-SCX2-Adapter-Premier-Cleaning/dp/B00HPAPFNU/ref=redir_mobile_desktop?ie=UTF8&psc=1&ref_=yo_ii_img) | 
+|  Assorted nuts, bolts, and tools. |  [1/4-20" Nuts](https://www.amazon.com/Hillman-Group-150003-20-Inch-100-Pack/dp/B000BPEPNW/ref=redir_mobile_desktop?ie=UTF8&psc=1&ref_=yo_ii_img) \
+[1/4-20" x 3/4" Bolts](https://www.amazon.com/Hard-Find-Fastener-014973100032-4-20-Inch/dp/B004S6RZPK/ref=redir_mobile_desktop?ie=UTF8&psc=1&ref_=yo_ii_img) \
+[7/16 Nut Driver](https://www.amazon.com/Klein-Tools-630-7-Cushion-Grip-Hollow-Shank/dp/B000BPG4CW/ref=sr_1_1?ie=UTF8&qid=1479853212&sr=8-1) \
+[T15 Torx](https://www.amazon.com/Stanley-60-011-Standard-Torx-Screwdriver/dp/B000KFXDWW/ref=sr_1_1?ie=UTF8&qid=1479853303&sr=8-1) \
+[T7 Torx](https://www.amazon.com/SE-7542ST-6-Piece-Professional-Screwdriver/dp/B000ST3K3W/ref=sr_1_1?ie=UTF8&qid=1479853479&sr=8-1) | 
+
+#### Software components
+
+1. Software downloaded from the [GitHub project for spectator view](https://github.com/Microsoft/HoloLensCompanionKit/tree/master/SpectatorView).
+2. [Blackmagic Capture Card SDK](https://www.blackmagicdesign.com/support).\
+ Search for Desktop Video Developer SDK in "Latest Downloads".
+3. [Blackmagic Desktop Video Runtime](https://www.blackmagicdesign.com/support).\
+ Search for Desktop Video Software Update in "Latest Downloads".\
+ Ensure the version number matches the SDK version.
+4. [OpenCV 3.1](https://opencv.org/releases.html) For calibration or video capture without the Blackmagic capture card.
+5. [Canon SDK](https://www.usa.canon.com/internet/portal/us/home/explore/solutions-services/digital-camera-sdk-information) (Optional).\
+ If you are using a Canon camera and have access to the Canon SDK, you can tether your camera to your PC to take higher resolution images.
+6. Unity for your holographic app development.\
+ Supported version can be found in the OSS project.
+7. Visual Studio 2015 with latest updates.
+
+### Building your own Spectator View Pro camera
+
+**NOTICE & DISCLAIMER:** When making modifications to your HoloLens hardware (including, but not limited to, setting up your HoloLens for "spectator view") basic safety precautions should always be observed. Read all instructions and manuals before making any modifications. It is your responsibility to follow all instructions and use tools as directed. You may have purchased or licensed your HoloLens with a limited warranty or no warranty. Please read your applicable [HoloLens License Agreement or Terms of Use and Sale](http://microsoft.com/microsoft-hololens/en-us/order-now) to understand your warranty options.
+
+>[!VIDEO https://www.youtube.com/embed/aKX8UMejtWc]
+
+#### Rig Assembly
+
+**Assembled Spectator View Pro rig with HoloLens and DSLR camera**
+
+
+![Assembled Spectator View Pro rig with HoloLens and DSLR camera.](images/assembly.gif)
+
+
+* Use a T7 screwdriver to remove the headband from the HoloLens. Once the screws are loose, poke them out with a paperclip from the other side.
+* Remove the screw cap on the inside front of the HoloLens visor with a small flat head screwdriver.
+* Use a T15 screwdriver to remove the small torx bolts from the HoloLens bracket to remove the U and Hook-shaped attachments.
+* Place the HoloLens on the bracket, lining up the exposed hole on the inside of the visor with the extrusion on the front of the bracket. The HoloLens' arms should be kept in place by the pins on the bottom of the bracket.
+* Reattach the U and Hook-shaped attachments to secure the HoloLens to the bracket.
+* Attach the hotshoe fastener to the hotshoe of your camera.
+* Attach the mount adapter to the hotshoe fastener.
+* Rotate the adapter so the narrow side is facing forward and parallel to the camera's lens.
+* Secure the adapter in place with a 1/4" nut using the 7/16 nut driver.
+* Position the bracket against the adapter so the front of the HoloLens' visor is as close as possible to the front of the camera's lens.
+* Attach the bracket with 4 1/4" nuts and bolts using the 7/16 nut driver.
+
+#### PC Setup
+* Install the software from the software components section.
+* Add the capture card to an open PCIe slot on your motherboard.
+* Plug an HDMI cable from your camera to the outer HDMI slot (HDMI-In) on the capture card.
+* Plug an HDMI cable from the center HDMI slot (HDMI-Out) on the capture card to an optional preview monitor.
+
+#### Camera Setup
+* Change your camera to Video Mode so it outputs at the full 1920x1080 resolution rather than a cropped 3:4 photo resolution.
+* Find your camera's HDMI settings and enable **Mirroring** or **Dual Monitor**.
+* Set the output resolution to 1080P.
+* Turn off **Live View On Screen Display** so any screen overlays do not appear in the composite feed.
+* Turn on your camera's **Live View**.
+* If using the **Canon SDK** and would like to use a flash unit, disable **Silent LV Shoot**.
+* Plug an HDMI cable from the camera to the outer HDMI slot (HDMI-In) on the capture card.
+
+#### Calibration
+
+After setting up your spectator view rig, you must calibrate in order to get the position and rotation offset of your camera to your HoloLens.
+* Open the Calibration Visual Studio solution under Calibration\Calibration.sln.
+* In this solution, you will find the file dependencies.props which creates macros for the inc locations of the 3rd party sources.
+* Update this file with the location you installed OpenCV 3.1, the Blackmagic SDK, and the Canon SDK (if applicable)
+
+**Dependency locations snapshot in Visual Studio**
+
+
+![Dependency locations snapshot in Visual Studio](images/dependencies-600px.png)
+
+
+* Print out the calibration pattern Calibration\CalibrationPatterns\2_66_grid_FULL.png on a flat, rigid surface.
+* Plug your HoloLens into your PC over USB.
+* Update the preprocessor definitions **HOLOLENS_USER** and **HOLOLENS_PW** in **stdafx.h** with your HoloLens' device portal credentials.
+* Attach your camera to your capture card over HDMI and turn it on.
+* Run the Calibration solution.
+* Move the checkerboard pattern around the view like this:!
+
+**Calibrating the Spectator View Pro rig**
+
+
+[Calibrating the Spectator View Pro rig](images/calibration.gif)
+
+
+* A picture will automatically be taken when a checkerboard is in view. Look for the white light on the HoloLens' visor before advancing to the next pose.
+* When finished, press **Enter** with the Calibration app in focus to create a **CalibrationData.txt** file.
+* This file will be saved to **Documents\CalibrationFiles\CalibrationData.txt**
+* Inspect this file to see if your calibration data is accurate:
+   * **DSLR RMS** should be close to 0.
+   * **HoloLens RMS** should be close to 0.
+   * **Stereo RMS** may be 20-50, this is acceptable since the field of view between the two cameras may be different.
+   * **Translation** is the distance from the HoloLens' camera to the attached camera's lens. This is in meters.
+   * **Rotation** should be close to identity.
+   * **DSLR_fov** y value should be close to the vertical field of view expected from your lens' focal length and any camera body crop factor.
+* If any of the above values do not appear to make sense, recalibrate.
+* Copy this file to the **Assets** directory in your Unity project.
+
+### Compositor
+
+The compositor is a Unity extension that runs as a window in the Unity editor. To enable this, the Compositor Visual Studio solution first needs to be built.
+* Open the Compositor Visual Studio solution under Compositor\Compositor.sln
+* Update dependencies.props with the same criteria from the Calibration solution above. If you followed the calibration steps, this file will already have been updated.
+* Build the entire solution as Release and the architecture that matches your Unity version's architecture. If in doubt, build both x86 and x64.
+* If you built the solution for x64, also build the SpatialPerceptionHelper project as x86 since it will run on the HoloLens.
+* Close Unity if it is running your application. Unity needs to be relaunched if DLLs are changed at runtime.
+* Run Compositor\CopyDLL.cmd to copy the DLLs built from this solution to your Unity project. This script will copy the DLLs to the included sample project. Once you have your own project set up, you can run CopyDLL with a command line argument pointing to your project's Assets directory to copy there as well.
+* Launch the sample Unity app.
+
+### Unity app
+
+The compositor runs as a window in the Unity Editor. The included sample project has everything set up to work with spectator view once the compositor DLLs are copied.
+
+Spectator view requires the application to be run as a [shared experience](holograms-240.md). This means that any application state changes that happen on the HoloLens need to be networked to update the app running in Unity too.
+
+If starting from a new Unity project, you will need to do some setup first:
+* Copy **Assets/Addons/HolographicCameraRig** from the sample project to your project.
+* Add the latest MixedRealityToolkit to your project, including **Sharing**, **csc.rsp**, **gmcs.rsp**, and **smcs.rsp**.
+* Add your **CalibrationData.txt** file to your Assets directory.
+
+![Unity assets directory snapshot](images/files-400px.png)
+
+* Add the **HolographicCameraRig\Prefabs\SpectatorViewManager** prefab to your scene and fill in the fields:
+   * **HolographicCameraManager** should be populated with the HolographicCameraManager prefab from the HolographicCameraRig prefab directory.
+   * **Anchor** should be populated with the Anchor prefab from the HolographicCameraRig prefab directory.
+   * **Sharing** should be populated with the Sharing prefab from the MixedRealityToolkit.
+   * Note: If any of these prefabs already exist in your project hierarchy, the existing prefabs will be used instead of these ones.
+   * **Spectator View IP** should be the IP of your HoloLens attached to your spectator view rig.
+   * **Sharing Service IP** should be the IP of the PC running the MixedRealityToolkit SharingService.
+   * Optional: If you have multiple spectator view rigs attached to multiple PC's, **Local Computer IP** should be set with the PC the spectator view rig will communicate with.
+
+![Spectator View Manager properties in Unity](images/spectatorviewmanager-500px.png)
+
+* Start the MixedRealityToolkit **Sharing Service**
+* Build and deploy the app as a D3D UWP to the HoloLens attached to the spectator view rig.
+* Deploy the app to any other HoloLens devices in the experience.
+* Check the **Run In Background** checkbox under **edit/project settings/player**.
+
+![Run in background setting in Unity](images/run-in-bg-400px.png)
+* Launch the compositor window under **Spectator View/Compositor**
+
+![Compositor view for spectator view in Unity](images/compositor-500px.png)
+
+* This window allows you to:
+   * Start recording video
+   * Take a picture
+   * Change hologram opacity
+   * Change the frame offset (which adjusts the color timestamp to account for capture card latency)
+   * Open the directory the captures are saved to
+   * Request spatial mapping data from the spectator view camera (if a SpatialMappingManager exists in your project)
+   * Visualize the scene's composite view as well as color, holograms, and alpha channel individually.
+   * Turn your camera on.
+   * Press play in Unity.
+   * When the camera is moved, holograms in Unity should be where they are in the real world relative to your camera color feed.
+
+## See also
+
+* [Mixed reality capture](mixed-reality-capture.md) 
+* [Mixed reality capture for developers](mixed-reality-capture-for-developers.md)
+* [Shared experiences in mixed reality](shared-experiences-in-mixed-reality.md)
+
+* [Spectator View (Preview) code on GitHub](https://github.com/Microsoft/MixedRealityToolkit-Unity/tree/htk_release/Assets/HoloToolkit-Preview/SpectatorView)
+* [Spectator View (Preview) native code on GitHub](https://github.com/Microsoft/MixedRealityToolkit/tree/master/SpectatorViewPlugin)
+
+* [Spectator View Pro code on GitHub](https://github.com/Microsoft/HoloLensCompanionKit/tree/master/SpectatorView)