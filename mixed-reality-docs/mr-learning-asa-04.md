---
title: Azure Spatial Anchors tutorials - 4. Displaying Azure Spatial Anchors feedback
description: Complete this course to learn how to implement Azure Spatial Anchors within a mixed reality application.
author: jessemcculloch
ms.author: jemccull
ms.date: 02/26/2019
ms.topic: article
keywords: mixed reality, unity, tutorial, hololens
ms.localizationpriority: high
---

# 4. Displaying feedback from Azure Spatial Anchors

In this tutorial, you will learn how to provide users with feedback about anchor discovery, events, and status using Azure Spatial Anchors (ASA).

## Objectives

<<<<<<< HEAD
* Learn how to set up a UI panel that displays important information about the current ASA session.
* Learn and explore the feedback elements that the ASA SDK makes available to users.
=======
* Learn how to set up a UI panel that displays essential information about the current ASA session
* learn about and explore feedback elements that the ASA SDK makes available to users
>>>>>>> bb386421

## Setting up ASA feedback panel

In the Hierarchy window, right-click on the **Instructions** > **TextContent** object. Select **3D Object** > **Text - TextMeshPro** to create a TextMeshPro text object as a child of the Instructions > TextContent object:

![mr-learning-asa](images/mr-learning-asa/asa-04-section1-step1-1.png)

> [!TIP]
> To make it easier to work with your scene, set the  <a href="https://docs.unity3d.com/Manual/SceneVisibility.html" target="_blank">Scene Visibility</a> for the ParentAnchor object to off by clicking the eye icon to the left of the object. This hides the object in the Scene window without changing their in-game visibility.

<<<<<<< HEAD
Rename the newly created Text (TMP) object **Feedback**. In the Inspector window, change its position and size so it is placed neatly underneath the instruction text, for example:
=======
Rename the newly created Text (TMP) object **Feedback**, then, in the Inspector window, change its position and size, so it is placed neatly underneath the instruction text, for example:
>>>>>>> bb386421

* Change the Rect Transform component's **Pos Y** to -0.24.
* Change the Rect Transform component's **Width** to 0.555.
* Change the Rect Transform component's **Height** to 0.1.

Then choose font properties, so the text fits nicely within the text area, for example:

* Change the TextMeshPro - Text component's **Font Style** to Bold.
* Change the TextMeshPro - Text component's **Font Size** to 0.17.
* Change the TextMeshPro - Text component's **Alignment** to Center and Middle.

![mr-learning-asa](images/mr-learning-asa/asa-04-section1-step1-2.png)

<<<<<<< HEAD
With the **Feedback** object still selected, use the **Add Component** button in the Inspector window to add the **Anchor Feedback Script (Script)** component. Configure it as follows:
=======
In the Hierarchy window, select the **Feedback** object still, then in the Inspector window, use the **Add Component** button to add the **Anchor Feedback Script (Script)** component and configure it as follows:
>>>>>>> bb386421

* Assign the **Feedback** object itself to the **Anchor Feedback Script (Script)** component's **Feedback Text** field.

![mr-learning-asa](images/mr-learning-asa/asa-04-section1-step1-3.png)

## Congratulations

In this tutorial, you learned how to create a UI panel. It displays the current status of the Azure Spatial Anchors experience for providing users with real-time feedback.

[Next Tutorial: 5. Azure Spatial Anchors for Android and iOS](mr-learning-asa-05.md)<|MERGE_RESOLUTION|>--- conflicted
+++ resolved
@@ -15,13 +15,8 @@
 
 ## Objectives
 
-<<<<<<< HEAD
-* Learn how to set up a UI panel that displays important information about the current ASA session.
-* Learn and explore the feedback elements that the ASA SDK makes available to users.
-=======
 * Learn how to set up a UI panel that displays essential information about the current ASA session
 * learn about and explore feedback elements that the ASA SDK makes available to users
->>>>>>> bb386421
 
 ## Setting up ASA feedback panel
 
@@ -32,11 +27,7 @@
 > [!TIP]
 > To make it easier to work with your scene, set the  <a href="https://docs.unity3d.com/Manual/SceneVisibility.html" target="_blank">Scene Visibility</a> for the ParentAnchor object to off by clicking the eye icon to the left of the object. This hides the object in the Scene window without changing their in-game visibility.
 
-<<<<<<< HEAD
-Rename the newly created Text (TMP) object **Feedback**. In the Inspector window, change its position and size so it is placed neatly underneath the instruction text, for example:
-=======
 Rename the newly created Text (TMP) object **Feedback**, then, in the Inspector window, change its position and size, so it is placed neatly underneath the instruction text, for example:
->>>>>>> bb386421
 
 * Change the Rect Transform component's **Pos Y** to -0.24.
 * Change the Rect Transform component's **Width** to 0.555.
@@ -50,11 +41,7 @@
 
 ![mr-learning-asa](images/mr-learning-asa/asa-04-section1-step1-2.png)
 
-<<<<<<< HEAD
-With the **Feedback** object still selected, use the **Add Component** button in the Inspector window to add the **Anchor Feedback Script (Script)** component. Configure it as follows:
-=======
 In the Hierarchy window, select the **Feedback** object still, then in the Inspector window, use the **Add Component** button to add the **Anchor Feedback Script (Script)** component and configure it as follows:
->>>>>>> bb386421
 
 * Assign the **Feedback** object itself to the **Anchor Feedback Script (Script)** component's **Feedback Text** field.
 
