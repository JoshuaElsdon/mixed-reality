<<<<<<< HEAD
---
=======
﻿---
>>>>>>> 50e7d9c1
title: Holograms 101E
description: <meta name="description" content="Follow this coding walkthrough using Unity, Visual Studio and the HoloLens Emulator to learn the basics of a holographic application." />
author: 
ms.author: neerajw
ms.date: 2/28/2018
ms.topic: article
keywords: 
---



# Holograms 101E

<<<<<<< HEAD
 [!VIDEO https://www.youtube.com/embed/Xzm8_s05mm8]
=======
 >[!VIDEO https://www.youtube.com/embed/Xzm8_s05mm8]
>>>>>>> 50e7d9c1

This tutorial will walk you through a complete project, built in Unity, that demonstrates core Windows Holographic and HoloLens features including [gaze](gaze.md), [gestures](gestures.md), [voice input](voice-input.md), [spatial sound](spatial-sound.md) and [spatial mapping](spatial-mapping.md). The tutorial will take approximately 1 hour to complete.

**Prerequisites**
* A Windows 10 PC configured with the correct [tools installed](install-the-tools.md).

**Project files**
* Download the [files](https://github.com/Microsoft/HolographicAcademy/archive/Holograms-101.zip) required by the project. Requires Unity 2017.2 or later.
* If you still need Unity 5.6 support, please use [this release](https://github.com/Microsoft/HolographicAcademy/archive/v1.5.6-101.zip).
* If you still need Unity 5.5 support, please use [this release](https://github.com/Microsoft/HolographicAcademy/archive/v1.5.5-101.zip).
* If you still need Unity 5.4 support, please use [this release](https://github.com/Microsoft/HolographicAcademy/archive/v1.5.4-101.zip).
* Unarchive the files to your desktop or other easy to reach location. Keep the folder name as **Origami**.

## Chapter 1 - "Holo" world

<<<<<<< HEAD
[!VIDEO https://www.youtube.com/embed/qotpUpIQxVU]
=======
>[!VIDEO https://www.youtube.com/embed/qotpUpIQxVU]
>>>>>>> 50e7d9c1

In this chapter, we'll setup our first Unity project and step through the build and deploy process.

**Objectives**
* Set up Unity for holographic development.
* Make a hologram.
* See a hologram that you made.

**Instructions**
* Start Unity.
* Select **Open**.
* Enter location as the **Origami** folder you previously unarchived.
* Select **Origami** and click **Select Folder**.
* Save the new scene: **File** / **Save Scene As**.
* Name the scene **Origami** and press the **Save** button.

**Setup the main camera**
* In the **Hierarchy Panel**, select **Main Camera**.
* In the **Inspector** set its transform position to **0,0,0**.
* Find the **Clear Flags** property, and change the dropdown from **Skybox** to **Solid color**.
* Click on the **Background** field to open a color picker.
* Set **R, G, B, and A** to **0**.

**Setup the scene**
* In the **Hierarchy Panel**, click on **Create** and **Create Empty**.
* Right-click the new **GameObject** and select Rename. Rename the GameObject to **OrigamiCollection**.
* From the **Holograms** folder in the **Project Panel**:
* Drag **Stage** into the Hierarchy to be a child of **OrigamiCollection**.
* Drag **Sphere1** into the Hierarchy to be a child of **OrigamiCollection**.
* Drag **Sphere2** into the Hierarchy to be a child of **OrigamiCollection**.
* Right-click the **Directional Light** object in the **Hierarchy Panel** and select **Delete**.
* From the **Holograms** folder, drag **Lights** into the root of the **Hierarchy Panel**.
* In the **Hierarchy**, select the **OrigamiCollection**.
* In the **Inspector**, set the transform position to **0, -0.5, 2.0**.
* Press the **Play** button in Unity to preview your holograms.
* You should see the Origami objects in the preview window.
* Press **Play** a second time to stop preview mode.

**Export the project from Unity to Visual Studio**
* In Unity select **File > Build Settings**.
* Select **Windows Store** in the **Platform** list and click **Switch Platform**.
* Set **SDK** to **Universal 10** and **Build Type** to **D3D**.
* Check **Unity C# Projects**.
* Click **Add Open Scenes** to add the scene.
* Click **Player Settings...**.
* In the Inspector Panel select the **Windows Store logo**. Then select **Publishing Settings**.
* In the **Capabilities** section, select the **Microphone** and **SpatialPerception** capabilities.
* Back in the Build Settings window, click **Build**.
* Create a **New Folder** named "App".
* Single click the **App Folder**.
* Press **Select Folder**.
* When Unity is done, a File Explorer window will appear.
* Open the **App** folder.
* Open the **Origami Visual Studio Solution**.
* Using the top toolbar in Visual Studio, change the target from Debug to **Release** and from ARM to **X86**.
* Click on the arrow next to the Device button, and select **HoloLens Emulator**.
* Click **Debug -> Start Without debugging** or press **Ctrl + F5**.
* After some time the emulator will start with the Origami project. When first launching the [emulator](using-the-hololens-emulator.md), it can take as long as 15 minutes for the emulator to start up. Once it starts, do not close it.

## Chapter 2 - Gaze

<<<<<<< HEAD
[!VIDEO https://www.youtube.com/embed/BPWTbAC210k]
=======
>[!VIDEO https://www.youtube.com/embed/BPWTbAC210k]
>>>>>>> 50e7d9c1

In this chapter, we are going to introduce the first of three ways of interacting with your holograms -- [gaze](gaze.md).

**Objectives**
* Visualize your gaze using a world-locked cursor.

**Instructions**
* Go back to your Unity project, and close the Build Settings window if it's still open.
* Select the **Holograms** folder in the **Project panel**.
* Drag the **Cursor** object into the **Hierarchy panel** at the root level.
* Double-click on the **Cursor** object to take a closer look at it.
* Right-click on the **Scripts** folder in the Project panel.
* Click the **Create** sub-menu.
* Select **C# Script**.
* Name the script **WorldCursor**. Note: The name is case-sensitive. You do not need to add the .cs extension.
* Select the **Cursor** object in the **Hierarchy panel**.
* Drag and drop the **WorldCursor** script into the **Inspector panel**.
* Double-click the **WorldCursor** script to open it in Visual Studio.
* Copy and paste this code into **WorldCursor.cs** and **Save All**.




```
using UnityEngine;

public class WorldCursor : MonoBehaviour
{
    private MeshRenderer meshRenderer;

    // Use this for initialization
    void Start()
    {
        // Grab the mesh renderer that's on the same object as this script.
        meshRenderer = this.gameObject.GetComponentInChildren<MeshRenderer>();
    }

    // Update is called once per frame
    void Update()
    {
        // Do a raycast into the world based on the user's
        // head position and orientation.
        var headPosition = Camera.main.transform.position;
        var gazeDirection = Camera.main.transform.forward;

        RaycastHit hitInfo;

        if (Physics.Raycast(headPosition, gazeDirection, out hitInfo))
        {
            // If the raycast hit a hologram...
            // Display the cursor mesh.
            meshRenderer.enabled = true;

            // Move thecursor to the point where the raycast hit.
            this.transform.position = hitInfo.point;

            // Rotate the cursor to hug the surface of the hologram.
            this.transform.rotation = Quaternion.FromToRotation(Vector3.up, hitInfo.normal);
        }
        else
        {
            // If the raycast did not hit a hologram, hide the cursor mesh.
            meshRenderer.enabled = false;
        }
    }
}
```
* Rebuild the app from **File > Build Settings**.
* Return to the Visual Studio solution previously used to deploy to the emulator.
* Select 'Reload All' when prompted.
* Click **Debug -> Start Without debugging** or press **Ctrl + F5**.
* Use the Xbox controller to look around the scene. Notice how the cursor interacts with the shape of objects.

## Chapter 3 - Gestures

<<<<<<< HEAD
[!VIDEO https://www.youtube.com/embed/6d-0RHeKHq4]
=======
>[!VIDEO https://www.youtube.com/embed/6d-0RHeKHq4]
>>>>>>> 50e7d9c1

In this chapter, we'll add support for [gestures](gestures.md). When the user selects a paper sphere, we'll make the sphere fall by turning on gravity using Unity's physics engine.

**Objectives**
* Control your holograms with the Select gesture.

**Instructions**

We'll start by creating a script than can detect the Select gesture.
* In the **Scripts** folder, create a script named **GazeGestureManager**.
* Drag the **GazeGestureManager** script onto the **OrigamiCollection** object in the Hierarchy.
* Open the **GazeGestureManager** script in Visual Studio and add the following code:




```
using UnityEngine;
using UnityEngine.XR.WSA.Input;

public class GazeGestureManager : MonoBehaviour
{
    public static GazeGestureManager Instance { get; private set; }

    // Represents the hologram that is currently being gazed at.
    public GameObject FocusedObject { get; private set; }

    GestureRecognizer recognizer;

    // Use this for initialization
    void Start()
    {
        Instance = this;

        // Set up a GestureRecognizer to detect Select gestures.
        recognizer = new GestureRecognizer();
        recognizer.Tapped += (args) =>
        {
            // Send an OnSelect message to the focused object and its ancestors.
            if (FocusedObject != null)
            {
                FocusedObject.SendMessageUpwards("OnSelect", SendMessageOptions.DontRequireReceiver);
            }
        };
        recognizer.StartCapturingGestures();
    }

    // Update is called once per frame
    void Update()
    {
        // Figure out which hologram is focused this frame.
        GameObject oldFocusObject = FocusedObject;

        // Do a raycast into the world based on the user's
        // head position and orientation.
        var headPosition = Camera.main.transform.position;
        var gazeDirection = Camera.main.transform.forward;

        RaycastHit hitInfo;
        if (Physics.Raycast(headPosition, gazeDirection, out hitInfo))
        {
            // If the raycast hit a hologram, use that as the focused object.
            FocusedObject = hitInfo.collider.gameObject;
        }
        else
        {
            // If the raycast did not hit a hologram, clear the focused object.
            FocusedObject = null;
        }

        // If the focused object changed this frame,
        // start detecting fresh gestures again.
        if (FocusedObject != oldFocusObject)
        {
            recognizer.CancelGestures();
            recognizer.StartCapturingGestures();
        }
    }
}
```
* Create another script in the Scripts folder, this time named **SphereCommands**.
* Expand the **OrigamiCollection** object in the Hierarchy view.
* Drag the **SphereCommands** script onto the **Sphere1** object in the Hierarchy panel.
* Drag the **SphereCommands** script onto the **Sphere2** object in the Hierarchy panel.
* Open the script in Visual Studio for editing, and replace the default code with this:




```
using UnityEngine;

public class SphereCommands : MonoBehaviour
{
    // Called by GazeGestureManager when the user performs a Select gesture
    void OnSelect()
    {
        // If the sphere has no Rigidbody component, add one to enable physics.
        if (!this.GetComponent<Rigidbody>())
        {
            var rigidbody = this.gameObject.AddComponent<Rigidbody>();
            rigidbody.collisionDetectionMode = CollisionDetectionMode.Continuous;
        }
    }
}
```
* Export, build and deploy the app to the HoloLens emulator.
* Look around the scene, and center on one of the spheres.
* Press the **A** button on the Xbox controller or press the Spacebar to simulate the Select gesture.

## Chapter 4 - Voice

<<<<<<< HEAD
[!VIDEO https://www.youtube.com/embed/LxbOhnd2_GM]
=======
>[!VIDEO https://www.youtube.com/embed/LxbOhnd2_GM]
>>>>>>> 50e7d9c1

In this chapter, we'll add support for two [voice commands](voice-input.md): "Reset world" to returns the dropped spheres to their original location, and "Drop sphere" to make the sphere fall.

**Objectives**
* Add voice commands that always listen in the background.
* Create a hologram that reacts to a voice command.

**Instructions**
* In the **Scripts** folder, create a script named **SpeechManager**.
* Drag the **SpeechManager** script onto the **OrigamiCollection** object in the Hierarchy
* Open the **SpeechManager** script in Visual Studio.
* Copy and paste this code into **SpeechManager.cs** and **Save All**:




```
using System.Collections.Generic;
using System.Linq;
using UnityEngine;
using UnityEngine.Windows.Speech;

public class SpeechManager : MonoBehaviour
{
    KeywordRecognizer keywordRecognizer = null;
    Dictionary<string, System.Action> keywords = new Dictionary<string, System.Action>();

    // Use this for initialization
    void Start()
    {
        keywords.Add("Reset world", () =>
        {
            // Call the OnReset method on every descendant object.
            this.BroadcastMessage("OnReset");
        });

        keywords.Add("Drop Sphere", () =>
        {
            var focusObject = GazeGestureManager.Instance.FocusedObject;
            if (focusObject != null)
            {
                // Call the OnDrop method on just the focused object.
                focusObject.SendMessage("OnDrop", SendMessageOptions.DontRequireReceiver);
            }
        });

        // Tell the KeywordRecognizer about our keywords.
        keywordRecognizer = new KeywordRecognizer(keywords.Keys.ToArray());

        // Register a callback for the KeywordRecognizer and start recognizing!
        keywordRecognizer.OnPhraseRecognized += KeywordRecognizer_OnPhraseRecognized;
        keywordRecognizer.Start();
    }

    private void KeywordRecognizer_OnPhraseRecognized(PhraseRecognizedEventArgs args)
    {
        System.Action keywordAction;
        if (keywords.TryGetValue(args.text, out keywordAction))
        {
            keywordAction.Invoke();
        }
    }
}
```
* Open the **SphereCommands** script in Visual Studio.
* Update the script to read as follows:




```
using UnityEngine;

public class SphereCommands : MonoBehaviour
{
    Vector3 originalPosition;

    // Use this for initialization
    void Start()
    {
        // Grab the original local position of the sphere when the app starts.
        originalPosition = this.transform.localPosition;
    }

    // Called by GazeGestureManager when the user performs a Select gesture
    void OnSelect()
    {
        // If the sphere has no Rigidbody component, add one to enable physics.
        if (!this.GetComponent<Rigidbody>())
        {
            var rigidbody = this.gameObject.AddComponent<Rigidbody>();
            rigidbody.collisionDetectionMode = CollisionDetectionMode.Continuous;
        }
    }

    // Called by SpeechManager when the user says the "Reset world" command
    void OnReset()
    {
        // If the sphere has a Rigidbody component, remove it to disable physics.
        var rigidbody = this.GetComponent<Rigidbody>();
        if (rigidbody != null)
        {
            rigidbody.isKinematic = true;
            Destroy(rigidbody);
        }

        // Put the sphere back into its original local position.
        this.transform.localPosition = originalPosition;
    }

    // Called by SpeechManager when the user says the "Drop sphere" command
    void OnDrop()
    {
        // Just do the same logic as a Select gesture.
        OnSelect();
    }
}
```
* Export, build and deploy the app to the HoloLens emulator.
* The emulator will support your PC's microphone and respond to your voice: adjust the view so the cursor is on one of the spheres, and say "Drop Sphere".
* Say "**Reset World**" to bring them back to their initial positions.

## Chapter 5 - Spatial sound

<<<<<<< HEAD
[!VIDEO https://www.youtube.com/embed/Xc3C4VA10w4]
=======
>[!VIDEO https://www.youtube.com/embed/Xc3C4VA10w4]
>>>>>>> 50e7d9c1

In this chapter, we'll add music to the app, and then trigger sound effects on certain actions. We'll be using [spatial sound](spatial-sound.md) to give sounds a specific location in 3D space.

**Objectives**
* Hear holograms in your world.

**Instructions**
* In the Unity select from the top menu **Edit > Project Settings > Audio**
* Find the **Spatializer Plugin** setting and select **MS HRTF Spatializer**.
* From the **Holograms** folder, drag the **Ambience** object onto the **OrigamiCollection** object in the Hierarchy Panel.
* Select **OrigamiCollection** and find the **Audio Source** component. Change these properties:
* Check the **Spatialize** property.
* Check the **Play On Awake**.
* Change **Spatial Blend** to **3D** by dragging the slider all the way to the right.
* Check the **Loop** property.
* Expand **3D Sound Settings**, and enter **0.1** for **Doppler Level**.
* Set **Volume Rolloff** to **Logarithmic Rolloff**.
* Set **Max Distance** to **20**.
* In the **Scripts** folder, create a script named **SphereSounds**.
* Drag **SphereSounds** to the **Sphere1** and **Sphere2** objects in the Hierarchy.
* Open **SphereSounds** in Visual Studio, update the following code and **Save All**.




```
using UnityEngine;

public class SphereSounds : MonoBehaviour
{
    AudioSource impactAudioSource = null;
    AudioSource rollingAudioSource = null;

    bool rolling = false;

    void Start()
    {
        // Add an AudioSource component and set up some defaults
        impactAudioSource = gameObject.AddComponent<AudioSource>();
        impactAudioSource.playOnAwake = false;
        impactAudioSource.spatialize = true;
        impactAudioSource.spatialBlend = 1.0f;
        impactAudioSource.dopplerLevel = 0.0f;
        impactAudioSource.rolloffMode = AudioRolloffMode.Logarithmic;
        impactAudioSource.maxDistance = 20f;

        rollingAudioSource = gameObject.AddComponent<AudioSource>();
        rollingAudioSource.playOnAwake = false;
        rollingAudioSource.spatialize = true;
        rollingAudioSource.spatialBlend = 1.0f;
        rollingAudioSource.dopplerLevel = 0.0f;
        rollingAudioSource.rolloffMode = AudioRolloffMode.Logarithmic;
        rollingAudioSource.maxDistance = 20f;
        rollingAudioSource.loop = true;

        // Load the Sphere sounds from the Resources folder
        impactAudioSource.clip = Resources.Load<AudioClip>("Impact");
        rollingAudioSource.clip = Resources.Load<AudioClip>("Rolling");
    }

    // Occurs when this object starts colliding with another object
    void OnCollisionEnter(Collision collision)
    {
        // Play an impact sound if the sphere impacts strongly enough.
        if (collision.relativeVelocity.magnitude >= 0.1f)
        {
            impactAudioSource.Play();
        }
    }

    // Occurs each frame that this object continues to collide with another object
    void OnCollisionStay(Collision collision)
    {
        Rigidbody rigid = gameObject.GetComponent<Rigidbody>();

        // Play a rolling sound if the sphere is rolling fast enough.
        if (!rolling && rigid.velocity.magnitude >= 0.01f)
        {
            rolling = true;
            rollingAudioSource.Play();
        }
        // Stop the rolling sound if rolling slows down.
        else if (rolling && rigid.velocity.magnitude < 0.01f)
        {
            rolling = false;
            rollingAudioSource.Stop();
        }
    }

    // Occurs when this object stops colliding with another object
    void OnCollisionExit(Collision collision)
    {
        // Stop the rolling sound if the object falls off and stops colliding.
        if (rolling)
        {
            rolling = false;
            impactAudioSource.Stop();
            rollingAudioSource.Stop();
        }
    }
}
```
* Save the script, and return to Unity.
* Export, build and deploy the app to the HoloLens emulator.
* Wear headphones to get the full effect, and move closer and further from the Stage to hear the sounds change.

## Chapter 6 - Spatial mapping

<<<<<<< HEAD
[!VIDEO https://www.youtube.com/embed/S-517Y63Cnk]
=======
>[!VIDEO https://www.youtube.com/embed/S-517Y63Cnk]
>>>>>>> 50e7d9c1

Now we are going to use [spatial mapping](spatial-mapping.md) to place the game board on a real object in the real world.

**Objectives**
* Bring your real world into the virtual world.
* Place your holograms where they matter most to you.

**Instructions**
* Click on the **Holograms** folder in the Project panel.
* Drag the **Spatial Mapping** asset into the root of the **Hierarchy**.
* Click on the **Spatial Mapping** object in the Hierarchy.
* In the **Inspector panel**, change the following properties:
* Check the **Draw Visual Meshes** box.
* Locate **Draw Material** and click the circle on the right. Type "**wireframe**" into the search field at the top. Click on the result and then close the window.
* Export, build and deploy the app to the HoloLens emulator.
* When the app runs, a mesh of a previously scanned real-world living room will be rendered in wireframe.
* Watch how a rolling sphere will fall off the stage, and onto the floor!

Now we'll show you how to move the OrigamiCollection to a new location:
* In the **Scripts** folder, create a script named **TapToPlaceParent**.
* In the **Hierarchy**, expand the **OrigamiCollection** and select the **Stage** object.
* Drag the **TapToPlaceParent** script onto the Stage object.
* Open the **TapToPlaceParent** script in Visual Studio, and update it to be the following:




```
using UnityEngine;

public class TapToPlaceParent : MonoBehaviour
{
    bool placing = false;

    // Called by GazeGestureManager when the user performs a Select gesture
    void OnSelect()
    {
        // On each Select gesture, toggle whether the user is in placing mode.
        placing = !placing;

        // If the user is in placing mode, display the spatial mapping mesh.
        if (placing)
        {
            SpatialMapping.Instance.DrawVisualMeshes = true;
        }
        // If the user is not in placing mode, hide the spatial mapping mesh.
        else
        {
            SpatialMapping.Instance.DrawVisualMeshes = false;
        }
    }

    // Update is called once per frame
    void Update()
    {
        // If the user is in placing mode,
        // update the placement to match the user's gaze.

        if (placing)
        {
            // Do a raycast into the world that will only hit the Spatial Mapping mesh.
            var headPosition = Camera.main.transform.position;
            var gazeDirection = Camera.main.transform.forward;

            RaycastHit hitInfo;
            if (Physics.Raycast(headPosition, gazeDirection, out hitInfo,
                30.0f, SpatialMapping.PhysicsRaycastMask))
            {
                // Move this object's parent object to
                // where the raycast hit the Spatial Mapping mesh.
                this.transform.parent.position = hitInfo.point;

                // Rotate this object's parent object to face the user.
                Quaternion toQuat = Camera.main.transform.localRotation;
                toQuat.x = 0;
                toQuat.z = 0;
                this.transform.parent.rotation = toQuat;
            }
        }
    }
}
```
* Export, build and deploy the app.
* Now you should now be able to place the game in a specific location by gazing at it, using the Select gesture (**A** or Spacebar) and then moving to a new location, and using the Select gesture again.

## The end

And that's the end of this tutorial!

You learned:
* How to create a holographic app in Unity.
* How to make use of gaze, gesture, voice, sounds, and spatial mapping.
* How to build and deploy an app using Visual Studio.

You are now ready to start creating your own holographic apps!

## See also
* [Holograms 101](holograms-101.md)
* [Gaze](gaze.md)
* [Gestures](gestures.md)
* [Voice input](voice-input.md)
* [Spatial sound](spatial-sound.md)
* [Spatial mapping](spatial-mapping.md)<|MERGE_RESOLUTION|>--- conflicted
+++ resolved
@@ -1,8 +1,4 @@
-<<<<<<< HEAD
 ---
-=======
-﻿---
->>>>>>> 50e7d9c1
 title: Holograms 101E
 description: <meta name="description" content="Follow this coding walkthrough using Unity, Visual Studio and the HoloLens Emulator to learn the basics of a holographic application." />
 author: 
@@ -16,11 +12,7 @@
 
 # Holograms 101E
 
-<<<<<<< HEAD
- [!VIDEO https://www.youtube.com/embed/Xzm8_s05mm8]
-=======
  >[!VIDEO https://www.youtube.com/embed/Xzm8_s05mm8]
->>>>>>> 50e7d9c1
 
 This tutorial will walk you through a complete project, built in Unity, that demonstrates core Windows Holographic and HoloLens features including [gaze](gaze.md), [gestures](gestures.md), [voice input](voice-input.md), [spatial sound](spatial-sound.md) and [spatial mapping](spatial-mapping.md). The tutorial will take approximately 1 hour to complete.
 
@@ -36,11 +28,7 @@
 
 ## Chapter 1 - "Holo" world
 
-<<<<<<< HEAD
-[!VIDEO https://www.youtube.com/embed/qotpUpIQxVU]
-=======
 >[!VIDEO https://www.youtube.com/embed/qotpUpIQxVU]
->>>>>>> 50e7d9c1
 
 In this chapter, we'll setup our first Unity project and step through the build and deploy process.
 
@@ -102,11 +90,7 @@
 
 ## Chapter 2 - Gaze
 
-<<<<<<< HEAD
-[!VIDEO https://www.youtube.com/embed/BPWTbAC210k]
-=======
 >[!VIDEO https://www.youtube.com/embed/BPWTbAC210k]
->>>>>>> 50e7d9c1
 
 In this chapter, we are going to introduce the first of three ways of interacting with your holograms -- [gaze](gaze.md).
 
@@ -182,11 +166,7 @@
 
 ## Chapter 3 - Gestures
 
-<<<<<<< HEAD
-[!VIDEO https://www.youtube.com/embed/6d-0RHeKHq4]
-=======
 >[!VIDEO https://www.youtube.com/embed/6d-0RHeKHq4]
->>>>>>> 50e7d9c1
 
 In this chapter, we'll add support for [gestures](gestures.md). When the user selects a paper sphere, we'll make the sphere fall by turning on gravity using Unity's physics engine.
 
@@ -299,11 +279,7 @@
 
 ## Chapter 4 - Voice
 
-<<<<<<< HEAD
-[!VIDEO https://www.youtube.com/embed/LxbOhnd2_GM]
-=======
 >[!VIDEO https://www.youtube.com/embed/LxbOhnd2_GM]
->>>>>>> 50e7d9c1
 
 In this chapter, we'll add support for two [voice commands](voice-input.md): "Reset world" to returns the dropped spheres to their original location, and "Drop sphere" to make the sphere fall.
 
@@ -428,11 +404,7 @@
 
 ## Chapter 5 - Spatial sound
 
-<<<<<<< HEAD
-[!VIDEO https://www.youtube.com/embed/Xc3C4VA10w4]
-=======
 >[!VIDEO https://www.youtube.com/embed/Xc3C4VA10w4]
->>>>>>> 50e7d9c1
 
 In this chapter, we'll add music to the app, and then trigger sound effects on certain actions. We'll be using [spatial sound](spatial-sound.md) to give sounds a specific location in 3D space.
 
@@ -541,11 +513,7 @@
 
 ## Chapter 6 - Spatial mapping
 
-<<<<<<< HEAD
-[!VIDEO https://www.youtube.com/embed/S-517Y63Cnk]
-=======
 >[!VIDEO https://www.youtube.com/embed/S-517Y63Cnk]
->>>>>>> 50e7d9c1
 
 Now we are going to use [spatial mapping](spatial-mapping.md) to place the game board on a real object in the real world.
 
