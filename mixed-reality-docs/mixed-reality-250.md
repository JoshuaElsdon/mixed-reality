---
title: MR Sharing 250 - HoloLens and immersive headsets
description: Follow this coding walkthrough using Unity, Visual Studio, HoloLens, and Windows Mixed Reality headsets to learn the details of sharing holograms between mixed reality devices.
author: keveleigh
ms.author: kurtie
ms.date: 03/21/2018
ms.topic: article
keywords: holotoolkit, mixedrealitytoolkit, mixedrealitytoolkit-unity, immersive, motion controller, sharing, xbox controller, networking, cross-device
---

# MR Sharing 250: HoloLens and immersive headsets

With the flexibility of Universal Windows Platform (UWP), it is easy to create an application that spans multiple devices. With this flexibility, we can create experiences that leverage the strengths of each device. This tutorial will cover a basic shared experience that runs on both HoloLens and Windows Mixed Reality immersive headsets. This content was originally delivered at the Microsoft Build 2017 conference in Seattle, WA.

**In this tutorial, we will:**

* Setup a network using UNET.
* Share holograms across mixed reality devices.
* Establish a different view of the application depending on which mixed reality device is being used.
* Create a shared experience where HoloLens users guide immersive headsets users through some simple puzzles.

## Device support

<table>
<tr>
<th>Course</th><th style="width:150px"> <a href="hololens-hardware-details.md">HoloLens</a></th><th style="width:150px"> <a href="immersive-headset-hardware-details.md">Immersive headsets</a></th>
</tr><tr>
<td>MR Sharing 250: HoloLens and immersive headsets</td><td style="text-align: center;"> ✔️</td><td style="text-align: center;"> ✔️</td>
</tr>
</table>

## Before you start

### Prerequisites

* A Windows 10 PC with the [necessary development tools](install-the-tools.md) and [configured to support a Windows Mixed Reality immersive headset](https://docs.microsoft.com/windows/mixed-reality/enthusiast-guide/windows-mixed-reality-minimum-pc-hardware-compatibility-guidelines).
* An Xbox controller that works with your PC.
* At least one HoloLens device and one immersive headset.
* A network which allows UDP Broadcast for discovery.

### Project files

* Download the [files](https://github.com/Microsoft/MixedReality250/archive/master.zip) required by the project. Extract the files to an easy to remember location.
<<<<<<< HEAD
* This project requires the [most recent version of Unity with Mixed Reality support](install-the-tools.md#for-immersive-vr-headset-development).
=======
* This project requires the [a recommended version of Unity with Windows Mixed Reality support](install-the-tools.md).
>>>>>>> 5b54dfe9

>[!NOTE]
>If you want to look through the source code before downloading, it's [available on GitHub](https://github.com/Microsoft/MixedReality250).

## Chapter 1 - Holo World

>[!VIDEO https://www.youtube.com/embed/IC0rp6rLiEc]

### Objectives

Make sure the development environment is ready to go with a simple project.

### What we will build

An application that shows a hologram on either HoloLens or a Windows Mixed Reality immersive headset.

### Steps
* Open Unity.
    * Select **Open**.
    * Navigate to where you extracted the project files.
    * Click **Select Folder**.
    * *It will take a little while for Unity to process the project the first time.*
* Check that Mixed Reality is enabled in Unity.
    * Open the build settings dialog (**Control+Shift+B** or **File > Build Settings...**).
    * Select **Universal Windows Platform** then click **Switch Platform**.
    * Select **Edit>Player Settings**.
    * In the **Inspector** panel on the right hand side, expand **XR Settings**.
    * Check the **Virtual Reality Supported** box.
    * *Windows Mixed Reality should be the Virtual Reality SDK.*
* Create a scene.
    * In the **Hierarchy** right click **Main Camera** select **Delete**.
    * From **HoloToolkit > Input > Prefabs** drag **MixedRealityCameraParent** to the **Hierarchy**.
* Add Holograms to the scene
    * From **AppPrefabs** drag **Skybox** to the **Scene View**.
    * From **AppPrefabs** drag **Managers** to the **Hierarchy**.
    * From **AppPrefabs** drag **Island** to the **Hierarchy**.
* Save And build
    * Save (either **Control+S** or **File > Save Scene**)
    * Since this is a new scene, you'll need to name it. Name doesn't matter, but we use SharedMixedReality.
* Export To Visual Studio
    * Open the build menu (**Control+Shift+B** or **File > Build Settings**)
    * Click **Add Open Scenes.**
    * Check **Unity C# Projects**
    * Click **Build**.
    * In the file explorer window that appears, create a New Folder named **App**.
    * Single click the **App** folder.
    * Press **Select Folder.**
    * **Wait for the build to complete**
    * In the file explorer window that appears, navigate into the **App** folder.
    * Double-click **SharedMixedReality.sln** to launch Visual Studio
* Build From Visual Studio
    * Using the top toolbar change target to **Release** and **x86**.
    * Click the arrow next to **Local Machine** and select **Device** to deploy to HoloLens
    * Click the arrow next to **Device** and select **Local Machine** to deploy for the mixed reality headset.
    * Click **Debug->Start Without Debugging** or **Control+F5** to start the application.

### Digging into the code

In the project panel, navigate to **Assets\HoloToolkit\Input\Scripts\Utilities** and double click **MixedRealityCameraManager.cs** to open it.

**Overview:** MixedRealityCameraManager.cs is a simple script that adjusts quality level and background settings based on the device. Key here is HolographicSettings.IsDisplayOpaque, which allows a script to detect if the device is a HoloLens (IsDisplayOpaque returns false) or an immersive headset (IsDisplayOpaque returns true).

### Enjoy your progress

At this point the application will just render a hologram. We will add interaction to the hologram later. Both devices will render the hologram the same. The immersive headset will also render a blue sky and clouds background.

## Chapter 2 - Interaction

>[!VIDEO https://www.youtube.com/embed/Lrb1y4sQRvI]

### Objectives

Show how to handle input for a Windows Mixed Reality application.

### What we will build

Building on the application from chapter 1, we will add functionality to allow the user to pick up the hologram and place it on a real world surface in HoloLens or on a virtual table in an immersive headset.

**Input Refresher:** On HoloLens the select gesture is the **air tap**. On immersive headsets, we will use the **A** button on the Xbox controller. For more information on input [start here](gestures.md).

### Steps
* Add Input manager
    * From **HoloToolkit > Input > Prefabs** drag **InputManager** to **Hierarchy** as a child of **Managers**.
    * From **HoloToolkit > Input > Prefabs > Cursor** drag **Cursor** to **Hierarchy**.
* Add Spatial Mapping
    * From **HoloToolkit > SpatialMapping > Prefabs** drag **SpatialMapping** to **Hierarchy**.
* Add Virtual Playspace
    * In **Hierarchy** expand **MixedRealityCameraParent** select **Boundary**
    * In **Inspector** panel check the box to enable **Boundary**
    * From **AppPrefabs** drag **VRRoom** to **Hierarchy**.
* Add WorldAnchorManager
    * In **Hierarchy**, Select **Managers**.
    * In **Inspector**, click **Add Component**.
    * Type **World Anchor Manager**.
    * Select **World Anchor Manager** to add it.
* Add TapToPlace to the Island
    * In **Hierarchy**, expand **Island**.
    * Select **MixedRealityLand**.
    * In **Inspector**, click **Add Component**.
    * Type **Tap To Place** and select it.
    * Check **Place Parent On Tap**.
    * Set **Placement Offset** to **(0, 0.1, 0)**.
* Save and Build as before

### Digging into the code

**Script 1 - GamepadInput.cs**

In the project panel navigate to **Assets\HoloToolkit\Input\Scripts\InputSources** and double click **GamepadInput.cs** to open it. From the same path in the project panel, also double click **InteractionSourceInputSource.cs**.

Note that both scripts have a common base class, BaseInputSource.

BaseInputSource keeps a reference to an InputManager, which allows a script to trigger events. In this case, the InputClicked event is relevant. This will be important to remember when we get to script 2, TapToPlace. In the case of GamePadInput, we poll for the A button on the controller to be pressed, then we raise the InputClicked event. In the case of InteractionSourceInputSource, we raise the InputClicked event in response to the TappedEvent.

**Script 2 - TapToPlace.cs**

In the project panel navigate to **Assets\HoloToolkit\SpatialMapping\Scripts** and double click **TapToPlace.cs** to open it.

The first thing many developers want to implement when creating a Holographic application is moving Holograms with gesture input. As such, we've endeavored to thoroughly comment this script. A few things are worth highlighting for this tutorial.

First, note that TapToPlace implements IInputClickHandler. IInputClickHandler exposes the functions that handle the InputClicked event raised by GamePadInput.cs or InteractionSourceInputSource.cs. OnInputClicked is called when a BaseInputSource detects a click while the object with TapToPlace is in focus. Either airtapping on HoloLens or pressing the A button on the Xbox controller will trigger the event.

Second is the code be executed in update to see if a surface is being looked at so we can place the game object on a surface, like a table. The immersive headset doesn't have a concept of real surfaces, so the object that represents the table top (Vroom > TableThingy > Cube) has been marked with the SpatialMapping physics layer, so the ray cast in Update will collide with the virtual table top.

### Enjoy your progress

This time you can select the island to move it. On HoloLens you can move the island to a real surface. In the immersive headset you can move the island to the virtual table we added.

## Chapter 3 - Sharing

>[!VIDEO https://www.youtube.com/embed/1diycJvxfDc]

### Objectives

Ensure that the network is correctly configured and detail how spatial anchors are shared between devices.

### What we will build

We will convert our project to a multiplayer project. We will add UI and logic to host or join sessions. HoloLens users will see each other in the session with clouds over their heads, and immersive headset users have clouds near to where the anchor is. Users in the immersive headsets will see the HoloLens users relative to the origin of the scene. HoloLens users will all see the hologram of the island in the same place. It is key to note that the users in the immersive headsets will not be on the island during this chapter, but will behave very similarly to HoloLens, with a birds eye view of the island.

### Steps
* Remove Island and VRRoom
    * In **Hierarchy** right-click **Island** select **Delete**
    * In **Hierarchy** right-click **VRRoom** select **Delete**
* Add Usland
    * From **AppPrefabs** drag **Usland** to **Hierarchy**.
* From **AppPrefabs** drag each of the following to **Hierarchy**:
    * **UNETSharingStage**
    * **UNetAnchorRoot**
    * **UIContainer**
    * **DebugPanelButton**
* Save and Build as before

### Digging into the code

In the project panel, navigate to **Assets\AppPrefabs\Support\SharingWithUnet\Scripts** and double-click on **UnetAnchorManager.cs**. The ability for one HoloLens to share tracking information with another HoloLens such that both devices can share the same space is near magical. The power of mixed reality comes alive when two or more people can collaborate using the same digital data.

A few things to point out in this script:

In the start function, notice the check for **IsDisplayOpaque**. In this case, we pretend that the Anchor is established. This is because the immersive headsets do not expose a way to import or export anchors. If we are running on a HoloLens, however, this script implements sharing anchors between the devices. The device that starts the session will create an anchor for exporting. The device that joins a session will request the anchor from the device that started the session.

**Exporting:**

When a user creates a session, NetworkDiscoveryWithAnchors will call UNETAnchorManagers CreateAnchor function. Let's follow CreateAnchor flow.

We start by doing some housekeeping, clearing out any data we may have collected for previous anchors. Then we check if there is a cached anchor to load. The anchor data tends to be between 5 and 20 MB, so reusing cached anchors can save on the amount of data we need to transfer over the network. We'll see how this works a bit later. Even if we are reusing the anchor, we need to get the anchor data ready in case a new client joins that doesn't have the anchor.

Speaking of getting the anchor data ready, the WorldAnchorTransferBatch class exposes the functionality to prepare anchor data for sending to another device or application and the functionality to import the anchor data. Since we're on the export path, we will add our anchor to the WorldAnchorTransferBatch and call the ExportAsync function. ExportAsync will then call the WriteBuffer callback as it generates data for export. When all of the data has been exported ExportComplete will be called. In WriteBuffer we add the chunk of data to a list we keep for exporting. In ExportComplete we convert the list to an array. The AnchorName variable is also set, which will trigger other devices to request the anchor if they don't have it.

In some cases the anchor won't export or will create so little data that we will try again. Here we just call CreateAnchor again.

A final function in the export path is AnchorFoundRemotely. When another device finds the anchor, that device will tell the host, and the host will use that as a signal that the anchor is a "good anchor" and can be cached.

**Importing:**

When a HoloLens joins a session, it needs to import an anchor. In UNETAnchorManager's Update function, the AnchorName is polled. When the anchor name changes, the import process begins. First, we try to load the anchor with the specified name from the local anchor store. If we already have it, we can use it without downloading the data again. If we don't have it, then we call WaitForAnchor which will initiate the download.

When the download is completed, NetworkTransmitter_dataReadyEvent is called. This will signal the Update loop to call ImportAsync with the downloaded data. ImportAsync will call ImportComplete when the import process is complete. If the import is successful, the anchor will be saved in the local player store. PlayerController.cs actually makes the call to AnchorFoundRemotely to let the host know that a good anchor has been established.

### Enjoy your progress

This time a user with a HoloLens will host a session using the **start session** button in the UI. Other users, both on HoloLens or an immersive headset, will select the session and then select the **join session** button in the UI. If you have multiple people with HoloLens devices, they will have red clouds over their heads. There will also be a blue cloud for each immersive headset, but the blue clouds will not be above the headsets, as the headsets are not trying to find the same world coordinate space as the HoloLens devices.

This point in the project is a contained sharing application; it doesn't do very much, and could act as a baseline. In the next chapters, we will start building an experience for people to enjoy. To get further guidance on shared experience design, go here.

## Chapter 4 - Immersion and teleporting

>[!VIDEO https://www.youtube.com/embed/kUHZ5tCOfvY]

### Objectives

Cater the experience to each type of mixed reality device.

### What we will build

We will update the application to put immersive headset users on the island with an immersive view. HoloLens users will still have the bird's eye view of the island. Users of each device type can see other users as they appear in the world. For instance, immersive headset users can see the other avatars on other paths on the island, and they see the HoloLens users as giant clouds above the island. Immersive headset users will also see the cursor of the HoloLens user's gaze ray if the HoloLens user is looking at the island. HoloLens users will see an avatar on the island to represent each immersive headset user.

**Updated Input for the Immersive device:**
* The left bumper and right bumper buttons on the Xbox controller rotate the player
* Holding the Y button on the Xbox controller will enable a [teleport](navigating-the-windows-mixed-reality-home.md#getting-around-your-home) cursor. If the cursor has a spinning arrow indicator when you release the Y button, you will be teleported to the cursor's location.

### Steps
* Add MixedRealityTeleport to MixedRealityCameraParent
    * In **Hierarchy**, select **Usland**.
    * In **Inspector**, enable **Level Control**.
    * In **Hierarchy**, select **MixedRealityCameraParent**.
    * In **Inspector**, click **Add Component**.
    * Type **Mixed Reality Teleport** and select it.

### Digging into the code

Immersive headset users will be tethered to their PCs with a cable, but our island is larger than the cable is long. To compensate, we need the ability to move the camera independently of the user's motion. Please see the [comfort page](comfort.md) for more information about designing your mixed reality application (in particular self motion and locomotion).

In order to describe this process it will be useful to define two terms. First, **dolly** will be the object that moves the camera independently from the user. A child game object of the **dolly** will be the **main camera**. The main camera is attached to the user's head.

In the project panel, navigate to **Assets\AppPrefabs\Support\Scripts\GameLogic** and double-click on **MixedRealityTeleport.cs**.

MixedRealityTeleport has two jobs. First, it handles rotation using the bumpers. In the update function we poll for 'ButtonUp' on LeftBumper and RightBumper. GetButtonUp only returns true on the first frame a button is up after having been down. If either button had been raised, then we know the user needs to rotate.

When we rotate we do a fade out and fade in using a simple script called 'fade control'. We do this to prevent the user from seeing an unnatural movement which could lead to discomfort. The fade in and out effect is fairly simple. We have a black quad hanging in front of the **main camera**. When fading out we transition the alpha value from 0 to 1. This gradually causes the black pixels of the quad to render and obscure anything behind them. When fading back in we transition the alpha value back to zero.

When we calculate the rotation, note that we are rotating our **dolly** but calculating the rotation around the **main camera**. This is important as the farther the **main camera** is away from 0,0,0, the less accurate a rotation around the dolly would become from the point of view of the user. In fact, if you do not rotate around the camera position, the user will move on an arc around the **dolly** rather than rotating.

The second job for MixedRealityTeleport is to handle moving the **dolly**. This is done in SetWorldPosition. SetWorldPosition takes the desired world position, the position where the user wants to percieve that they inhabit. We need to put our **dolly** at that position minus the local position of the **main camera**, as that offset will be added each frame.

A second script calls SetWorldPosition. Let's look at that script. In the project panel, navigate to **Assets\AppPrefabs\Support\Scripts\GameLogic** and double-click on **TeleportScript.cs**.

This script is a little more involved than MixedRealityTeleport. The script is checking for the Y Button on the Xbox controller to be held down. While the button is held down a teleport cursor is rendered and the script casts a ray from the user's gaze position. If that ray collides with a surface that is more or less pointing up, the surface will be considered a good surface to teleport to, and the animation on the teleport cursor will be enabled. If the ray does not collide with a surface more or less pointing up, then the animation on the cursor will be disabled. When the Y button is released and the calculated point of the ray is a valid position, the script calls SetWorldPosition with the position the ray intersected.

### Enjoy your progress

This time you'll need to find a friend.

Once again, a user with the HoloLens will host a session. Other users will join the session. The application will place the first three users to join from an immersive headset on one of the three paths on the island. Feel free to explore the island in this section.

Details to notice:
1. You can see faces in the clouds, which helps an immersed user see which direction a HoloLens user is looking.
2. The avatars on the island have necks that rotate. They won't follow what the user is doing is real reality (we don't have that information) but it makes for a nice experience.
3. If the HoloLens user is looking at the Island, the immersed users can see their cursor.
4. The clouds that represent the HoloLens users cast shadows.

## Chapter 5 - Finale

>[!VIDEO https://www.youtube.com/embed/n_HDWJbfpNg]

### Objectives

Create a collaborative interactive experience between the two device types.

### What we will build

Building on chapter 4, when a user with an immersive headset gets near a puzzle on the island, the HoloLens users will get a tool tip with a clue to the puzzle. Once all of the immersive headset users get past their puzzles and onto the "ready pad" in the rocket room, the rocket will launch.

### Steps
* In **Hierarchy**, select **Usland**.
* In **Inspector**, in **Level Control**, check **Enable Collaboration**.

### Digging into the code

Now let us look at LevelControl.cs. This script is the core of the game logic and maintains the game state. Since this is a multiplayer game using UNET we need to understand how data flows, at least well enough to modify this tutorial. For a more complete overview of UNET, please refer to Unity's documentation.

In the project panel, navigate to **Assets\AppPrefabs\Support\Scripts\GameLogic** and double-click on **LevelControl.cs**.

Let us understand how an immersive headset indicates that they are ready for the rocket launch. Rocket Launch readiness is communicated by setting one of three bools in a list of bools that correspond to the three paths on the island. A path's bool will be set when the user assigned to the path is on top of the brown pad inside the rocket room. Okay, now to the details.

We will start in the Update() function. You will note that there is a 'cheat' function. We used this in development to test the rocket launch and reset sequence. It won't work in the multi user experience. Hopefully by the time you internalize the following infromation you can make it work. After we check to see if we should cheat, we check to see if the local player is immersed. We want to focus on how we find that we're at the goal. Inside of the if (Immersed) check, there is a call to CheckGoal hiding behind the **EnableCollaboration** bool. This corresponds to the checkbox you checked while completing the steps for this chapter. Inside of EnableCollaboration we see a call to CheckGoal().

CheckGoal does some math to see if we are more or less standing on the pad. When we are, we Debug.Log "Arrived at goal" and then we call 'SendAtGoalMessage()'. In SendAtGoalMessage we call playerController.SendAtGoal. To save you some time, here's the code:

```cs
private void CmdSendAtGoal(int GoalIndex)
       {
           levelState.SetGoalIndex(GoalIndex);
       }
```

```cs
public void SendAtGoal(int GoalIndex)
       {
           if (isLocalPlayer)
           {
               Debug.Log("sending at goal " + GoalIndex);
               CmdSendAtGoal(GoalIndex);
           }
       }
```

Note that SendAtGoalMessage calls CmdSendAtGoal, which calls levelState.SetGoalIndex, which is back in LevelControl.cs. At first glance this seems strange. Why not just call SetGoalIndex rather than this strange routing through the player controller? The reason is that we are conforming to the data model UNET uses to keep data in sync. To prevent cheating and thrashing, UNET requires that each object has a user who has authority to change the synchronized variables. Further, only the host (the user that started the session) can change data directly. Users who are not the host, but have authority, need to send a 'command' to the host which will change the variable. By default the host has authority over all objects, except for the object spawned to represent the user. In our case this object has the playercontroller script. There is a way to request authority for an object and then make changes, but we choose to leverage the fact that the player controller has self authority and route commands through the player controller.

Said another way, when we've found ourselves at our goal, the player needs to tell the host, and the host will tell everyone else.

Back in LevelControl.cs look at SetGoalIndex. Here we are setting the value of a value in a synclist (AtGoal). Remember that we are in the context of the host while we do this. Similar to a command, an RPC is something the host can issue that will cause all clients to run some code. Here we call 'RpcCheckAllGoals'. Each client will individually check to see if all three AtGoals are set, and if so, launch the rocket.

### Enjoy your progress

Building on the previous chapter, we will start the session as before. This time as the users in the immersive headset get to the "door" on their path, a tooltip will appear that only the HoloLens users can see. The HoloLens users are responsible for communicating this clue to the users in the immersive headset. The rocket will launch to space once each avatar has stepped on its corresponding brown pad inside the volcano. The scene will reset after 60 seconds so you can do it again.

## See also
* [MR Input 213: Motion controllers](mixed-reality-213.md)
<|MERGE_RESOLUTION|>--- conflicted
+++ resolved
@@ -41,11 +41,7 @@
 ### Project files
 
 * Download the [files](https://github.com/Microsoft/MixedReality250/archive/master.zip) required by the project. Extract the files to an easy to remember location.
-<<<<<<< HEAD
-* This project requires the [most recent version of Unity with Mixed Reality support](install-the-tools.md#for-immersive-vr-headset-development).
-=======
 * This project requires the [a recommended version of Unity with Windows Mixed Reality support](install-the-tools.md).
->>>>>>> 5b54dfe9
 
 >[!NOTE]
 >If you want to look through the source code before downloading, it's [available on GitHub](https://github.com/Microsoft/MixedReality250).
@@ -344,4 +340,4 @@
 Building on the previous chapter, we will start the session as before. This time as the users in the immersive headset get to the "door" on their path, a tooltip will appear that only the HoloLens users can see. The HoloLens users are responsible for communicating this clue to the users in the immersive headset. The rocket will launch to space once each avatar has stepped on its corresponding brown pad inside the volcano. The scene will reset after 60 seconds so you can do it again.
 
 ## See also
-* [MR Input 213: Motion controllers](mixed-reality-213.md)
+* [MR Input 213: Motion controllers](mixed-reality-213.md)